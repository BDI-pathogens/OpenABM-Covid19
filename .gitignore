# Mac-related files
.DS_Store

<<<<<<< HEAD
# File associated with compilation/linking
src/*.o
src/*.exe

# Python testing files
__pycache__
=======
.project
.cproject
>>>>>>> 81000772
<|MERGE_RESOLUTION|>--- conflicted
+++ resolved
@@ -1,14 +1,13 @@
 # Mac-related files
 .DS_Store
 
-<<<<<<< HEAD
 # File associated with compilation/linking
 src/*.o
 src/*.exe
 
 # Python testing files
 __pycache__
-=======
+
+# Eclipse-related files
 .project
 .cproject
->>>>>>> 81000772
