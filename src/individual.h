--- conflicted
+++ resolved
@@ -49,15 +49,10 @@
 	event *quarantine_event;
 	event *quarantine_release_event;
 	int quarantine_test_result;
-<<<<<<< HEAD
 	
 	trace_token *trace_tokens;
 	trace_token *index_trace_token;
 	int traced_on_this_trace;
-
-	int app_user;
-=======
->>>>>>> aec8ff63
 
     int app_user;
 
