--- conflicted
+++ resolved
@@ -50,20 +50,11 @@
 	event *quarantine_event;
 	event *quarantine_release_event;
 	int quarantine_test_result;
-<<<<<<< HEAD
 
 	int hospital_location;
 	event *current_hospital_event;
 	event *next_hospital_event;
-	
-=======
-    //TODO: have hospitalised state
-//    int hsopitalised;
-//	event *hosdpitalised_event;
-//	event *hospitalised_release_event;
 
-
->>>>>>> e0674731
 	int app_user;
 
     int worker_type; //TODO: kelvin change
