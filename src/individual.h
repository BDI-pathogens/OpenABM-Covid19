--- conflicted
+++ resolved
@@ -34,14 +34,6 @@
 	int n_interactions[MAX_DAILY_INTERACTIONS_KEPT];
 	interaction *interactions[MAX_DAILY_INTERACTIONS_KEPT];
 
-<<<<<<< HEAD
-	individual *infector;
-	int infector_status;
-	int infector_network;
-    int infector_hospital_state;
-
-=======
->>>>>>> e5069203
 	int status;
 	double hazard;
 	event *current_disease_event;
@@ -84,6 +76,7 @@
 	int *times;
 	individual *infector;
 	int infector_status;
+    int infector_hospital_state;
 	int infector_network;
 	int time_infected_infector;
 	infection_event *next;
