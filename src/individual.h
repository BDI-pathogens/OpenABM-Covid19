--- conflicted
+++ resolved
@@ -50,16 +50,6 @@
 	event *index_token_release_event;
 	double traced_on_this_trace;
 
-<<<<<<< HEAD
-    int app_user;
-
-    int ward_idx;
-    int ward_type;
-
-    int hospital_idx;
-
-    int hospital_state;
-=======
     	int app_user;
 
     	int ward_idx;
@@ -68,16 +58,11 @@
     	int hospital_idx;
 
     	int hospital_state;
->>>>>>> e6480653
 	int disease_progression_predicted[N_HOSPITAL_WARD_TYPES];
 	event *current_hospital_event;
 	event *next_hospital_event;
 
-<<<<<<< HEAD
-    int worker_type;
-=======
     	int worker_type;
->>>>>>> e6480653
 
 };
 
@@ -92,11 +77,7 @@
 	int *times;
 	individual *infector;
 	int infector_status;
-<<<<<<< HEAD
-    int infector_hospital_state;
-=======
     	int infector_hospital_state;
->>>>>>> e6480653
 	int infector_network;
 	int time_infected_infector;
 	infection_event *next;
