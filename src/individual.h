--- conflicted
+++ resolved
@@ -25,7 +25,6 @@
 struct individual{
 	long idx;
 	long house_no;
-<<<<<<< HEAD
 	short age_group;
 	short age_type;
 	short occupation_network;
@@ -36,22 +35,8 @@
 	interaction **interactions;
 
 	short status;
-	float hazard;
+	float hazard[MAX_N_STRAINS];
 	float infectiousness_multiplier;
-=======
-	int age_group;
-	int age_type;
-	int occupation_network;
-
-	int base_random_interactions;
-	int random_interactions;
-	int n_interactions[MAX_DAILY_INTERACTIONS_KEPT];
-	interaction *interactions[MAX_DAILY_INTERACTIONS_KEPT];
-
-	int status;
-	double hazard[MAX_N_STRAINS];
-	double infectiousness_multiplier;
->>>>>>> 52efa4ef
 	event *current_disease_event;
 	event *next_disease_event;
 	infection_event *infection_events;
@@ -110,13 +95,8 @@
 	short infector_network;
 	short time_infected_infector;
 	infection_event *next;
-<<<<<<< HEAD
 	short is_case;
 	short network_id;
-=======
-	int is_case;
-	int network_id;
->>>>>>> 52efa4ef
 	strain *strain;
 };
 
