--- conflicted
+++ resolved
@@ -77,10 +77,7 @@
 	int *times;
 	individual *infector;
 	int infector_status;
-<<<<<<< HEAD
-=======
 	int infector_hospital_state;
->>>>>>> cea158b1
 	int infector_network;
 	int time_infected_infector;
 	infection_event *next;
