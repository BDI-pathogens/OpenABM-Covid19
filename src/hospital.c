/*
 * individual.c
 *
 *  Created on: 30 Mar 2020
 *      Author: vuurenk
 */

#include "hospital.h"
#include "constant.h"
#include "utilities.h"
#include "network.h"

/*****************************************************************************************
*  Name:		initialize_hospital
*  Description: initializes and individual at the start of the simulation, note can
*  				only be called once per individual
*  Returns:		void
******************************************************************************************/
void initialise_hospital(
    hospital *hospital,
    parameters *params,
    network *hospital_network,
    int hdx
)
{
    if( hospital->hospital_idx != 0 )
        print_exit( "a hospital can only be initialised once!");

    hospital->hospital_idx = hdx;
    hospital->hospital_network = hospital_network;

    hospital->available_beds = params->hospital_n_beds;
    hospital->available_icus = params->hospital_n_icus;

<<<<<<< HEAD
    hospital->doctor_pdxs = calloc( params->n_total_doctors, sizeof(long) );
    hospital->nurse_pdxs = calloc( params->n_total_nurses, sizeof(long) );
}

/*****************************************************************************************
*  Name:		add_nurse
*  Description: adds population id of a doctor to the list of
*               doctor population ids at the hospital
******************************************************************************************/
void add_healthcare_worker_to_hospital(hospital *hospital, int idx, long pdx, int type)
{
    if( type == DOCTOR )
        hospital->doctor_pdxs[idx] = pdx;
    else if( type == NURSE )
        hospital->nurse_pdxs[idx] = pdx;
}

/*****************************************************************************************
*  Name:		destroy_hospital
*  Description: Destroys the model structure and releases its memory
******************************************************************************************/
void destroy_hospital( hospital *hospital)
{
    free( hospital->doctor_pdxs );
    free( hospital->nurse_pdxs );
};

=======
    //TODO: Change this to store the actual list of workers.
    hospital->doctor_pdxs = calloc(params->n_doctors, sizeof(long) );
    hospital->nurse_pdxs = calloc(params->n_nurses, sizeof(long) );
}
>>>>>>> 057b4dfd
<|MERGE_RESOLUTION|>--- conflicted
+++ resolved
@@ -19,7 +19,7 @@
 void initialise_hospital(
     hospital *hospital,
     parameters *params,
-    network *hospital_network,
+//    network *hospital_network,
     int hdx
 )
 {
@@ -27,14 +27,14 @@
         print_exit( "a hospital can only be initialised once!");
 
     hospital->hospital_idx = hdx;
-    hospital->hospital_network = hospital_network;
+//    hospital->hospital_network = hospital_network;
 
     hospital->available_beds = params->hospital_n_beds;
     hospital->available_icus = params->hospital_n_icus;
 
-<<<<<<< HEAD
-    hospital->doctor_pdxs = calloc( params->n_total_doctors, sizeof(long) );
-    hospital->nurse_pdxs = calloc( params->n_total_nurses, sizeof(long) );
+    //TODO: Change this to store the actual list of workers.
+    hospital->doctor_pdxs = calloc(params->n_total_doctors, sizeof(long) );
+    hospital->nurse_pdxs = calloc(params->n_total_nurses, sizeof(long) );
 }
 
 /*****************************************************************************************
@@ -60,9 +60,3 @@
     free( hospital->nurse_pdxs );
 };
 
-=======
-    //TODO: Change this to store the actual list of workers.
-    hospital->doctor_pdxs = calloc(params->n_doctors, sizeof(long) );
-    hospital->nurse_pdxs = calloc(params->n_nurses, sizeof(long) );
-}
->>>>>>> 057b4dfd
