/*
 * hsopital.c
 *
 *  Created on: 30 Mar 2020
 *      Author: vuurenk
 */

#include "hospital.h"
#include "constant.h"
#include "utilities.h"
#include "network.h"
#include "model.h"
<<<<<<< HEAD
#include "disease.h"
=======
>>>>>>> e0674731

/*****************************************************************************************
*  Name:		initialize_hospital
*  Description: initializes and individual at the start of the simulation, note can
*  				only be called once per individual
*  Returns:		void
******************************************************************************************/
void initialise_hospital(
    hospital *hospital,
    parameters *params,
    int hdx
)
{
    if( hospital->hospital_idx != 0 )
        print_exit( "a hospital can only be initialised once!");

    hospital->hospital_idx   = hdx;

    hospital->n_total_beds = params->hospital_n_beds;
    hospital->n_total_icus = params->hospital_n_icus;

    hospital->general_patient_pdxs = calloc( hospital->n_total_beds, sizeof(long) ); //TODO: should memory allocated be size of beds + icus??
    hospital->icu_patient_pdxs     = calloc( hospital->n_total_icus, sizeof(long) );

    //setup wards
    hospital->n_wards = calloc( N_HOSPITAL_WARD_TYPES, sizeof(int*) );
    hospital->wards = calloc( N_HOSPITAL_WARD_TYPES, sizeof(ward*) );

    for( int w_type = 0; w_type < N_HOSPITAL_WARD_TYPES; w_type++ )
    {
        hospital->wards[w_type] = calloc( hospital->n_wards[w_type], sizeof(ward) );
        for( int n_ward = 0; n_ward < hospital->n_wards[w_type]; n_ward++ )
            initialise_ward( &(hospital->wards[w_type][n_ward]), w_type, n_ward);
    }
}

/*****************************************************************************************
*  Name:		set_up_hospital_networks
*  Description: calls setup functions for all networks related to the hospital instance
*  Returns:		void
******************************************************************************************/
void set_up_hospital_networks( hospital* hospital )
{
    int idx, n_healthcare_workers;
    int ward_idx, ward_type;
    long *healthcare_workers;

    //setup hospital workplace network
    n_healthcare_workers = 0;
    healthcare_workers = calloc( hospital->n_total_doctors + hospital->n_total_nurses, sizeof(long) );

    //setup hcw -> patient networks for all wards
    for ( ward_type = 0; ward_type < N_HOSPITAL_WARD_TYPES; ward_type++ )
    {
        for( ward_idx = 0; ward_idx < hospital->n_wards[N_HOSPITAL_WARD_TYPES]; ward_idx++ )
        {
            for( idx = 0; idx < hospital->wards[ward_type][ward_idx].n_doctors; idx++ )
                healthcare_workers[n_healthcare_workers++] = hospital->wards[ward_type][ward_idx].doctors[idx].pdx;

            for( idx = 0; idx < hospital->wards[ward_type][ward_idx].n_nurses; idx++ )
                healthcare_workers[n_healthcare_workers++] = hospital->wards[ward_type][ward_idx].nurses[idx].pdx;

            set_up_ward_networks( &(hospital->wards[ward_type][ward_idx]) );
        }
    }

    //setup hcw workplace network
    hospital->hospital_workplace_network = calloc( 1, sizeof( network ));
    hospital->hospital_workplace_network = new_network( n_healthcare_workers, HOSPITAL_WORK );
    int n_interactions = 20;//TODO: maybe make this number of interactions set via param... and should nurses have more??
    build_watts_strogatz_network( hospital->hospital_workplace_network, n_healthcare_workers, n_interactions, 0.1, TRUE ); //TODO: p_rewire probability higher??
    relabel_network( hospital->hospital_workplace_network, healthcare_workers );

    free( healthcare_workers );
}

void build_hospital_networks( model *model, hospital *hospital )
{
    int ward_type, ward_idx;

    for( ward_type = 0; ward_type < N_HOSPITAL_WARD_TYPES; ward_type++ )
        for( ward_idx = 0; ward_idx < hospital->n_wards[ward_type]; ward_idx++ )
            build_ward_networks( model, &(hospital->wards[ward_type][ward_idx]) );
}

/*****************************************************************************************
*  Name:		add_nurse
*  Description: adds population id of a doctor / nurse to hospital's
*               doctor / nurse population id list
******************************************************************************************/
void add_healthcare_worker_to_hospital(hospital *hospital, long pdx, int type)
{
    int ward_type, ward_idx;
    int ward_found = FALSE;

    if( type == DOCTOR )
    {
        for( ward_type = 0; ward_type < N_HOSPITAL_WARD_TYPES && ward_found != TRUE; ward_type++ )
            for( ward_idx = 0; ward_idx < hospital->n_wards[ward_type] && ward_found != TRUE; ward_idx++ )
                if( hospital->wards[ward_type][ward_idx].n_doctors < hospital->wards[ward_type][ward_idx].n_max_doctors )
                    ward_found = TRUE;

        if( ward_found == FALSE)
            print_exit( "attempted to allocated more than max number of doctors to hospital!!" );

        hospital->n_total_doctors++;
        initialise_doctor( &(hospital->wards[ward_type][ward_idx].doctors[hospital->wards[ward_type][ward_idx].n_doctors++]) , pdx, hospital->hospital_idx, ward_idx, ward_type);
    }
    else if( type == NURSE )
    {
        for( ward_type = 0; ward_type < N_HOSPITAL_WARD_TYPES && ward_found != TRUE; ward_type++ )
            for( ward_idx = 0; ward_idx < hospital->n_wards[ward_type] && ward_found != TRUE; ward_idx++ )
                if( hospital->wards[ward_type][ward_idx].n_nurses < hospital->wards[ward_type][ward_idx].n_max_nurses )
                    ward_found = TRUE;

        if( ward_found == FALSE)
            print_exit( "attempted to allocated more than max number of nurses to hospital!!" );

        hospital->n_total_nurses++;
        initialise_nurse( &(hospital->wards[ward_type][ward_idx].nurses[hospital->wards[ward_type][ward_idx].n_nurses++]) , pdx, hospital->hospital_idx, ward_idx, ward_type);
    }
}

/*****************************************************************************************
*  Name:		add_nurse
*  Description: adds population id of a doctor / nurse to hospital's
*               doctor / nurse population id list
******************************************************************************************/
void add_patient_to_hospital(hospital *hospital, long pdx, int type)
{
    if( type == HOSPITALISED )
    {
        hospital->general_patient_pdxs[hospital->n_total_general_patients++] = pdx;
        hospital->n_total_general_patients++;
    }
    else if( type == HOSPITALISED_CRITICAL)
    {
        hospital->icu_patient_pdxs[hospital->n_total_icu_patients++] = pdx;
        hospital->n_total_icu_patients++;
    }
}


int healthcare_worker_working( individual* indiv )
{
    if( indiv->status == DEATH || is_in_hospital(indiv) || indiv->quarantined == TRUE )
        return FALSE;

    return TRUE;
}

/*****************************************************************************************
*  Name:		destroy_hospital
*  Description: Destroys the model structure and releases its memory
******************************************************************************************/
void destroy_hospital( hospital *hospital)
{
    free( hospital->hospital_workplace_network );
};

/*****************************************************************************************
*  Name:		transition_one_hospital_event
*  Description: Generic function for updating an individual with their next
*				event and adding the applicable events
*  Returns:		void
******************************************************************************************/
void transition_one_hospital_event(
        model *model,
        individual *indiv,
        int from,
        int to,
        int edge
)
{
    indiv->status           = from;

    if( from != NO_EVENT )
        indiv->time_event[from] = model->time;
    if( indiv->current_hospital_event != NULL )
        remove_event_from_event_list( model, indiv->current_hospital_event );
    if( indiv->next_hospital_event != NULL )
        indiv->current_hospital_event = indiv->next_hospital_event;

    if( to != NO_EVENT )
    {
        indiv->time_event[to]     = model->time + ifelse( edge == NO_EDGE, 0,
                sample_transition_time( model, edge ) );  // TOM: PROBABLY NEEDS SOME PARAMETERISATION HERE?
        indiv->next_disease_event = add_individual_to_event_list( model, to, indiv, indiv->time_event[to] );
    }
}

/*****************************************************************************************
*  Name:		transition_to_waiting
*  Description: Transitions a severely symptomatic individual from the general populace
*               to the admissions list for the hospital.
*               At the moment - severely symptomatic refers to HOSPITALISED individuals.
*  Returns:		void
******************************************************************************************/
void transition_to_waiting( model *model, individual *indiv )
{
    // set_hospital(model->params, indiv); Search for hospital with space.
    set_waiting( indiv, model->params, 1);
}
/*****************************************************************************************
*  Name:		transition_to_general
*  Description: Transitions a severely symptomatic individual from the admissions list to a
*               general ward.
*               This only occurs if there is enough space in the general wards.
*  Returns:		void
******************************************************************************************/
void transition_to_general( model *model, individual *indiv )
{
    //TODO: CHECK FOR BED AVAILABILITY HERE.

    //if (indiv->hospital_location == WAITING)
    //      if( assign_to_general_ward( indiv->general_ward, indiv->hospital ) == TRUE ); // Search for an empty general ward,
    //                                                                          adds to the general ward network and then updates the patient ward number.
    //          set_general_admission( indiv, model->params, 1); // Changes hospital location and adjusts daily connections.

    //else (indiv->hospital_location == ICU)
    //  if (assign_to_general_ward( indiv->hospital )); -> Indiv -> Check if previous ward has space, if not (or indiv has no prior general ward), assign to a new one, returns true.
    //  -> if this fails, then return false. Add to general ward network if successful.
    //      set_general_admission( indiv, model->params, 1);    // Changes hospital location and adjusts daily connections.


    set_general_admission( indiv, model->params, 1);
}
/*****************************************************************************************
*  Name:		transition_to_ICU
*  Description: Transitions a critically ill individual to the ICU from either a general
*               ward or the admissions list. This only occurs if there is enough space in
*               the ICU.
*  Returns:		void
******************************************************************************************/
void transition_to_icu( model *model, individual *indiv )
{
    //TODO: CHECK FOR BED AVAILABILITY HERE.

    //if (indiv->hospital_location == WAITING)
    //  if (set_hospital(indiv)); -> Search for a hospital with space. Returns true if space is found while setting the hospital.
    //      assign_to_icu_ward( indiv->hospital ); -> Indiv has no ward, then check for empty ward, then assign.
    //      add_to_icu_ward( indiv->general_ward_number, indiv->hospital );
    //      set_icu_admission( indiv, model->params, 1);

    //else (indiv->hospital_location == ICU)
    //  assign_to_icu_ward( indiv->hospital ); -> Indiv -> Check if previous ward has space, if not (or indiv has no prior ward), assign to a new one.
    //  add_to_icu_ward( indiv->general_ward_number, indiv->hospital );
    //  set_general_admission( indiv, model->params, 1);

    set_icu_admission( indiv, model->params, 1);
}
/*****************************************************************************************
*  Name:		transition_to_mortuary
*  Description: Transitions a newly deceased person from either the general ward or ICU
*               into a "morutary" to free space for new patients.
*  Returns:		void
******************************************************************************************/
void transition_to_mortuary( model *model, individual *indiv )
{
    set_mortuary_admission( indiv, model->params, 1);
    transition_one_hospital_event( model, indiv, MORTUARY, NO_EVENT, NO_EDGE );
}
/*****************************************************************************************
*  Name:		transition_to_populace
*  Description: Transitions a recovered individual from either the general wards or ICU
*               back into the general population.
*  Returns:		void
******************************************************************************************/
void transition_to_populace( model *model, individual *indiv )
{
    set_discharged( indiv, model->params, 1);
    transition_one_hospital_event( model, indiv, DISCHARGED, NO_EVENT, NO_EDGE );
}

// void set_hospital(model->params, indiv); Search for hospital with space in a general ward, then assign the hospital to that individual.
//                                          Consider what happens when there's no space
//                                          at any hospital. Output that it's OVERSUBSCRIBED.
// int assign_to_general_ward( indiv, hospital ); Search for an empty general ward in a particular hospital,
//                                                                      adds to the general ward patient list.
//                                                                      Then return TRUE if the patient has been reassigned.
//                                                                      Otherwise, return FALSE.
// int assign_to_icu_ward( indiv, hospital ); Search for an empty ICU ward in a particular hospital,
//                                                                      adds to the general ward patient list.
//                                                                      Then return TRUE if the patient has been reassigned.
//                                                                      Otherwise, return FALSE.
// void release_from_hospital ( indiv, ward ); Remove them from ward patient list and update ward totals.<|MERGE_RESOLUTION|>--- conflicted
+++ resolved
@@ -10,10 +10,7 @@
 #include "utilities.h"
 #include "network.h"
 #include "model.h"
-<<<<<<< HEAD
 #include "disease.h"
-=======
->>>>>>> e0674731
 
 /*****************************************************************************************
 *  Name:		initialize_hospital
@@ -172,7 +169,7 @@
 void destroy_hospital( hospital *hospital)
 {
     free( hospital->hospital_workplace_network );
-};
+}
 
 /*****************************************************************************************
 *  Name:		transition_one_hospital_event
@@ -201,7 +198,7 @@
     {
         indiv->time_event[to]     = model->time + ifelse( edge == NO_EDGE, 0,
                 sample_transition_time( model, edge ) );  // TOM: PROBABLY NEEDS SOME PARAMETERISATION HERE?
-        indiv->next_disease_event = add_individual_to_event_list( model, to, indiv, indiv->time_event[to] );
+        indiv->next_hospital_event = add_individual_to_event_list( model, to, indiv, indiv->time_event[to] );
     }
 }
 
