/*
 * hospital.c
 *
 *  Created on: 30 Mar 2020
 *      Author: vuurenk
 */

#include "hospital.h"
#include "constant.h"
#include "utilities.h"
#include "network.h"
#include "model.h"
#include "disease.h"
#include "interventions.h"
#include "list.h"

/*****************************************************************************************
*  Name:		initialise_hospital
*  Description: initialises and individual at the start of the simulation, note can
*  				only be called once per individual
*  Returns:		void
******************************************************************************************/
void initialise_hospital(
	hospital *hospital,
	parameters *params,
	int hdx
)
{
	int ward_type, ward_idx, hcw_type;

	if( hospital->hospital_idx != 0 )
		print_exit( "Attempted to initialise a hospital more than once.");

	hospital->hospital_idx  = hdx;

	hospital->wards = calloc( N_HOSPITAL_WARD_TYPES, sizeof(ward*) );

	//Initialise wards based on the size of the wards and their assigned healthcare workers.
	for( ward_type = 0; ward_type < N_HOSPITAL_WARD_TYPES; ward_type++ )
	{
		hospital->n_wards[ward_type] = params->n_wards[ward_type];
		hospital->wards[ward_type] = calloc( params->n_wards[ward_type], sizeof(ward) );

		//Initialise ward waiting list for each ward type - i.e. general and ICU.
		hospital->waiting_list[ward_type] = malloc( sizeof (list) );
		initialise_list( hospital->waiting_list[ward_type] );

		for( hcw_type = 0; hcw_type < N_WORKER_TYPES; hcw_type++ )
			hospital->n_workers[hcw_type] += params->n_wards[ward_type] * params->n_hcw_per_ward[ward_type][hcw_type];
		
		for( ward_idx = 0; ward_idx < params->n_wards[ward_type]; ward_idx++ )
			initialise_ward( &(hospital->wards[ward_type][ward_idx]),
							 ward_idx, ward_type,
							 params->n_ward_beds[ward_type],
							 params->n_hcw_per_ward[ward_type][DOCTOR],
							 params->n_hcw_per_ward[ward_type][NURSE] );
	}
}

/*****************************************************************************************
*  Name:		set_up_hospital_networks
*  Description: for all hospitals in simulation calls setup functions for related networks
*  Returns:		void
******************************************************************************************/
void set_up_hospital_networks( model *model )
{
	int hospital_idx, hcw_idx, n_healthcare_workers, ward_idx, ward_type;
	long *healthcare_workers;
	hospital *hospital;

	for( hospital_idx = 0; hospital_idx < model->params->n_hospitals; hospital_idx++ )
	{
		hospital = &model->hospitals[hospital_idx];
		//Setup hospital workplace network.
		n_healthcare_workers = 0;
		healthcare_workers = calloc( hospital->n_workers[DOCTOR] + hospital->n_workers[NURSE], sizeof(long) );

		//Setup HCW-patient networks for all wards.
		for ( ward_type = 0; ward_type < N_HOSPITAL_WARD_TYPES; ward_type++ )
		{
			for( ward_idx = 0; ward_idx < hospital->n_wards[ward_type]; ward_idx++ )
			{
				for( hcw_idx = 0; hcw_idx < hospital->wards[ward_type][ward_idx].n_worker[DOCTOR]; hcw_idx++ )
					healthcare_workers[n_healthcare_workers++] = hospital->wards[ward_type][ward_idx].doctors[hcw_idx].pdx;

				for( hcw_idx = 0; hcw_idx < hospital->wards[ward_type][ward_idx].n_worker[NURSE]; hcw_idx++ )
					healthcare_workers[n_healthcare_workers++] = hospital->wards[ward_type][ward_idx].nurses[hcw_idx].pdx;

				set_up_ward_networks( &(hospital->wards[ward_type][ward_idx]), model->params->max_hcw_daily_interactions );
			}
		}

		//Setup HCW workplace network.
		hospital->hospital_workplace_network = calloc( 1, sizeof( network ));
		hospital->hospital_workplace_network = new_network( n_healthcare_workers, HOSPITAL_WORK );

		build_watts_strogatz_network( hospital->hospital_workplace_network, n_healthcare_workers, model->params->hcw_mean_work_interactions, model->params->work_network_rewire, FALSE );
		relabel_network( hospital->hospital_workplace_network, healthcare_workers );

		free( healthcare_workers );
	}
}

/*****************************************************************************************
*  Name:		rebuild_healthcare_worker_patient_networks
*  Description: rebuilds hcw->patient networks for each ward in a hospital
*  Returns:     void
******************************************************************************************/
void rebuild_healthcare_worker_patient_networks( model *model, hospital *hospital )
{
	int ward_type, ward_idx;

	for( ward_type = 0; ward_type < N_HOSPITAL_WARD_TYPES; ward_type++ )
		for( ward_idx = 0; ward_idx < hospital->n_wards[ward_type]; ward_idx++ )
			build_ward_networks( model, &(hospital->wards[ward_type][ward_idx]) );
}

/*****************************************************************************************
*  Name:		add_hospital_network_interactions
*  Description: Adds the daily interactions to all individual from hospital networks
*  Returns:     void
******************************************************************************************/
void add_hospital_network_interactions(model *model, hospital *hospital)
{
	int ward_type, ward_idx;
	add_interactions_from_network( model, hospital->hospital_workplace_network, TRUE, TRUE, 0 );
	for( ward_type = 0; ward_type < N_HOSPITAL_WARD_TYPES; ward_type++ )
	{
		for( ward_idx = 0; ward_idx < hospital->n_wards[ward_type]; ward_idx++ )
		{
			if( hospital->wards[ward_type][ward_idx].doctor_patient_network->n_edges > 0 )
				add_interactions_from_network( model, hospital->wards[ward_type][ward_idx].doctor_patient_network, FALSE, TRUE, 0 );
			if( hospital->wards[ward_type][ward_idx].nurse_patient_network->n_edges > 0 )
				add_interactions_from_network( model, hospital->wards[ward_type][ward_idx].nurse_patient_network, FALSE, TRUE, 0 );
		}
	}
}

/*****************************************************************************************
*  Name:		add_healthcare_worker_to_hopsital
*  Description: Adds healthcare worker ids to hospital wards
*  Returns:     void
******************************************************************************************/
void add_healthcare_worker_to_hospital( hospital *hospital, individual* indiv, int hcw_type )
{
	int ward_type, ward_idx;
	int hcw_allocated;

	hcw_allocated = FALSE;

	for( ward_type = 0; ward_type < N_HOSPITAL_WARD_TYPES; ward_type++ )
	{
		for( ward_idx = 0; ward_idx < hospital->n_wards[ward_type]; ward_idx++ )
		{
			//Breaks if the number of assigned healthcare workers is greater than the max.
			if( hospital->wards[ward_type][ward_idx].n_worker[hcw_type] < hospital->wards[ward_type][ward_idx].n_max_hcw[hcw_type] )
			{
				hcw_allocated = TRUE;
				break;
			}
		}
		if( hcw_allocated == TRUE)
			break;
	}

	if( hcw_allocated == FALSE)
		print_exit( "Attempted to allocated more healthcare workers than max number of doctors to hospital." );

	if( hcw_type == DOCTOR )
		initialise_doctor( &(hospital->wards[ward_type][ward_idx].doctors[hospital->wards[ward_type][ward_idx].n_worker[DOCTOR]++]),
				indiv, hospital->hospital_idx, ward_idx, ward_type);
	else
		initialise_nurse( &(hospital->wards[ward_type][ward_idx].nurses[hospital->wards[ward_type][ward_idx].n_worker[NURSE]++]),
				indiv, hospital->hospital_idx, ward_idx, ward_type);
}

/*****************************************************************************************
*  Name:		healthcare_worker_working
*  Description: Checks that a healthcare worker is capable of working in a hospital.
*  Returns:     int
******************************************************************************************/
int healthcare_worker_working( individual *indiv )
{
	if( indiv->status == DEATH || is_in_hospital( indiv ) || indiv->quarantined == TRUE )
		return FALSE;

	return TRUE;
}

int individual_eligible_to_become_healthcare_worker( individual *indiv )
{
	return indiv->worker_type == NOT_HEALTHCARE_WORKER &&
			indiv->age_group > AGE_10_19 &&
			indiv->age_group < AGE_60_69 &&
			indiv->occupation_network == WORKING_NETWORK
			;
}

/*****************************************************************************************
*  Name:		transition_one_hospital_event
*  Description: Generic function for updating an individual with their next hospital
*				event and adding the applicable events
*  Returns:		void
******************************************************************************************/
void transition_one_hospital_event(
		model *model,
		individual *indiv,
		int from,
		int to,
		int edge
)
{
	indiv->hospital_state = from;
	if( from != NO_EVENT )
		indiv->infection_events->times[from] = model->time;
	if( indiv->current_hospital_event != NULL )
		remove_event_from_event_list( model, indiv->current_hospital_event );
	if( indiv->next_hospital_event != NULL )
		indiv->current_hospital_event = indiv->next_hospital_event;

	if( to != NO_EVENT )
	{
		indiv->infection_events->times[to]     = model->time + ifelse( edge == NO_EDGE, 0, sample_transition_time( model, edge ) );
		indiv->next_hospital_event = add_individual_to_event_list( model, to, indiv, indiv->infection_events->times[to] );
	}
}

/*****************************************************************************************
*  Name:		transition_to_waiting
*  Description: Transitions a severely symptomatic (HOSPITATLISED) individual from the
*               general populace to the admissions list for the hospital. Also applies
*               interventions to the patient.
*  Returns:		void
******************************************************************************************/
void transition_to_waiting( model *model, individual *indiv )
{ 
	set_waiting( indiv, model->params, 1);
}

/*****************************************************************************************
*  Name:		transition_to_general
*  Description: Transitions a severely symptomatic / critical recovering individual from the admissions list to a
*               general ward.
*               This only occurs if there is enough space in the general wards. However, the scheduler
*               should have only scheduled this transition if there is space for it to happen. So if it
*               fails then an error is thrown to show the scheduler was incorrect.
*  Returns:		void
******************************************************************************************/
void transition_to_general( model *model, individual *indiv )
{   
<<<<<<< HEAD
	if( indiv->status == HOSPITALISED_RECOVERING && indiv->hospital_state == ICU )
		remove_patient_from_ward( &model->hospitals[indiv->hospital_idx].wards[COVID_ICU][indiv->ward_idx], indiv->idx );
	
	if( add_patient_to_hospital( model, indiv, COVID_GENERAL) )
		set_general_admission( indiv, model->params, 1);
	else
		print_exit("Scheduled a transition to the general hospital location, but failed to add to a general ward.");
=======
    if( indiv->status == HOSPITALISED_RECOVERING && indiv->hospital_state == ICU )
        remove_patient_from_ward( &model->hospitals[indiv->hospital_idx].wards[COVID_ICU][indiv->ward_idx], indiv );
    
    if( add_patient_to_hospital( model, indiv, COVID_GENERAL) )
        set_general_admission( indiv, model->params, 1);
    else
        print_exit("Scheduled a transition to the general hospital location, but failed to add to a general ward.");
>>>>>>> 6b589757
}

/*****************************************************************************************
*  Name:		transition_to_ICU
*  Description: Transitions a critically ill individual to the ICU from either a general
*               ward or the admissions list. This only occurs if there is enough space in
*               the ICU. However, the scheduler should have only scheduled this transition
*               if there is space for it to happen. So if it fails then an error is thrown
*               to show the scheduler was incorrect.
*  Returns:		void
******************************************************************************************/
void transition_to_icu( model *model, individual *indiv )
{
<<<<<<< HEAD
	if( indiv->hospital_state == GENERAL )
		remove_patient_from_ward( &model->hospitals[indiv->hospital_idx].wards[COVID_GENERAL][indiv->ward_idx], indiv->idx );
=======
    if( indiv->hospital_state == GENERAL )
        remove_patient_from_ward( &model->hospitals[indiv->hospital_idx].wards[COVID_GENERAL][indiv->ward_idx], indiv );
>>>>>>> 6b589757

	if( add_patient_to_hospital( model, indiv, COVID_ICU) )        
		set_icu_admission( indiv, model->params, 1);
	else
		print_exit( "Scheduled a transition to the ICU hospital location, but failed to add to an ICU ward." );    
}
/*****************************************************************************************
*  Name:		transition_to_mortuary
*  Description: Transitions a newly deceased person from either the general ward or ICU
*               into a "mortuary" to free space for new patients. This always succeeds in
*               assigning the patient location.
*  Returns:		void
******************************************************************************************/
void transition_to_mortuary( model *model, individual *indiv )
{
	set_mortuary_admission( indiv, model->params, 1);
	release_patient_from_hospital( indiv, &(model->hospitals[indiv->hospital_idx]) );
	transition_one_hospital_event( model, indiv, MORTUARY, NO_EVENT, NO_EDGE );
}

/*****************************************************************************************
*  Name:		transition_to_discharged
*  Description: Transitions a recovered individual from either the general wards or ICU
*               back into the general population. This always succeeds in assigning the patient
*               location.
*  Returns:		void
******************************************************************************************/
void transition_to_discharged( model *model, individual *indiv )
{
	set_discharged( indiv, model->params, 1);
	release_patient_from_hospital( indiv, &(model->hospitals[indiv->hospital_idx]) );
	transition_one_hospital_event( model, indiv, DISCHARGED, NO_EVENT, NO_EDGE );
}

/*****************************************************************************************
*  Name:		add_patient_to_hospital
*  Description: Checks to see if there is an available ward in a patient's hospital. Returns
*               true if yes, false if no.
*  Returns:		int
******************************************************************************************/
int add_patient_to_hospital( model* model, individual *indiv, int required_ward )
{
	int ward_idx, assigned_ward_idx;
	hospital *assigned_hospital;

	assigned_hospital = &(model->hospitals[indiv->hospital_idx]); 
	assigned_ward_idx = 0;

	//Check for ward with the smallest number of patients.
	for( ward_idx = 1; ward_idx < assigned_hospital->n_wards[required_ward]; ward_idx++ )
		if( assigned_hospital->wards[required_ward][assigned_ward_idx].patients->size > assigned_hospital->wards[required_ward][ward_idx].patients->size )
			assigned_ward_idx = ward_idx;

<<<<<<< HEAD
	// If the patient can be added to the ward, do so.
	if( add_patient_to_ward( &(assigned_hospital->wards[required_ward][assigned_ward_idx]), indiv->idx ) )
	{  
		indiv->ward_idx  = assigned_ward_idx;
		indiv->ward_type = required_ward;
=======
    // If the patient can be added to the ward, do so.
    if( add_patient_to_ward( &(assigned_hospital->wards[required_ward][assigned_ward_idx]), indiv ) )
    {  
        indiv->ward_idx  = assigned_ward_idx;
        indiv->ward_type = required_ward;
>>>>>>> 6b589757

		if( indiv->idx != list_pop( assigned_hospital->waiting_list[required_ward] ) )
			print_exit( "ERROR: Attempted to add patient to hospital ward who is not at the top of the waiting list.");

		return TRUE;
	}
	return FALSE;
}

/*****************************************************************************************
*  Name:		hospital_waiting_list_transition_scheduler
*  Description: Checks ward availability and attempts to schedule transitions for patients.
*               At this point, we know whether a person would get worse or better depending
*               on the availability of care, so the predict_patient_progression() function is
*               also called here.
*  Returns:		void
******************************************************************************************/
void hospital_waiting_list_transition_scheduler( model *model, int hospital_state )
{
	int idx, hospital_idx, ward_type;
	double patient_waiting_modifier;
	individual *indiv;
	hospital* hospital;

	ward_type = EVENT_TYPE_TO_WARD_MAP[ hospital_state ];

	for( hospital_idx = 0; hospital_idx < model->params->n_hospitals; hospital_idx++ )
	{
		hospital = &( model->hospitals[hospital_idx] );
		//Iterate backwards over waiting list. This is because the last event added to a event list is the first
		//event that is iterated over in the transition_events function. So by iterating over this waiting list backwards
		//ensures that the first patient in the list will have their transition scheduled to happen first in the
		//transition_events function.
		for( idx = hospital->waiting_list[ ward_type ]->size - 1; idx >= 0; idx-- )
		{
			indiv = &model->population[ list_element_at( hospital->waiting_list[ ward_type ], idx ) ];
			//If beds are available, add the patient to the required ward and schedule the relevant transition.
			//Otherwise, apply a waiting modifier to signify a worsening progression.
			if ( hospital_available_beds( hospital, ward_type ) - idx > 0 )
			{
				transition_one_hospital_event( model, indiv, indiv->hospital_state, hospital_state, NO_EDGE );
				patient_waiting_modifier = 1;
			} else
			{
				if( indiv->hospital_state == NOT_IN_HOSPITAL )
					transition_one_hospital_event( model, indiv, NOT_IN_HOSPITAL, WAITING, NO_EDGE );

				if ( indiv->status == HOSPITALISED )
					patient_waiting_modifier = model->params->hospitalised_waiting_mod;
				else
					patient_waiting_modifier = model->params->critical_waiting_mod;
			}
			//Predict the effect of care availability on future disease state.
			predict_patient_disease_progression( model, indiv, patient_waiting_modifier, ward_type );
		}
	}
}

/*****************************************************************************************
*  Name:		swap_waiting_general_and_icu_patients
*  Description: Ensures that patients in the ICU who need to be in the general ward and vice versa
*               swap beds if possible. This is done by remvoving the same number of patients who need
*               to swap from their current ward and then pushing them to the top of the waiting list
*               for the ward they need to move into.
*  Returns:		void
******************************************************************************************/
void swap_waiting_general_and_icu_patients( model *model )
{
	hospital *hospital;
	list *patient_general_list, *patient_icu_list;
	int hospital_idx, ward_idx, patient_idx;

	patient_general_list = malloc(sizeof(list));
	patient_icu_list     = malloc(sizeof(list));

	//For each hospital in the hospital`
	for( hospital_idx = 0; hospital_idx < model->params->n_hospitals; hospital_idx++ )
	{
		hospital = &model->hospitals[hospital_idx];

		initialise_list( patient_general_list );
		initialise_list( patient_icu_list );

		//Create list of all patients in a general ward who need to transition to an ICU ward.
		for( ward_idx = 0; ward_idx < hospital->n_wards[COVID_GENERAL]; ward_idx++ )
			for( patient_idx = 0; patient_idx < hospital->wards[COVID_GENERAL][ward_idx].patients->size; patient_idx++ )
				if( model->population[ list_element_at(hospital->wards[COVID_GENERAL][ward_idx].patients, patient_idx) ].status == CRITICAL )
					list_push_back( list_element_at(hospital->wards[COVID_GENERAL][ward_idx].patients, patient_idx), patient_general_list );

		//Create list of all patients in an ICU ward who need to transition to a general ward..
		for( ward_idx = 0; ward_idx < hospital->n_wards[COVID_ICU]; ward_idx++ )
			for( patient_idx = 0; patient_idx < hospital->wards[COVID_ICU][ward_idx].patients->size; patient_idx++ )
				if( model->population[ list_element_at(hospital->wards[COVID_ICU][ward_idx].patients, patient_idx) ].status == HOSPITALISED_RECOVERING )
					list_push_back( list_element_at(hospital->wards[COVID_ICU][ward_idx].patients, patient_idx), patient_icu_list );

		//Looop through the two lists until reaching the end of one. Each loop, remove patients from
		//their current ward and push to the top of the waiting list for their new ward.
		patient_idx = 0;
		while( patient_idx < patient_general_list->size && patient_idx < patient_icu_list->size ) 
		{
			individual *indiv_general = &model->population[ list_element_at( patient_general_list, patient_idx )];
			individual *indiv_icu   = &model->population[ list_element_at( patient_icu_list, patient_idx )];

<<<<<<< HEAD
			//Remove patients from their current ward.
			remove_patient_from_ward( &(hospital->wards[COVID_GENERAL][indiv_general->ward_idx]), indiv_general->idx);
			remove_patient_from_ward( &(hospital->wards[COVID_ICU][indiv_icu->ward_idx]), indiv_icu->idx);
=======
            //Remove patients from their current ward.
			remove_patient_from_ward( &(hospital->wards[COVID_GENERAL][indiv_general->ward_idx]), indiv_general);
			remove_patient_from_ward( &(hospital->wards[COVID_ICU][indiv_icu->ward_idx]), indiv_icu);
>>>>>>> 6b589757

			//Remove them from their current position in the waiting list for their required ward.
			list_remove_element( indiv_general->idx, hospital->waiting_list[COVID_ICU] );
			list_remove_element( indiv_icu->idx, hospital->waiting_list[COVID_GENERAL] );

			//Push them to the front of the waiting list for their required ward.
			list_push_front( indiv_general->idx, hospital->waiting_list[COVID_ICU] ) ;
			list_push_front( indiv_icu->idx, hospital->waiting_list[COVID_GENERAL] );

			patient_idx++;
		}

		destroy_list( patient_general_list );
		destroy_list( patient_icu_list );
	}

	free( patient_general_list );
	free( patient_icu_list );
}

/*****************************************************************************************
*  Name:		predict_patient_disease_progression
*  Description: Given the availability of care, predict whether a person gets better or worse
*               once they've transitioned to either a severe (HOSPITALISED) or critical disease
*               state. Then schedule the relevant event transition. This is only done once
*               for each patient when they first enter a HOSPITALISED or CRITICAL state hence the
*               disease_progression_predicted flag.
*  Returns:		void
******************************************************************************************/
void predict_patient_disease_progression( model *model, individual *indiv, double patient_waiting_modifier, int type )
{
	//Check if progression for this particular disease state has already been predicted.
	if( indiv->disease_progression_predicted[type] == FALSE )
	{
		if( type == COVID_GENERAL )
		{
			if( gsl_ran_bernoulli( rng, min(model->params->critical_fraction[ indiv->age_group ] * patient_waiting_modifier, 1) ) )
			{
				if( gsl_ran_bernoulli( rng, model->params->location_death_icu[ indiv->age_group ] ) )
					transition_one_disese_event( model, indiv, HOSPITALISED, CRITICAL, HOSPITALISED_CRITICAL );
				else
					transition_one_disese_event( model, indiv, HOSPITALISED, DEATH, HOSPITALISED_CRITICAL );
			}
			else
				transition_one_disese_event( model, indiv, HOSPITALISED, RECOVERED, HOSPITALISED_RECOVERED);
		} 
		else if( type == COVID_ICU )
		{
			if( gsl_ran_bernoulli( rng, min(model->params->fatality_fraction[ indiv->age_group ] * patient_waiting_modifier, 1) ) )
				transition_one_disese_event(model, indiv, CRITICAL, DEATH, CRITICAL_DEATH );
			else
				transition_one_disese_event( model, indiv, CRITICAL, HOSPITALISED_RECOVERING, CRITICAL_HOSPITALISED_RECOVERING );
		}
		indiv->disease_progression_predicted[type] = TRUE;
	}
}

/*****************************************************************************************
*  Name:		find_least_full_hospital
*  Description: Iterates over hospitals to see which wards have the most beds available.
*               Returns the index of the hospital which has most space.
*  Returns:		int
******************************************************************************************/
int find_least_full_hospital(model* model, int required_ward)
{
	int hospital_idx, available_beds, assigned_hospital_idx;

	assigned_hospital_idx = 0;
	available_beds = hospital_available_beds( &(model->hospitals[assigned_hospital_idx] ), required_ward )
			- model->hospitals[assigned_hospital_idx].waiting_list[required_ward]->size;

	for( hospital_idx = 1; hospital_idx < model->params->n_hospitals; hospital_idx++ )
	{
		int next_available_beds = hospital_available_beds( &(model->hospitals[hospital_idx]), required_ward )
				- model->hospitals[hospital_idx].waiting_list[required_ward]->size;
		
		if( next_available_beds > available_beds )
		{
			assigned_hospital_idx = hospital_idx;
			available_beds = next_available_beds;
		}
	}
	return assigned_hospital_idx;
}

/*****************************************************************************************
*  Name:		hospital_available_beds
*  Description: Determines the number of available beds in all the wards of specified type.
*  Returns:		int
******************************************************************************************/
int hospital_available_beds( hospital* hospital, int ward_type )
{
	int ward_idx;
	int available_beds = 0;

	for( ward_idx = 0; ward_idx < hospital->n_wards[ward_type]; ward_idx++ )
		available_beds += ( ward_available_beds( &(hospital->wards[ward_type][ward_idx]) ));

	return available_beds;
}

/*****************************************************************************************
*  Name:		release_patient_from_hospital
*  Description: Removes an individual from a hospital and sets their ward information to
*               null.
*  Returns:		void
******************************************************************************************/
void release_patient_from_hospital( individual *indiv, hospital *hospital )
{
	remove_if_in_waiting_list( indiv, hospital );

<<<<<<< HEAD
	if( indiv->ward_type != NO_WARD )
		remove_patient_from_ward( &(hospital->wards[indiv->ward_type][indiv->ward_idx]), indiv->idx );
=======
    if( indiv->ward_type != NO_WARD )
        remove_patient_from_ward( &(hospital->wards[indiv->ward_type][indiv->ward_idx]), indiv );
>>>>>>> 6b589757

	indiv->ward_type = NO_WARD;
	indiv->ward_idx  = NO_WARD;
}

/*****************************************************************************************
*  Name:		add_patient_to_waiting_list
*  Description: Adds a patient to their required ward and sets their hospital index to the
*               hospital that owns that ward.
*  Returns:		int
******************************************************************************************/

void add_patient_to_waiting_list( individual *indiv, hospital *hospital, int ward_type)
{
	list_push_back( indiv->idx, hospital->waiting_list[ward_type] );
	indiv->hospital_idx = hospital->hospital_idx;
}

/*****************************************************************************************
*  Name:		remove_if_in_waiting_list
*  Description: Checks if a patient is in a waiting list and removes them if so.
*  Returns:		int
******************************************************************************************/
void remove_if_in_waiting_list( individual *indiv, hospital *hospital )
{
	if( list_elem_exists( indiv->idx, hospital->waiting_list[COVID_GENERAL] ))
		list_remove_element( indiv->idx, hospital->waiting_list[COVID_GENERAL] );
	else if( list_elem_exists( indiv->idx, hospital->waiting_list[COVID_ICU] ) )
		list_remove_element( indiv->idx, hospital->waiting_list[COVID_ICU] );
}


/*****************************************************************************************
*  Name:		destroy_hospital
*  Description: Destroys the model structure and releases its memory
******************************************************************************************/
void destroy_hospital( hospital *hospital)
{
	free( hospital->hospital_workplace_network );
	for( int ward_type = 0; ward_type < N_HOSPITAL_WARD_TYPES; ward_type++ )
	{
		for(int ward_idx = 0; ward_idx < hospital->n_wards[ward_type]; ward_idx++ )
			destroy_ward( &(hospital->wards[ward_type][ward_idx]) );

		free( hospital->wards[ward_type] );
	}

	free( hospital->wards );
}<|MERGE_RESOLUTION|>--- conflicted
+++ resolved
@@ -248,23 +248,13 @@
 ******************************************************************************************/
 void transition_to_general( model *model, individual *indiv )
 {   
-<<<<<<< HEAD
 	if( indiv->status == HOSPITALISED_RECOVERING && indiv->hospital_state == ICU )
-		remove_patient_from_ward( &model->hospitals[indiv->hospital_idx].wards[COVID_ICU][indiv->ward_idx], indiv->idx );
+		remove_patient_from_ward( &model->hospitals[indiv->hospital_idx].wards[COVID_ICU][indiv->ward_idx], indiv );
 	
 	if( add_patient_to_hospital( model, indiv, COVID_GENERAL) )
 		set_general_admission( indiv, model->params, 1);
 	else
 		print_exit("Scheduled a transition to the general hospital location, but failed to add to a general ward.");
-=======
-    if( indiv->status == HOSPITALISED_RECOVERING && indiv->hospital_state == ICU )
-        remove_patient_from_ward( &model->hospitals[indiv->hospital_idx].wards[COVID_ICU][indiv->ward_idx], indiv );
-    
-    if( add_patient_to_hospital( model, indiv, COVID_GENERAL) )
-        set_general_admission( indiv, model->params, 1);
-    else
-        print_exit("Scheduled a transition to the general hospital location, but failed to add to a general ward.");
->>>>>>> 6b589757
 }
 
 /*****************************************************************************************
@@ -278,13 +268,8 @@
 ******************************************************************************************/
 void transition_to_icu( model *model, individual *indiv )
 {
-<<<<<<< HEAD
 	if( indiv->hospital_state == GENERAL )
-		remove_patient_from_ward( &model->hospitals[indiv->hospital_idx].wards[COVID_GENERAL][indiv->ward_idx], indiv->idx );
-=======
-    if( indiv->hospital_state == GENERAL )
-        remove_patient_from_ward( &model->hospitals[indiv->hospital_idx].wards[COVID_GENERAL][indiv->ward_idx], indiv );
->>>>>>> 6b589757
+		remove_patient_from_ward( &model->hospitals[indiv->hospital_idx].wards[COVID_GENERAL][indiv->ward_idx], indiv );
 
 	if( add_patient_to_hospital( model, indiv, COVID_ICU) )        
 		set_icu_admission( indiv, model->params, 1);
@@ -338,19 +323,11 @@
 		if( assigned_hospital->wards[required_ward][assigned_ward_idx].patients->size > assigned_hospital->wards[required_ward][ward_idx].patients->size )
 			assigned_ward_idx = ward_idx;
 
-<<<<<<< HEAD
 	// If the patient can be added to the ward, do so.
-	if( add_patient_to_ward( &(assigned_hospital->wards[required_ward][assigned_ward_idx]), indiv->idx ) )
+	if( add_patient_to_ward( &(assigned_hospital->wards[required_ward][assigned_ward_idx]), indiv ) )
 	{  
 		indiv->ward_idx  = assigned_ward_idx;
 		indiv->ward_type = required_ward;
-=======
-    // If the patient can be added to the ward, do so.
-    if( add_patient_to_ward( &(assigned_hospital->wards[required_ward][assigned_ward_idx]), indiv ) )
-    {  
-        indiv->ward_idx  = assigned_ward_idx;
-        indiv->ward_type = required_ward;
->>>>>>> 6b589757
 
 		if( indiv->idx != list_pop( assigned_hospital->waiting_list[required_ward] ) )
 			print_exit( "ERROR: Attempted to add patient to hospital ward who is not at the top of the waiting list.");
@@ -454,15 +431,9 @@
 			individual *indiv_general = &model->population[ list_element_at( patient_general_list, patient_idx )];
 			individual *indiv_icu   = &model->population[ list_element_at( patient_icu_list, patient_idx )];
 
-<<<<<<< HEAD
-			//Remove patients from their current ward.
-			remove_patient_from_ward( &(hospital->wards[COVID_GENERAL][indiv_general->ward_idx]), indiv_general->idx);
-			remove_patient_from_ward( &(hospital->wards[COVID_ICU][indiv_icu->ward_idx]), indiv_icu->idx);
-=======
             //Remove patients from their current ward.
 			remove_patient_from_ward( &(hospital->wards[COVID_GENERAL][indiv_general->ward_idx]), indiv_general);
 			remove_patient_from_ward( &(hospital->wards[COVID_ICU][indiv_icu->ward_idx]), indiv_icu);
->>>>>>> 6b589757
 
 			//Remove them from their current position in the waiting list for their required ward.
 			list_remove_element( indiv_general->idx, hospital->waiting_list[COVID_ICU] );
@@ -574,13 +545,8 @@
 {
 	remove_if_in_waiting_list( indiv, hospital );
 
-<<<<<<< HEAD
-	if( indiv->ward_type != NO_WARD )
-		remove_patient_from_ward( &(hospital->wards[indiv->ward_type][indiv->ward_idx]), indiv->idx );
-=======
     if( indiv->ward_type != NO_WARD )
         remove_patient_from_ward( &(hospital->wards[indiv->ward_type][indiv->ward_idx]), indiv );
->>>>>>> 6b589757
 
 	indiv->ward_type = NO_WARD;
 	indiv->ward_idx  = NO_WARD;
