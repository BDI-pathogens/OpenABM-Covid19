--- conflicted
+++ resolved
@@ -203,8 +203,7 @@
 			{
 				interaction   = infector->interactions[ model->interaction_day_idx ];
 				infector_mult = infector->infectiousness_multiplier * infector->infection_events->strain->transmission_multiplier;
-<<<<<<< HEAD
-				strain_idx    = infector->infection_events->strain->idx;
+				strain_idx 	  = infector->infection_events->strain->idx;
 
 				for( jdx = 0; jdx < n_interaction; jdx++ )
 				{
@@ -219,16 +218,9 @@
 					}
 
 					if( interaction->individual->status == SUSCEPTIBLE )
-=======
-				strain_idx 	  = infector->infection_events->strain->idx;
-
-				for( jdx = 0; jdx < n_interaction; jdx++ )
-				{
-					if( (interaction->individual->status == SUSCEPTIBLE) && (interaction->individual->time_susceptible[strain_idx] <= model->time ) )
->>>>>>> 52efa4ef
 					{
 						hazard_rate   = list->infectious_curve[interaction->type][ t_infect - 1 ] * infector_mult;
-                        interaction->individual->hazard[ strain_idx ] -= hazard_rate;
+						interaction->individual->hazard[ strain_idx ] -= hazard_rate;
 
 						if( interaction->individual->hazard[ strain_idx ] < 0 )
 						{
@@ -276,10 +268,6 @@
 	model *model,
 	long pdx,
 	int strain_idx,
-<<<<<<< HEAD
-=======
-	float transmission_multiplier,
->>>>>>> 52efa4ef
 	int network_id
 )
 {
@@ -288,16 +276,9 @@
 	if( infected->status != SUSCEPTIBLE )
 		return FALSE;
 
-<<<<<<< HEAD
 	if( strain_idx >= model->n_initialised_strains )
 		print_exit( "strain_idx is not known, strains must be initialised before being infected" );
 
-=======
-	if( model->strains[ strain_idx ].idx == -1 ) // if strain is not initialised
-		initialise_strain( model, strain_idx, transmission_multiplier );
-	else
-		model->strains[ strain_idx ].transmission_multiplier = transmission_multiplier;
->>>>>>> 52efa4ef
 	infected->infection_events->strain = &(model->strains[ strain_idx ]);
 	new_infection( model, infected, infected, network_id );
 	return TRUE;
@@ -381,8 +362,8 @@
 
 	if( to != NO_EVENT )
 	{
-		indiv->infection_events->times[to] = model->time + ifelse( edge == NO_EDGE, 0, sample_transition_time( model, edge ) );
-		indiv->next_disease_event 		   = add_individual_to_event_list( model, to, indiv, indiv->infection_events->times[to] );
+		indiv->infection_events->times[to]     = model->time + ifelse( edge == NO_EDGE, 0, sample_transition_time( model, edge ) );
+		indiv->next_disease_event = add_individual_to_event_list( model, to, indiv, indiv->infection_events->times[to] );
 	}
 }
 
@@ -525,22 +506,9 @@
 			transition_one_hospital_event( model, indiv, indiv->hospital_state, DISCHARGED, NO_EDGE );
 		}
 	}
-	transition_one_disese_event( model, indiv, RECOVERED, SUSCEPTIBLE, NO_EDGE );
-	
-	int infected_strain_idx, transition_time;
-	infected_strain_idx = indiv->infection_events->strain->idx;
-	for( int strain_idx = 0;  strain_idx < model->n_initialised_strains; strain_idx++ )
-	{
-		transition_time = sample_transition_time( model, RECOVERED_SUSCEPTIBLE );
-		if( strain_idx == infected_strain_idx )
-			indiv->time_susceptible[strain_idx] = model->time + transition_time;
-		else
-		{
-			if( gsl_ran_bernoulli( rng, model->cross_immunity[infected_strain_idx][strain_idx] ) )
-				indiv->time_susceptible[strain_idx] = model->time + transition_time;
-		}
-	}
-	set_recovered( indiv, model->params, model->time, model );
+
+	transition_one_disese_event( model, indiv, RECOVERED, SUSCEPTIBLE, RECOVERED_SUSCEPTIBLE );
+	set_recovered( indiv, model->params, model->time, model);
 }
 
 /*****************************************************************************************
