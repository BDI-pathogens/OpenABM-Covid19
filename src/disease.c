--- conflicted
+++ resolved
@@ -361,7 +361,6 @@
 *  Returns:		void
 ******************************************************************************************/
 void transition_to_hospitalised( model *model, individual *indiv )
-<<<<<<< HEAD
 {	
 	set_hospitalised( indiv, model->params, model->time );
 
@@ -371,13 +370,6 @@
     if( indiv->quarantined )
         intervention_quarantine_release( model, indiv );
 	
-=======
-{
-	int assigned_hospital_idx;
-	set_hospitalised( indiv, model->params, model->time );
-	assigned_hospital_idx = find_least_full_hospital( model, COVID_GENERAL );
-	add_patient_to_waiting_list( indiv, &(model->hospitals[assigned_hospital_idx]), COVID_GENERAL );
->>>>>>> 86a8a7a4
 	intervention_on_hospitalised( model, indiv );
 }
 
@@ -402,17 +394,12 @@
 void transition_to_hospitalised_recovering( model *model, individual *indiv )
 {
     set_hospitalised_recovering( indiv, model->params, model->time );
-	transition_one_disese_event( model, indiv, HOSPITALISED_RECOVERING, RECOVERED, HOSPITALISED_RECOVERING_RECOVERED );
-	remove_if_in_waiting_list( indiv, &model->hospitals[indiv->hospital_idx] );
-<<<<<<< HEAD
-	//TODO: when updated to ward pointer have this check look at current wards type
+
+    remove_if_in_waiting_list( indiv, &model->hospitals[indiv->hospital_idx] );
 	if( indiv->ward_type != COVID_GENERAL )
 		add_patient_to_waiting_list( indiv, &model->hospitals[indiv->hospital_idx], COVID_GENERAL );
-	
-	set_hospitalised_recovering( indiv, model->params, model->time );
-=======
-	add_patient_to_waiting_list( indiv, &model->hospitals[indiv->hospital_idx], COVID_GENERAL );
->>>>>>> 86a8a7a4
+
+    transition_one_disese_event( model, indiv, HOSPITALISED_RECOVERING, RECOVERED, HOSPITALISED_RECOVERING_RECOVERED );
 }
 
 /*****************************************************************************************
