--- conflicted
+++ resolved
@@ -262,14 +262,9 @@
 	double asymp_frac = model->params->fraction_asymptomatic[infected->age_group];
 	double mild_frac  = model->params->mild_fraction[infected->age_group];
 
-<<<<<<< HEAD
-	infected->infector = infector;
-	infected->infector_status = infector->status;
-    infected->infector_hospital_state = infector->hospital_state;
-=======
-	infected->infection_events->infector = infector;
-	infected->infection_events->infector_status = infector->status;
->>>>>>> e5069203
+    infected->infection_events->infector = infector;
+    infected->infection_events->infector_status = infector->status;
+    infected->infection_events->infector_hospital_state = infector->hospital_state;
 
 	if( draw < asymp_frac )
 	{
