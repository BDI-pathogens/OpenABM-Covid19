--- conflicted
+++ resolved
@@ -21,42 +21,6 @@
 #include <math.h>
 
 /*****************************************************************************************
-<<<<<<< HEAD
-*  Name:		set_up_transition_times
-*  Description: sets up discrete distributions for the times it takes to
-*  				transition along edges of the disease model
-*
-*  Returns:		void
-******************************************************************************************/
-void set_up_transition_times( model *model )
-{
-	parameters *params = model->params;
-	int idx;
-	int **transitions;
-
-	model->transition_time_distributions = (int**) calloc( N_TRANSITION_TYPES, sizeof( int*) );
-	for( idx = 0; idx < N_TRANSITION_TYPES; idx++ )
-		model->transition_time_distributions[idx] = (int*) calloc( N_DRAW_LIST, sizeof( int ) );
-	transitions = model->transition_time_distributions;
-
-	gamma_draw_list( transitions[ASYMPTOMATIC_RECOVERED], 	   N_DRAW_LIST, params->mean_asymptomatic_to_recovery, params->sd_asymptomatic_to_recovery );
-	gamma_draw_list( transitions[PRESYMPTOMATIC_SYMPTOMATIC],  N_DRAW_LIST, params->mean_time_to_symptoms,         params->sd_time_to_symptoms );
-	gamma_draw_list( transitions[PRESYMPTOMATIC_MILD_SYMPTOMATIC_MILD], N_DRAW_LIST, params->mean_time_to_symptoms,params->sd_time_to_symptoms );
-	gamma_draw_list( transitions[SYMPTOMATIC_RECOVERED],   	   N_DRAW_LIST, params->mean_time_to_recover,  		   params->sd_time_to_recover );
-	gamma_draw_list( transitions[SYMPTOMATIC_MILD_RECOVERED],  N_DRAW_LIST, params->mean_time_to_recover,  		   params->sd_time_to_recover );
-	gamma_draw_list( transitions[HOSPITALISED_RECOVERED],      N_DRAW_LIST, params->mean_time_hospitalised_recovery, params->sd_time_hospitalised_recovery);
-	gamma_draw_list( transitions[CRITICAL_HOSPITALISED_RECOVERING], N_DRAW_LIST, params->mean_time_critical_survive, params->sd_time_critical_survive);
-	gamma_draw_list( transitions[CRITICAL_DEATH],              N_DRAW_LIST, params->mean_time_to_death,    		     params->sd_time_to_death );
-	gamma_draw_list( transitions[HOSPITALISED_RECOVERING_RECOVERED], N_DRAW_LIST, params->mean_time_hospitalised_recovery, params->sd_time_hospitalised_recovery);
-	bernoulli_draw_list( transitions[SYMPTOMATIC_HOSPITALISED],N_DRAW_LIST, params->mean_time_to_hospital );
-	gamma_draw_list( transitions[HOSPITALISED_CRITICAL],   N_DRAW_LIST, params->mean_time_to_critical, params->sd_time_to_critical );
-	shifted_geometric_draw_list( transitions[RECOVERED_SUSCEPTIBLE], N_DRAW_LIST, params->mean_time_to_susceptible_after_shift, params->time_to_susceptible_shift );
-
-}
-
-/*****************************************************************************************
-=======
->>>>>>> 86956881
 *  Name:		estimate_mean_interactions_by_age
 *  Description: estimates the weighted mean number of interactions by age
 *  				each interaction is weighted by the type factor
@@ -178,14 +142,9 @@
 			if( n_interaction > 0 )
 			{
 				interaction   = infector->interactions[ model->interaction_day_idx ];
-<<<<<<< HEAD
-				infector_mult = infector->infectiousness_multiplier * infector->infection_events->with_strain->transmission_multiplier;
-				strain_idx 	  = infector->infection_events->with_strain->idx;
-=======
 				infector_mult = infector->infectiousness_multiplier * infector->infection_events->strain->transmission_multiplier;
 				strain_idx 	  = infector->infection_events->strain->idx;
 				infectious_curve = infector->infection_events->strain->infectious_curve[type];
->>>>>>> 86956881
 
 				for( jdx = 0; jdx < n_interaction; jdx++ )
 				{
@@ -206,15 +165,9 @@
 							continue;
 						}
 
-<<<<<<< HEAD
-						network_mult  = model->all_networks[ interaction->network_id ]->transmission_multiplier;
-						hazard_rate   = list->infectious_curve[interaction->type][ t_infect - 1 ] * infector_mult * network_mult;
+						network_mult  = model->all_networks[ interaction->network_id ]->transmission_multiplier_combined;
 						interaction->person->hazard[ strain_idx ] -= hazard_rate;
-=======
-						network_mult  = model->all_networks[ interaction->network_id ]->transmission_multiplier_combined;
 						hazard_rate   = infectious_curve[ t_infect - 1 ] * infector_mult * network_mult;
-						interaction->individual->hazard[ strain_idx ] -= hazard_rate;
->>>>>>> 86956881
 
 						if( interaction->person->hazard[ strain_idx ] < 0 )
 						{
@@ -314,15 +267,9 @@
 	strain *strain
 )
 {
-<<<<<<< HEAD
 	double draw       = rng_uniform( rng );
-	double asymp_frac = model->params->fraction_asymptomatic[infected->age_group];
-	double mild_frac  = model->params->mild_fraction[infected->age_group];
-=======
-	double draw       = gsl_rng_uniform( rng );
 	double asymp_frac = strain->fraction_asymptomatic[infected->age_group];
 	double mild_frac  = strain->mild_fraction[infected->age_group];
->>>>>>> 86956881
 
 	if( immune_to_symptoms( infected, strain->idx ) )
 		asymp_frac = 1;
@@ -455,15 +402,9 @@
 		model->event_lists[TRANSITION_TO_HOSPITAL].n_daily_current[model->time]+=1;
 		model->event_lists[TRANSITION_TO_HOSPITAL].n_total+=1;
 
-<<<<<<< HEAD
-		if( ran_bernoulli( rng, model->params->critical_fraction[ indiv->age_group ] ) )
+		if( ran_bernoulli( rng, strain->critical_fraction[ indiv->age_group ] ) )
 		{
-			if( ran_bernoulli( rng, model->params->location_death_icu[ indiv->age_group ] ) )
-=======
-		if( gsl_ran_bernoulli( rng, strain->critical_fraction[ indiv->age_group ] ) )
-		{
-			if( gsl_ran_bernoulli( rng, strain->location_death_icu[ indiv->age_group ] ) )
->>>>>>> 86956881
+			if( ran_bernoulli( rng, strain->location_death_icu[ indiv->age_group ] ) )
 				transition_one_disese_event( model, indiv, HOSPITALISED, CRITICAL, HOSPITALISED_CRITICAL );
 			else
 				transition_one_disese_event( model, indiv, HOSPITALISED, DEATH, HOSPITALISED_CRITICAL );
@@ -498,11 +439,7 @@
 		model->event_lists[TRANSITION_TO_CRITICAL].n_daily_current[model->time]+=1;
 		model->event_lists[TRANSITION_TO_CRITICAL].n_total+=1;
 
-<<<<<<< HEAD
-		if( ran_bernoulli( rng, model->params->fatality_fraction[ indiv->age_group ] ) )
-=======
-		if( gsl_ran_bernoulli( rng, strain->fatality_fraction[ indiv->age_group ] ) )
->>>>>>> 86956881
+		if( ran_bernoulli( rng, strain->fatality_fraction[ indiv->age_group ] ) )
 			transition_one_disese_event( model, indiv, CRITICAL, DEATH, CRITICAL_DEATH );
 		else
 			transition_one_disese_event( model, indiv, CRITICAL, HOSPITALISED_RECOVERING, CRITICAL_HOSPITALISED_RECOVERING );
