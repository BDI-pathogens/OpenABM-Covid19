/*
 * disease.c


 *
 *  Created on: 18 Mar 2020
 *      Author: hinchr
 */

#include "model.h"
#include "individual.h"
#include "utilities.h"
#include "constant.h"
#include "params.h"
#include "network.h"
#include "disease.h"
#include "structure.h"
#include "interventions.h"
#include <stdio.h>
#include <stdlib.h>
#include <math.h>

/*****************************************************************************************
*  Name:		set_up_transition_times
*  Description: sets up discrete distributions for the times it takes to
*  				transition along edges of the disease model
*
*  Returns:		void
******************************************************************************************/
void set_up_transition_times( model *model )
{
	parameters *params = model->params;
	int idx;
	int **transitions;

	model->transition_time_distributions = calloc( N_TRANSITION_TYPES, sizeof( int*) );
	for( idx = 0; idx < N_TRANSITION_TYPES; idx++ )
		model->transition_time_distributions[idx] = calloc( N_DRAW_LIST, sizeof( int ) );
	transitions = model->transition_time_distributions;

	gamma_draw_list( transitions[ASYMPTOMATIC_RECOVERED], 	   N_DRAW_LIST, params->mean_asymptomatic_to_recovery, params->sd_asymptomatic_to_recovery );
	gamma_draw_list( transitions[PRESYMPTOMATIC_SYMPTOMATIC],  N_DRAW_LIST, params->mean_time_to_symptoms,         params->sd_time_to_symptoms );
	gamma_draw_list( transitions[PRESYMPTOMATIC_MILD_SYMPTOMATIC_MILD], N_DRAW_LIST, params->mean_time_to_symptoms,params->sd_time_to_symptoms );
	gamma_draw_list( transitions[SYMPTOMATIC_RECOVERED],   	   N_DRAW_LIST, params->mean_time_to_recover,  		   params->sd_time_to_recover );
	gamma_draw_list( transitions[SYMPTOMATIC_MILD_RECOVERED],  N_DRAW_LIST, params->mean_time_to_recover,  		   params->sd_time_to_recover );
	gamma_draw_list( transitions[HOSPITALISED_RECOVERED],      N_DRAW_LIST, params->mean_time_hospitalised_recovery, params->sd_time_hospitalised_recovery);
	gamma_draw_list( transitions[CRITICAL_HOSPITALISED_RECOVERING], N_DRAW_LIST, params->mean_time_critical_survive, params->sd_time_critical_survive);
	gamma_draw_list( transitions[CRITICAL_DEATH],              N_DRAW_LIST, params->mean_time_to_death,    		     params->sd_time_to_death );
	gamma_draw_list( transitions[HOSPITALISED_RECOVERING_RECOVERED], N_DRAW_LIST, params->mean_time_hospitalised_recovery, params->sd_time_hospitalised_recovery);
	bernoulli_draw_list( transitions[SYMPTOMATIC_HOSPITALISED],N_DRAW_LIST, params->mean_time_to_hospital );
<<<<<<< HEAD
	bernoulli_draw_list( transitions[HOSPITALISED_CRITICAL],   N_DRAW_LIST, params->mean_time_to_critical );
=======
	gamma_draw_list( transitions[HOSPITALISED_CRITICAL],   N_DRAW_LIST, params->mean_time_to_critical, params->sd_time_to_critical );

>>>>>>> 99b4226a
}

/*****************************************************************************************
*  Name:		estimate_mean_interactions_by_age
*  Description: estimates the weighted mean number of interactions by age
*  				each interaction is weighted by the type factor
*  Returns:		void
******************************************************************************************/
double estimate_mean_interactions_by_age( model *model, int age )
{
	long pdx, ndx;
	long people = 0;
	double inter  = 0;
	double *weight = model->params->relative_transmission;

	for( pdx = 0; pdx < model->params->n_total; pdx++ )
		if( model->population[pdx].age_type == age )
		{
			people++;
			inter += model->population[pdx].base_random_interactions * weight[RANDOM];
		}

	for( pdx = 0; pdx < model->household_network->n_edges; pdx++ )
	{
		if( model->population[model->household_network->edges[pdx].id1].age_type == age )
			inter += weight[HOUSEHOLD];
		if( model->population[model->household_network->edges[pdx].id2].age_type == age )
			inter += weight[HOUSEHOLD];
	}

	for( ndx = 0; ndx < N_OCCUPATION_NETWORKS ; ndx++ )
		for( pdx = 0; pdx < model->occupation_network[ndx]->n_edges; pdx++ )
		{
			if( model->population[model->occupation_network[ndx]->edges[pdx].id1].age_type == age )
				inter += model->params->daily_fraction_work * weight[OCCUPATION];
			if( model->population[model->occupation_network[ndx]->edges[pdx].id2].age_type == age )
				inter  += model->params->daily_fraction_work * weight[OCCUPATION];
		}

	return 1.0 * inter / people;
}

/*****************************************************************************************
*  Name:		set_up_infectious curves
*  Description: sets up discrete distributions and functions which are used to
*  				model events and calculates infectious rate per interaction.
*
*  				The infectious rate per interaction adult is the infectious rate divided
*  				by the mean number of daily interactions of an adult.
*
*  				Adjustments are calculated for children and elderly based upon their
*  				difference in the number of daily interactions and the relative overall
*  				susceptibility.
*
*  Returns:		void
******************************************************************************************/
void set_up_infectious_curves( model *model )
{
	parameters *params = model->params;
	double infectious_rate, type_factor;
	int type, group;

	infectious_rate   = params->infectious_rate / model->mean_interactions[AGE_TYPE_ADULT];

	for( group = 0; group < N_AGE_GROUPS; group++ )
		params->adjusted_susceptibility[group] = params->relative_susceptibility[group] * model->mean_interactions[AGE_TYPE_ADULT] / model->mean_interactions[AGE_TYPE_MAP[group]];

	for( type = 0; type < N_INTERACTION_TYPES; type++ )
	{
		type_factor = params->relative_transmission_used[type];

		gamma_rate_curve( model->event_lists[PRESYMPTOMATIC].infectious_curve[type], MAX_INFECTIOUS_PERIOD, params->mean_infectious_period,
						  params->sd_infectious_period, infectious_rate * type_factor );

		gamma_rate_curve( model->event_lists[PRESYMPTOMATIC_MILD].infectious_curve[type], MAX_INFECTIOUS_PERIOD, params->mean_infectious_period,
						  params->sd_infectious_period, infectious_rate * type_factor * params->mild_infectious_factor  );

		gamma_rate_curve( model->event_lists[ASYMPTOMATIC].infectious_curve[type], MAX_INFECTIOUS_PERIOD, params->mean_infectious_period,
						  params->sd_infectious_period, infectious_rate * type_factor * params->asymptomatic_infectious_factor);

		gamma_rate_curve( model->event_lists[SYMPTOMATIC].infectious_curve[type], MAX_INFECTIOUS_PERIOD, params->mean_infectious_period,
						  params->sd_infectious_period, infectious_rate * type_factor );

		gamma_rate_curve( model->event_lists[SYMPTOMATIC_MILD].infectious_curve[type], MAX_INFECTIOUS_PERIOD, params->mean_infectious_period,
						  params->sd_infectious_period, infectious_rate * type_factor * params->mild_infectious_factor );

		gamma_rate_curve( model->event_lists[HOSPITALISED].infectious_curve[type], MAX_INFECTIOUS_PERIOD, params->mean_infectious_period,
						  params->sd_infectious_period, infectious_rate * type_factor );

		gamma_rate_curve( model->event_lists[HOSPITALISED_RECOVERING].infectious_curve[type], MAX_INFECTIOUS_PERIOD, params->mean_infectious_period,
							  params->sd_infectious_period, infectious_rate * type_factor );

		gamma_rate_curve( model->event_lists[CRITICAL].infectious_curve[type], MAX_INFECTIOUS_PERIOD, params->mean_infectious_period,
						  params->sd_infectious_period, infectious_rate * type_factor );
	};
}

/*****************************************************************************************
*  Name:		transmit_virus_by_type
*  Description: Transmits virus over the interaction network for a type of
*  				infected people
*  Returns:		void
******************************************************************************************/
void transmit_virus_by_type(
	model *model,
	int type
)
{
	long idx, jdx, n_infected;
	int day, n_interaction, t_infect;
	double hazard_rate;
	float hospital_state_modifier;
	event_list *list = &(model->event_lists[type]);
	event *event, *next_event;
	interaction *interaction;
	individual *infector;

	for( day = model->time-1; day >= max( 0, model->time - MAX_INFECTIOUS_PERIOD ); day-- )
	{
        n_infected  = list->n_daily_current[ day];
		next_event  = list->events[ day ];

		for( idx = 0; idx < n_infected; idx++ )
		{
			event      = next_event;
			next_event = event->next;
			infector   = event->individual;

			t_infect = model->time - time_infected_infection_event( infector->infection_events );
			if( t_infect >= MAX_INFECTIOUS_PERIOD )
				continue;

			n_interaction = infector->n_interactions[ model->interaction_day_idx ];
			if( n_interaction > 0 )
			{
				interaction = infector->interactions[ model->interaction_day_idx ];

                //Determine the effect hospitalisation has on the hazard rate.
                if( model->params->hospital_on )
                {
                    switch( infector->hospital_state )
                    {
                        case WAITING:       hospital_state_modifier = model->params->waiting_infectivity_modifier; break;
                        case GENERAL:       hospital_state_modifier = model->params->general_infectivity_modifier; break;
                        case ICU:           hospital_state_modifier = model->params->icu_infectivity_modifier; break;
                        default: 			hospital_state_modifier = 1.0; // Not in hospital, rates unaffected.
                    }
                }

				for( jdx = 0; jdx < n_interaction; jdx++ )
				{
					if( interaction->individual->status == SUSCEPTIBLE )
					{
						hazard_rate = list->infectious_curve[interaction->type][ t_infect - 1 ];
                        if( model->params->hospital_on )
                            hazard_rate *= hospital_state_modifier;
                        interaction->individual->hazard -= hazard_rate;

						if( interaction->individual->hazard < 0 )
						{
							new_infection( model, interaction->individual, infector );
							interaction->individual->infection_events->infector_network = interaction->type;
						}
					}
					interaction = interaction->next;
				}
			}
		}
	}
}

/*****************************************************************************************
*  Name:		transmit_virus
*  Description: Transmits virus over the interaction network
*
*  				Transmission by groups depending upon disease status.
*  				Note that quarantine is not a disease status and they will either
*  				be presymptomatic/symptomatic/asymptomatic and quarantining is
*  				modelled by reducing the number of interactions in the network.
*
*  Returns:		void
******************************************************************************************/
void transmit_virus( model *model )
{
    transmit_virus_by_type( model, PRESYMPTOMATIC );
    transmit_virus_by_type( model, PRESYMPTOMATIC_MILD );
    transmit_virus_by_type( model, SYMPTOMATIC );
    transmit_virus_by_type( model, SYMPTOMATIC_MILD );
    transmit_virus_by_type( model, ASYMPTOMATIC );
    transmit_virus_by_type( model, HOSPITALISED );
    transmit_virus_by_type( model, CRITICAL );
    transmit_virus_by_type( model, HOSPITALISED_RECOVERING );
}

/*****************************************************************************************
*  Name:		new_infection
*  Description: infects a new individual
*  Returns:		void
******************************************************************************************/
void new_infection(
	model *model,
	individual *infected,
	individual *infector
)
{
	double draw       = gsl_rng_uniform( rng );
	double asymp_frac = model->params->fraction_asymptomatic[infected->age_group];
	double mild_frac  = model->params->mild_fraction[infected->age_group];

    infected->infection_events->infector = infector;
    infected->infection_events->infector_status = infector->status;
    infected->infection_events->infector_hospital_state = infector->hospital_state;

	if( draw < asymp_frac )
	{
		transition_one_disese_event( model, infected, SUSCEPTIBLE, ASYMPTOMATIC, NO_EDGE );
		transition_one_disese_event( model, infected, ASYMPTOMATIC, RECOVERED, ASYMPTOMATIC_RECOVERED );
	}
	else if( draw < asymp_frac + mild_frac )
	{
		transition_one_disese_event( model, infected, SUSCEPTIBLE, PRESYMPTOMATIC_MILD, NO_EDGE );
		transition_one_disese_event( model, infected, PRESYMPTOMATIC_MILD, SYMPTOMATIC_MILD, PRESYMPTOMATIC_MILD_SYMPTOMATIC_MILD );
	}
	else
	{
		transition_one_disese_event( model, infected, SUSCEPTIBLE, PRESYMPTOMATIC, NO_EDGE );
		transition_one_disese_event( model, infected, PRESYMPTOMATIC, SYMPTOMATIC, PRESYMPTOMATIC_SYMPTOMATIC );
	}
	infected->infection_events->time_infected_infector =
		time_infected_infection_event(infector->infection_events);
}

/*****************************************************************************************
*  Name:		transition_one_disease_event
*  Description: Generic function for updating an individual with their next
*				event and adding the applicable events
*  Returns:		void
******************************************************************************************/
void transition_one_disese_event(
	model *model,
	individual *indiv,
	int from,
	int to,
	int edge
)
{
	indiv->status           = from;

	if( from != NO_EVENT )
		indiv->infection_events->times[from] = model->time;
	if( indiv->current_disease_event != NULL )
		remove_event_from_event_list( model, indiv->current_disease_event );
	if( indiv->next_disease_event != NULL )
		indiv->current_disease_event = indiv->next_disease_event;

	if( to != NO_EVENT )
	{
		indiv->infection_events->times[to]     = model->time + ifelse( edge == NO_EDGE, 0, sample_transition_time( model, edge ) );
		indiv->next_disease_event = add_individual_to_event_list( model, to, indiv, indiv->infection_events->times[to] );
	}
}

/*****************************************************************************************
*  Name:		transition_to_symptomatic
*  Description: Transitions infected who are due to become symptomatic. At this point
*  				there are 2 choices to be made:
*
*  				1. Will the individual require hospital treatment or will
*  				they recover without needing treatment
*  				2. Does the individual self-quarantine at this point and
*  				asks for a test
*
*  Returns:		void
******************************************************************************************/
void transition_to_symptomatic( model *model, individual *indiv )
{
	if( gsl_ran_bernoulli( rng, model->params->hospitalised_fraction[ indiv->age_group ] ) )
		transition_one_disese_event( model, indiv, SYMPTOMATIC, HOSPITALISED, SYMPTOMATIC_HOSPITALISED );
	else
		transition_one_disese_event( model, indiv, SYMPTOMATIC, RECOVERED, SYMPTOMATIC_RECOVERED );

	intervention_on_symptoms( model, indiv );
}

/*****************************************************************************************
*  Name:		transition_to_symptomatic_mild
*  Description: Transitions infected who are due to become symptomatic with mild symptoms.
*
*  				1. Add the recovery event
*  				2. Does the individual self-quarantine at this point and
*  				asks for a test
*
*  Returns:		void
******************************************************************************************/
void transition_to_symptomatic_mild( model *model, individual *indiv )
{
	transition_one_disese_event( model, indiv, SYMPTOMATIC_MILD, RECOVERED, SYMPTOMATIC_MILD_RECOVERED );
	intervention_on_symptoms( model, indiv );
}

/*****************************************************************************************
*  Name:		transition_to_hospitalised
*  Description: Transitions symptomatic individual to a severe disease state, and assigns them
*               to a hospital for upcoming hospital states.
*  Returns:		void
******************************************************************************************/
void transition_to_hospitalised( model *model, individual *indiv )
{
	set_hospitalised( indiv, model->params, model->time );

    if( model->params->hospital_on )
    {
        int assigned_hospital_idx = find_least_full_hospital( model, COVID_GENERAL );
        add_patient_to_waiting_list( indiv, &(model->hospitals[assigned_hospital_idx]), COVID_GENERAL );
    }
    else
    {
        if( gsl_ran_bernoulli( rng, model->params->critical_fraction[ indiv->age_group ] ) )
        {
            if( gsl_ran_bernoulli( rng, model->params->location_death_icu[ indiv->age_group ] ) )
                transition_one_disese_event( model, indiv, HOSPITALISED, CRITICAL, HOSPITALISED_CRITICAL );
            else
                transition_one_disese_event( model, indiv, HOSPITALISED, DEATH, HOSPITALISED_CRITICAL );

        }
        else
            transition_one_disese_event( model, indiv, HOSPITALISED, RECOVERED, HOSPITALISED_RECOVERED );
    }

    if( indiv->quarantined )
        intervention_quarantine_release( model, indiv );

	intervention_on_hospitalised( model, indiv );
}

/*****************************************************************************************
*  Name:		transition_to_critical
*  Description: Transitions hopsitalised individual to critical care
*  Returns:		void
******************************************************************************************/
void transition_to_critical( model *model, individual *indiv )
{
	set_critical( indiv, model->params, model->time );

    if( model->params->hospital_on )
    {
        remove_if_in_waiting_list(indiv, &model->hospitals[indiv->hospital_idx]);
        add_patient_to_waiting_list( indiv, &(model->hospitals[indiv->hospital_idx]), COVID_ICU );
    }
    else
    {
        if( gsl_ran_bernoulli( rng, model->params->fatality_fraction[ indiv->age_group ] ) )
            transition_one_disese_event( model, indiv, CRITICAL, DEATH, CRITICAL_DEATH );
        else
            transition_one_disese_event( model, indiv, CRITICAL, HOSPITALISED_RECOVERING, CRITICAL_HOSPITALISED_RECOVERING );
    }

	intervention_on_critical( model, indiv );
}

/*****************************************************************************************
*  Name:		transition_to_hospitalised_recovering
*  Description: Transitions out of critical those who survive
*  Returns:		void
******************************************************************************************/
void transition_to_hospitalised_recovering( model *model, individual *indiv )
{
    if( model->params->hospital_on )
    {
        remove_if_in_waiting_list( indiv, &model->hospitals[indiv->hospital_idx] );
        if( indiv->ward_type != COVID_GENERAL )
            add_patient_to_waiting_list( indiv, &model->hospitals[indiv->hospital_idx], COVID_GENERAL );
    }

    transition_one_disese_event( model, indiv, HOSPITALISED_RECOVERING, RECOVERED, HOSPITALISED_RECOVERING_RECOVERED );
    set_hospitalised_recovering( indiv, model->params, model->time );
}

/*****************************************************************************************
*  Name:		transition_to_recovered
*  Description: Transitions hospitalised and asymptomatic to recovered
*  Returns:		void
******************************************************************************************/
void transition_to_recovered( model *model, individual *indiv )
{
    if( model->params->hospital_on )
    {
        if( indiv->hospital_state != NOT_IN_HOSPITAL )
        {
            remove_if_in_waiting_list( indiv, &model->hospitals[indiv->hospital_idx] );
            transition_one_hospital_event( model, indiv, indiv->hospital_state, DISCHARGED, NO_EDGE );
        }
    }

    transition_one_disese_event( model, indiv, RECOVERED, NO_EVENT, NO_EDGE );
    set_recovered( indiv, model->params, model->time );
}

/*****************************************************************************************
*  Name:		transition_to_death
*  Description: Transitions hospitalised to death
*  Returns:		void
******************************************************************************************/
void transition_to_death( model *model, individual *indiv )
{
    if( model->params->hospital_on )
    {
        if( indiv->hospital_state != NOT_IN_HOSPITAL )
        {
            remove_if_in_waiting_list( indiv, &model->hospitals[indiv->hospital_idx] );
            transition_one_hospital_event( model, indiv, indiv->hospital_state, MORTUARY, NO_EDGE );
        }
    }

	transition_one_disese_event( model, indiv, DEATH, NO_EVENT, NO_EDGE );
	set_dead( indiv, model->params, model->time );
}

<|MERGE_RESOLUTION|>--- conflicted
+++ resolved
@@ -48,12 +48,8 @@
 	gamma_draw_list( transitions[CRITICAL_DEATH],              N_DRAW_LIST, params->mean_time_to_death,    		     params->sd_time_to_death );
 	gamma_draw_list( transitions[HOSPITALISED_RECOVERING_RECOVERED], N_DRAW_LIST, params->mean_time_hospitalised_recovery, params->sd_time_hospitalised_recovery);
 	bernoulli_draw_list( transitions[SYMPTOMATIC_HOSPITALISED],N_DRAW_LIST, params->mean_time_to_hospital );
-<<<<<<< HEAD
-	bernoulli_draw_list( transitions[HOSPITALISED_CRITICAL],   N_DRAW_LIST, params->mean_time_to_critical );
-=======
 	gamma_draw_list( transitions[HOSPITALISED_CRITICAL],   N_DRAW_LIST, params->mean_time_to_critical, params->sd_time_to_critical );
 
->>>>>>> 99b4226a
 }
 
 /*****************************************************************************************
@@ -173,7 +169,7 @@
 
 	for( day = model->time-1; day >= max( 0, model->time - MAX_INFECTIOUS_PERIOD ); day-- )
 	{
-        n_infected  = list->n_daily_current[ day];
+		n_infected  = list->n_daily_current[ day];
 		next_event  = list->events[ day ];
 
 		for( idx = 0; idx < n_infected; idx++ )
@@ -238,14 +234,15 @@
 ******************************************************************************************/
 void transmit_virus( model *model )
 {
-    transmit_virus_by_type( model, PRESYMPTOMATIC );
-    transmit_virus_by_type( model, PRESYMPTOMATIC_MILD );
-    transmit_virus_by_type( model, SYMPTOMATIC );
-    transmit_virus_by_type( model, SYMPTOMATIC_MILD );
-    transmit_virus_by_type( model, ASYMPTOMATIC );
-    transmit_virus_by_type( model, HOSPITALISED );
-    transmit_virus_by_type( model, CRITICAL );
-    transmit_virus_by_type( model, HOSPITALISED_RECOVERING );
+	transmit_virus_by_type( model, PRESYMPTOMATIC );
+	transmit_virus_by_type( model, PRESYMPTOMATIC_MILD );
+	transmit_virus_by_type( model, SYMPTOMATIC );
+	transmit_virus_by_type( model, SYMPTOMATIC_MILD );
+	transmit_virus_by_type( model, ASYMPTOMATIC );
+	transmit_virus_by_type( model, HOSPITALISED );
+	transmit_virus_by_type( model, CRITICAL );
+	transmit_virus_by_type( model, HOSPITALISED_RECOVERING );
+
 }
 
 /*****************************************************************************************
@@ -377,7 +374,6 @@
                 transition_one_disese_event( model, indiv, HOSPITALISED, CRITICAL, HOSPITALISED_CRITICAL );
             else
                 transition_one_disese_event( model, indiv, HOSPITALISED, DEATH, HOSPITALISED_CRITICAL );
-
         }
         else
             transition_one_disese_event( model, indiv, HOSPITALISED, RECOVERED, HOSPITALISED_RECOVERED );
@@ -412,6 +408,7 @@
     }
 
 	intervention_on_critical( model, indiv );
+
 }
 
 /*****************************************************************************************
