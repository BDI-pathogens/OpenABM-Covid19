--- conflicted
+++ resolved
@@ -245,7 +245,6 @@
 ******************************************************************************************/
 void transmit_virus( model *model, parameters* params )
 {
-<<<<<<< HEAD
     transmit_virus_by_type( model, params, PRESYMPTOMATIC );
     transmit_virus_by_type( model, params, PRESYMPTOMATIC_MILD );
     transmit_virus_by_type( model, params, SYMPTOMATIC );
@@ -253,17 +252,7 @@
     transmit_virus_by_type( model, params, ASYMPTOMATIC );
     transmit_virus_by_type( model, params, HOSPITALISED );
     transmit_virus_by_type( model, params, CRITICAL );
-=======
-	transmit_virus_by_type( model, PRESYMPTOMATIC );
-	transmit_virus_by_type( model, PRESYMPTOMATIC_MILD );
-	transmit_virus_by_type( model, SYMPTOMATIC );
-	transmit_virus_by_type( model, SYMPTOMATIC_MILD );
-	transmit_virus_by_type( model, ASYMPTOMATIC );
-	transmit_virus_by_type( model, HOSPITALISED );
-	transmit_virus_by_type( model, CRITICAL );
-	transmit_virus_by_type( model, HOSPITALISED_RECOVERING );
-
->>>>>>> 198b565f
+	transmit_virus_by_type( model, params, HOSPITALISED_RECOVERING );
 }
 
 /*****************************************************************************************
@@ -382,18 +371,12 @@
 	set_hospitalised( indiv, model->params, model->time );
 
 	if( gsl_ran_bernoulli( rng, model->params->critical_fraction[ indiv->age_group ] ) )
-<<<<<<< HEAD
-        transition_one_disese_event(model, indiv, HOSPITALISED, CRITICAL, HOSPITALISED_CRITICAL);
-
-=======
 	{
 		if( gsl_ran_bernoulli( rng, model->params->icu_allocation[ indiv->age_group ] ) )
 			transition_one_disese_event( model, indiv, HOSPITALISED, CRITICAL, HOSPITALISED_CRITICAL );
 		else
 			transition_one_disese_event( model, indiv, HOSPITALISED, DEATH, HOSPITALISED_CRITICAL );
-
-	}
->>>>>>> 198b565f
+	}
 	else
         transition_one_disese_event( model, indiv, HOSPITALISED, RECOVERED, HOSPITALISED_RECOVERED);
 
@@ -418,11 +401,7 @@
 	else
 		transition_one_disese_event( model, indiv, CRITICAL, HOSPITALISED_RECOVERING, CRITICAL_HOSPITALISED_RECOVERING );
 
-<<<<<<< HEAD
-	intervention_on_critical( model, indiv );// TOM: This doesn't seem to do anything, so I'm leaving it alone for now.
-=======
 	intervention_on_critical( model, indiv );
-
 }
 
 /*****************************************************************************************
@@ -434,7 +413,6 @@
 {
 	transition_one_disese_event( model, indiv, HOSPITALISED_RECOVERING, RECOVERED, HOSPITALISED_RECOVERING_RECOVERED );
 	set_hospitalised_recovering( indiv, model->params, model->time );
->>>>>>> 198b565f
 }
 
 /*****************************************************************************************
