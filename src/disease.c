--- conflicted
+++ resolved
@@ -48,12 +48,9 @@
 	gamma_draw_list( transitions[CRITICAL_DEATH],              N_DRAW_LIST, params->mean_time_to_death,    		     params->sd_time_to_death );
 	gamma_draw_list( transitions[HOSPITALISED_RECOVERING_RECOVERED], N_DRAW_LIST, params->mean_time_hospitalised_recovery, params->sd_time_hospitalised_recovery);
 	bernoulli_draw_list( transitions[SYMPTOMATIC_HOSPITALISED],N_DRAW_LIST, params->mean_time_to_hospital );
-<<<<<<< HEAD
-	bernoulli_draw_list( transitions[HOSPITALISED_CRITICAL],   N_DRAW_LIST, params->mean_time_to_critical );
-=======
+//	bernoulli_draw_list( transitions[HOSPITALISED_CRITICAL],   N_DRAW_LIST, params->mean_time_to_critical );
 	gamma_draw_list( transitions[HOSPITALISED_CRITICAL],   N_DRAW_LIST, params->mean_time_to_critical, params->sd_time_to_critical );
 
->>>>>>> be84d4fe
 }
 
 /*****************************************************************************************
@@ -196,9 +193,9 @@
                 {
                     switch( infector->hospital_state )
                     {
-//                        case WAITING:       hospital_state_modifier = model->params->waiting_infectivity_modifier; break;
-//                        case GENERAL:       hospital_state_modifier = model->params->general_infectivity_modifier; break;
-//                        case ICU:           hospital_state_modifier = model->params->icu_infectivity_modifier; break;
+                        case WAITING:       hospital_state_modifier = model->params->waiting_infectivity_modifier; break;
+                        case GENERAL:       hospital_state_modifier = model->params->general_infectivity_modifier; break;
+                        case ICU:           hospital_state_modifier = model->params->icu_infectivity_modifier; break;
                         default: 			hospital_state_modifier = 1.0; // Not in hospital, rates unaffected.
                     }
                 }
@@ -363,26 +360,6 @@
 void transition_to_hospitalised( model *model, individual *indiv )
 {	
 	set_hospitalised( indiv, model->params, model->time );
-<<<<<<< HEAD
-=======
-	// Not the greatest solution, but store daily and total number of individuals
-	// admitted to hospital in the event list
-	model->event_lists[TRANSITION_TO_HOSPITAL].n_daily_current[model->time]+=1;
-	model->event_lists[TRANSITION_TO_HOSPITAL].n_total+=1;
-	if( gsl_ran_bernoulli( rng, model->params->critical_fraction[ indiv->age_group ] ) )
-	{
-		if( gsl_ran_bernoulli( rng, model->params->location_death_icu[ indiv->age_group ] ) )
-			transition_one_disese_event( model, indiv, HOSPITALISED, CRITICAL, HOSPITALISED_CRITICAL );
-		else
-			transition_one_disese_event( model, indiv, HOSPITALISED, DEATH, HOSPITALISED_CRITICAL );
-
-	}
-	else
-		transition_one_disese_event( model, indiv, HOSPITALISED, RECOVERED, HOSPITALISED_RECOVERED );
-
-	if( indiv->quarantined )
-		intervention_quarantine_release( model, indiv );
->>>>>>> be84d4fe
 
     if( model->params->hospital_on )
     {
@@ -393,7 +370,7 @@
     {
         if( gsl_ran_bernoulli( rng, model->params->critical_fraction[ indiv->age_group ] ) )
         {
-            if( gsl_ran_bernoulli( rng, model->params->icu_allocation[ indiv->age_group ] ) )
+            if( gsl_ran_bernoulli( rng, model->params->location_death_icu[ indiv->age_group ] ) )
                 transition_one_disese_event( model, indiv, HOSPITALISED, CRITICAL, HOSPITALISED_CRITICAL );
             else
                 transition_one_disese_event( model, indiv, HOSPITALISED, DEATH, HOSPITALISED_CRITICAL );
