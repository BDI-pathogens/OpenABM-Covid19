--- conflicted
+++ resolved
@@ -48,8 +48,7 @@
 	gamma_draw_list( transitions[CRITICAL_DEATH],              N_DRAW_LIST, params->mean_time_to_death,    		     params->sd_time_to_death );
 	gamma_draw_list( transitions[HOSPITALISED_RECOVERING_RECOVERED], N_DRAW_LIST, params->mean_time_hospitalised_recovery, params->sd_time_hospitalised_recovery);
 	bernoulli_draw_list( transitions[SYMPTOMATIC_HOSPITALISED],N_DRAW_LIST, params->mean_time_to_hospital );
-	//bernoulli_draw_list( transitions[HOSPITALISED_CRITICAL],   N_DRAW_LIST, params->mean_time_to_critical);
-	gamma_draw_list( transitions[HOSPITALISED_CRITICAL],   N_DRAW_LIST, params->mean_time_to_critical, params->sd_time_to_critical );
+    gamma_draw_list( transitions[HOSPITALISED_CRITICAL],   N_DRAW_LIST, params->mean_time_to_critical, params->sd_time_to_critical );
 }
 
 /*****************************************************************************************
@@ -169,11 +168,7 @@
 
 	for( day = model->time-1; day >= max( 0, model->time - MAX_INFECTIOUS_PERIOD ); day-- )
 	{
-<<<<<<< HEAD
-        n_infected  = list->n_daily_current[ day];
-=======
 		n_infected  = list->n_daily_current[ day ];
->>>>>>> 10ea7d81
 		next_event  = list->events[ day ];
 
 		for( idx = 0; idx < n_infected; idx++ )
@@ -238,16 +233,6 @@
 ******************************************************************************************/
 void transmit_virus( model *model )
 {
-<<<<<<< HEAD
-    transmit_virus_by_type( model, PRESYMPTOMATIC );
-    transmit_virus_by_type( model, PRESYMPTOMATIC_MILD );
-    transmit_virus_by_type( model, SYMPTOMATIC );
-    transmit_virus_by_type( model, SYMPTOMATIC_MILD );
-    transmit_virus_by_type( model, ASYMPTOMATIC );
-    transmit_virus_by_type( model, HOSPITALISED );
-    transmit_virus_by_type( model, CRITICAL );
-    transmit_virus_by_type( model, HOSPITALISED_RECOVERING );
-=======
 	transmit_virus_by_type( model, PRESYMPTOMATIC );
 	transmit_virus_by_type( model, PRESYMPTOMATIC_MILD );
 	transmit_virus_by_type( model, SYMPTOMATIC );
@@ -256,7 +241,6 @@
 	transmit_virus_by_type( model, HOSPITALISED );
 	transmit_virus_by_type( model, CRITICAL );
 	transmit_virus_by_type( model, HOSPITALISED_RECOVERING );
->>>>>>> 10ea7d81
 }
 
 /*****************************************************************************************
@@ -388,10 +372,6 @@
                 transition_one_disese_event( model, indiv, HOSPITALISED, CRITICAL, HOSPITALISED_CRITICAL );
             else
                 transition_one_disese_event( model, indiv, HOSPITALISED, DEATH, HOSPITALISED_CRITICAL );
-<<<<<<< HEAD
-
-=======
->>>>>>> 10ea7d81
         }
         else
             transition_one_disese_event( model, indiv, HOSPITALISED, RECOVERED, HOSPITALISED_RECOVERED );
@@ -411,8 +391,6 @@
 void transition_to_critical( model *model, individual *indiv )
 {
 	set_critical( indiv, model->params, model->time );
-<<<<<<< HEAD
-=======
 
     if( model->params->hospital_on )
     {
@@ -426,22 +404,9 @@
         else
             transition_one_disese_event( model, indiv, CRITICAL, HOSPITALISED_RECOVERING, CRITICAL_HOSPITALISED_RECOVERING );
     }
->>>>>>> 10ea7d81
-
-    if( model->params->hospital_on )
-    {
-        remove_if_in_waiting_list(indiv, &model->hospitals[indiv->hospital_idx]);
-        add_patient_to_waiting_list( indiv, &(model->hospitals[indiv->hospital_idx]), COVID_ICU );
-    }
-    else
-    {
-        if( gsl_ran_bernoulli( rng, model->params->fatality_fraction[ indiv->age_group ] ) )
-            transition_one_disese_event( model, indiv, CRITICAL, DEATH, CRITICAL_DEATH );
-        else
-            transition_one_disese_event( model, indiv, CRITICAL, HOSPITALISED_RECOVERING, CRITICAL_HOSPITALISED_RECOVERING );
-    }
 
 	intervention_on_critical( model, indiv );
+
 }
 
 /*****************************************************************************************
