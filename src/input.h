--- conflicted
+++ resolved
@@ -32,22 +32,16 @@
 void write_trace_tokens( model* );
 void write_trace_tokens_ts( model*, int );
 void write_quarantine_reasons( model*, parameters *);
-<<<<<<< HEAD
-=======
 void write_ward_data( model* );
 int get_worker_ward_type( model *model, int pdx );
 void write_time_step_hospital_data( model *model);
 
->>>>>>> cea158b1
 void write_occupation_network(model *, parameters *, int );
 void write_household_network(model *, parameters *);
 void write_random_network(model *, parameters *);
 void write_network(char *, network *);
-<<<<<<< HEAD
-=======
 
 
->>>>>>> cea158b1
 void print_interactions_averages( model*, int );
 
 #endif /* INPUT_H_ */