--- conflicted
+++ resolved
@@ -9,12 +9,6 @@
 #include "params.h"
 #include "constant.h"
 #include "utilities.h"
-<<<<<<< HEAD
-
-//#include <gsl/gsl_rng.h>
-//#include <gsl/gsl_randist.h>
-=======
->>>>>>> 53bb3f91
 
 /*****************************************************************************************
 *  Name:		initialize_individual
@@ -56,18 +50,11 @@
 
 	indiv->infector_status  = UNKNOWN;
 	indiv->infector_network = UNKNOWN;
-<<<<<<< HEAD
-
-=======
->>>>>>> 53bb3f91
 
 	indiv->trace_tokens         = NULL;
 	indiv->index_trace_token    = NULL;
 	indiv->traced_on_this_trace = FALSE;
-<<<<<<< HEAD
-
-    // TOM: Assuming all individuals added to the simulation begin as not being hospitalised.
-	// Change later to account for non-COVID patients being added at the start of the simulation.
+
     indiv->hospital_state = NOT_IN_HOSPITAL;
 	indiv->current_hospital_event = NULL;
 	indiv->next_hospital_event = NULL;
@@ -77,8 +64,6 @@
 	indiv->disease_progression_predicted[0] = FALSE;
 	indiv->disease_progression_predicted[1] = FALSE;
     indiv->worker_type = NOT_HEALTHCARE_WORKER;
-=======
->>>>>>> 53bb3f91
 }
 
 /*****************************************************************************************
@@ -120,7 +105,6 @@
 		indiv->time_event[QUARANTINED]  = UNKNOWN;
 		indiv->quarantine_event         = NULL;
 		indiv->quarantine_release_event = NULL;
-<<<<<<< HEAD
 	}
 	update_random_interactions( indiv, params );
 }
@@ -177,81 +161,16 @@
         switch( indiv->hospital_state )
 		{
             case MORTUARY:		            n = 0; break;
-            case WAITING:                   n = 0; break;
+            case WAITING:                   n = params->hospitalised_daily_interactions; break;
             case GENERAL:                   n = params->hospitalised_daily_interactions; break;
             case ICU:                       n = params->hospitalised_daily_interactions; break;
-			case HOSPITALISED_RECOVERING:   n = params->hospitalised_daily_interactions; break;
 			default: 			            n = ifelse( lockdown, n * params->lockdown_random_network_multiplier, n );
 		}
-	}
-=======
-	}
-	update_random_interactions( indiv, params );
-}
-
-/*****************************************************************************************
-*  Name:		set_age_group
-*  Description: sets a person's age type and draws other properties based up on this
-*
-*  				1. The number of random interactions the person has a day which is
-*  				   drawn from a negative binomial with an age dependent mean
-*				2. Which work network they are a member of - some adults are
-*				   assigned to the child/elderly network (i.e. teacher/carers)
-*
-*  Returns:		void
-******************************************************************************************/
-void set_age_group( individual *indiv, parameters *params, int group )
-{
-	double mean, sd;
-
-	indiv->age_group = group;
-	indiv->age_type  = AGE_TYPE_MAP[group];
-
-	mean = params->mean_random_interactions[indiv->age_type];
-	sd   = params->sd_random_interactions[indiv->age_type];
-
-	switch( params->random_interaction_distribution )
-	{
-		case FIXED:				indiv->base_random_interactions = mean; break;
-		case NEGATIVE_BINOMIAL: indiv->base_random_interactions = negative_binomial_draw( mean, sd ); break;
-        default:
-		print_exit( "random_interaction_distribution not supported" );
-	}
-
-	update_random_interactions( indiv, params );
-}
-
-/*****************************************************************************************
-*  Name:		update_random_interactions
-*  Description: update the number of random interactions for an individual after a
-*  				change in status both at the individual level or national policy
-*  Returns:		void
-******************************************************************************************/
-void update_random_interactions( individual *indiv, parameters* params )
-{
-	double n = indiv->base_random_interactions;
-	int lockdown;
-
-	if( !indiv->quarantined )
-	{
-		lockdown = params->lockdown_on;
-		if( indiv->age_type == AGE_TYPE_ELDERLY )
-			lockdown = max( lockdown, params->lockdown_elderly_on );
-
-		switch( indiv->status )
-		{
-			case DEATH:			n = 0; 										 break;
-			case HOSPITALISED:	n = params->hospitalised_daily_interactions; break;
-			case CRITICAL:		n = params->hospitalised_daily_interactions; break;
-			case HOSPITALISED_RECOVERING: n = params->hospitalised_daily_interactions; break;
-			default: 			n = ifelse( lockdown, n * params->lockdown_random_network_multiplier, n );
-		}
-	}
->>>>>>> 53bb3f91
-	else
-		n = params->quarantined_daily_interactions;
-
-	indiv->random_interactions = round_random( n );
+    }
+    else
+        n = params->quarantined_daily_interactions;
+
+    indiv->random_interactions = round_random( n );
 }
 
 /*****************************************************************************************
@@ -263,10 +182,8 @@
 {
 	indiv->status        = DEATH;
 	indiv->current_disease_event = NULL;
-<<<<<<< HEAD
-=======
-	update_random_interactions( indiv, params );
->>>>>>> 53bb3f91
+
+	update_random_interactions( indiv, params );
 }
 
 /*****************************************************************************************
@@ -278,10 +195,7 @@
 {
 	indiv->status        = RECOVERED;
 	indiv->current_disease_event = NULL;
-<<<<<<< HEAD
-=======
-	update_random_interactions( indiv, params );
->>>>>>> 53bb3f91
+	update_random_interactions( indiv, params );
 }
 
 /*****************************************************************************************
@@ -292,10 +206,7 @@
 void set_hospitalised( individual *indiv, parameters* params, int time )
 {
 	indiv->status = HOSPITALISED;
-<<<<<<< HEAD
-=======
-	update_random_interactions( indiv, params );
->>>>>>> 53bb3f91
+	update_random_interactions( indiv, params );
 }
 
 /*****************************************************************************************
@@ -316,10 +227,7 @@
 void set_critical( individual *indiv, parameters* params, int time )
 {
 	indiv->status = CRITICAL;
-<<<<<<< HEAD
-=======
-	update_random_interactions( indiv, params );
->>>>>>> 53bb3f91
+	update_random_interactions( indiv, params );
 }
 
 /*****************************************************************************************
@@ -330,10 +238,7 @@
 void set_hospitalised_recovering( individual *indiv, parameters* params, int time )
 {
 	indiv->status = HOSPITALISED_RECOVERING;
-<<<<<<< HEAD
-=======
-	update_random_interactions( indiv, params );
->>>>>>> 53bb3f91
+	update_random_interactions( indiv, params );
 }
 
 /*****************************************************************************************
@@ -345,7 +250,6 @@
 {
 	indiv->is_case   = TRUE;
 	indiv->time_event[CASE] = time;
-<<<<<<< HEAD
 }
 
 /*****************************************************************************************
@@ -403,8 +307,6 @@
     indiv->hospital_state = DISCHARGED;
     indiv->current_hospital_event = NULL;
     update_random_interactions( indiv, params );
-=======
->>>>>>> 53bb3f91
 }
 
 /*****************************************************************************************
@@ -414,4 +316,4 @@
 void destroy_individual( individual *indiv )
 {
 	free( indiv->time_event );
-};
+};