--- conflicted
+++ resolved
@@ -44,6 +44,7 @@
 
 	indiv->infection_events->infector_status  = UNKNOWN;
 	indiv->infection_events->infector_network = UNKNOWN;
+    indiv->infection_events->infector_hospital_state = UNKNOWN;
 	indiv->infection_events->time_infected_infector = UNKNOWN;
 	indiv->infection_events->next =  NULL;
 	indiv->infection_events->is_case     = FALSE;
@@ -54,13 +55,6 @@
 	indiv->next_disease_event       = NULL;
 	indiv->quarantine_test_result   = NO_TEST;
 
-<<<<<<< HEAD
-	indiv->infector_status  = UNKNOWN;
-	indiv->infector_network = UNKNOWN;
-    indiv->infector_hospital_state = UNKNOWN;
-
-=======
->>>>>>> e5069203
 	indiv->trace_tokens         = NULL;
 	indiv->index_trace_token    = NULL;
 	indiv->traced_on_this_trace = FALSE;
