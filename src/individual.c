--- conflicted
+++ resolved
@@ -165,19 +165,12 @@
 
         switch( indiv->hospital_state ) //kelvin note: there are already required interactions defined for both icu and general patients... the function below is setting their randoms interactions and should be set to 0
 		{
-<<<<<<< HEAD
             case MORTUARY:		n = 0; break;
             case WAITING:       n = 0; break;
             case GENERAL:       n = params->hospitalised_daily_interactions; break;
             case ICU:           n = params->hospitalised_daily_interactions; break;
-            default: 			n = ifelse( lockdown, n * params->lockdown_random_network_multiplier, n );
-=======
-			case DEATH:			n = 0; 										 break;
-			case HOSPITALISED:	n = params->hospitalised_daily_interactions; break;
-			case CRITICAL:		n = params->hospitalised_daily_interactions; break;
-			case HOSPITALISED_RECOVERING: n = params->hospitalised_daily_interactions; break;
+			case HOSPITALISED_RECOVERING: n = params->hospitalised_daily_interactions; break; //TODO is this messing with hospital transition stuff
 			default: 			n = ifelse( lockdown, n * params->lockdown_random_network_multiplier, n );
->>>>>>> ee40cfd5
 		}
 	}
 	else
