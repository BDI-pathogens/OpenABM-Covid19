/*
 * demographics.c
 *
 *  Created on: 23 Mar 2020
 *      Author: hinchr
 */


#include "model.h"
#include "individual.h"
#include "utilities.h"
#include "constant.h"
#include "network.h"
<<<<<<< HEAD
#include <math.h>
=======
#include <gsl/gsl_rng.h>
>>>>>>> 7e33238d

#define REJECTION_MULT 1.0001
#define ACCEPTANCE_MULT 0.99
#define INTIAL_ACCEPTANCE_FACTOR 0.00001
#define SAMPLE_BATCH 4
#define POPULATION_PREF 2
#define MAX_ALLOWABLE_ERROR 1e-5

/*****************************************************************************************
*  Name:		set_up_allocate_work_places
*  Description: sets up to allocate a work place for each person
*  Returns:		void
******************************************************************************************/
void set_up_allocate_work_places( model *model )
{
	int adx, ndx;
	long pdx, n_adult;
	long pop_net_raw[N_WORK_NETWORKS];
	double other;
	double **prob = calloc( N_AGE_GROUPS, sizeof(double*));
	double adult_prop[N_WORK_NETWORK_TYPES] = {
		model->params->child_network_adults,
		1.0,
		model->params->elderly_network_adults
	};

	// get the raw population in each network
	for( ndx = 0; ndx < N_WORK_NETWORKS; ndx++ )
		pop_net_raw[ndx] = 0;
	for( pdx = 0; pdx < model->params->n_total; pdx++ )
		pop_net_raw[ AGE_WORK_MAP[model->population[pdx].age_group] ]++;

	// given the total adults
	n_adult = 0;
	for( ndx = 0; ndx < N_WORK_NETWORKS; ndx++ )
		if( NETWORK_TYPE_MAP[ndx] == NETWORK_TYPE_ADULT )
			n_adult += pop_net_raw[ndx];

	// get the probability of each each age-group going to each network	for
	for( adx = 0; adx < N_AGE_GROUPS; adx++ )
	{
		other = 0.0;
		prob[adx] = calloc( N_WORK_NETWORKS, sizeof(double));
		for( ndx = 0; ndx < N_WORK_NETWORKS; ndx++ )
		{
			prob[adx][ndx] = 0;
			if( NETWORK_TYPE_MAP[AGE_WORK_MAP[adx]] != NETWORK_TYPE_ADULT )
				prob[adx][ndx] = ( ndx == AGE_WORK_MAP[adx] );
			else
			{
				if( NETWORK_TYPE_MAP[ndx]!= NETWORK_TYPE_ADULT )
				{
					prob[adx][ndx] = 1.0 * pop_net_raw[ndx] * adult_prop[NETWORK_TYPE_MAP[ndx]] / n_adult;
					other         += prob[adx][ndx];
				}

                // TODO: kelvin have probability func for adults being in the hospital network??
                // Tom - is this handled by the set hospital worker function?
			}
		}
		if( NETWORK_TYPE_MAP[AGE_WORK_MAP[adx]] == NETWORK_TYPE_ADULT )
			prob[adx][AGE_WORK_MAP[adx]] = 1.0 - other;
	}

	// randomly assign a work place networks using the probability map
	// Added: Healthcare workers are not added to workplace networks. - Tom & Kelvin.

    for (pdx = 0; pdx < model->params->n_total; pdx++)
    {
        if( model->population[pdx].worker_type != NURSE && model->population[pdx].worker_type != DOCTOR)
            model->population[pdx].work_network = discrete_draw( N_WORK_NETWORKS, prob[model->population[pdx].age_group]);
    }

	for( ndx = 0; ndx < N_AGE_GROUPS; ndx++ )
		free(prob[ndx]);

	free(prob);
}

/*****************************************************************************************
*  Name:		add_reference_household
*  Description: given a set of population totals by age_group
*  				add a single addition reference household
*  Returns:		void
******************************************************************************************/
void add_reference_household( double *array, long hdx, int **REFERENCE_HOUSEHOLDS)
{
	int idx;
	for( idx = 0; idx < N_AGE_GROUPS; idx++ )
		array[idx] += (double) REFERENCE_HOUSEHOLDS[hdx][idx];
}

/*****************************************************************************************
*  Name:		set_up_household_distribution
*  Description: sets up the initial household distribution and allocates people to them
*  				method matches both population structure and household structure using
*  				a rejection sampling method.
*  				1. Have reference panels of sample households
*  				2. Sample from panel (in batches) and accept if the differences
*  				  between the desired population structure and household structure
*  				  is below a threshold
*  			   3. Alter the acceptance threshold dynamically to get better and better fits
*
*  Returns:		void
******************************************************************************************/
void set_up_household_distribution( model *model )
{
	int idx, housesize, age;
	long hdx, n_households, pdx, sample;
	double error, last_error, acceptance;
	individual *indiv;
	directory *dir;
	double *population_target      = calloc( N_AGE_GROUPS, sizeof(double));
	double *population_total       = calloc( N_AGE_GROUPS, sizeof(double));
	double *population_trial       = calloc( N_AGE_GROUPS, sizeof(double));
	double *household_target       = calloc( N_HOUSEHOLD_MAX, sizeof(double));
	double *household_total        = calloc( N_HOUSEHOLD_MAX, sizeof(double));
	double *household_trial        = calloc( N_HOUSEHOLD_MAX, sizeof(double));
	long *trial_samples		       = calloc( SAMPLE_BATCH, sizeof(long));
	int *REFERENCE_HOUSEHOLD_SIZE  = calloc( model->params->N_REFERENCE_HOUSEHOLDS, sizeof(int));
	long *households               = calloc( model->params->n_total, sizeof(long));

	// assign targets
	copy_normalize_array( population_target, model->params->population_group, N_AGE_GROUPS );
	copy_normalize_array( household_target, model->params->household_size, N_HOUSEHOLD_MAX );

	// get number of people in household for each group
	for( hdx = 0; hdx < model->params->N_REFERENCE_HOUSEHOLDS; hdx++ )
	{
		REFERENCE_HOUSEHOLD_SIZE[hdx] = -1;
		for( idx = 0; idx < N_AGE_GROUPS; idx++ )
			REFERENCE_HOUSEHOLD_SIZE[hdx] += model->params->REFERENCE_HOUSEHOLDS[hdx][idx];
	}

	// always accept the first sample
	pdx = 0;
	n_households = 0;
	for( idx = 0; idx < SAMPLE_BATCH; idx++ )
	{
		sample       = gsl_rng_uniform_int( rng, model->params->N_REFERENCE_HOUSEHOLDS );
		households[n_households++] = sample;
		add_reference_household( population_total, sample, model->params->REFERENCE_HOUSEHOLDS);
		household_total[ REFERENCE_HOUSEHOLD_SIZE[sample]]++;
		pdx += ( REFERENCE_HOUSEHOLD_SIZE[sample] + 1 );
	}

	// calculate the intital error
	copy_normalize_array( population_trial, population_total, N_AGE_GROUPS    );
	copy_normalize_array( household_trial,  household_total,  N_HOUSEHOLD_MAX );
	last_error  = sum_square_diff_array( population_trial, population_target, N_AGE_GROUPS ) * POPULATION_PREF;
	last_error += sum_square_diff_array( household_trial,  household_target,  N_HOUSEHOLD_MAX );
	acceptance  = last_error * INTIAL_ACCEPTANCE_FACTOR;

	while( pdx < model->params->n_total )
	{
		copy_array( population_trial, population_total, N_AGE_GROUPS    );
		copy_array( household_trial,  household_total,  N_HOUSEHOLD_MAX );

		for( idx = 0; idx < SAMPLE_BATCH; idx++ )
		{
			trial_samples[idx] = gsl_rng_uniform_int( rng, model->params->N_REFERENCE_HOUSEHOLDS );
			add_reference_household( population_trial, trial_samples[idx], model->params->REFERENCE_HOUSEHOLDS );
			household_trial[REFERENCE_HOUSEHOLD_SIZE[ trial_samples[idx]] ]++;
		}

		// calculate the error of the total with the proposed sample
		normalize_array( population_trial, N_AGE_GROUPS    );
		normalize_array( household_trial,  N_HOUSEHOLD_MAX );
		error  = sum_square_diff_array( population_trial, population_target, N_AGE_GROUPS ) * POPULATION_PREF;
		error += sum_square_diff_array( household_trial,  household_target,  N_HOUSEHOLD_MAX );

		// accept better than previous or within the acceptance threshold, then reduce the acceptance threshold
		// reject if error is worse than the acceptance threshold, then increase the the acceptance threshold
		if( error < last_error + acceptance )
		{
			for( idx = 0; idx < SAMPLE_BATCH; idx++ )
			{
				households[n_households++] = trial_samples[idx];
				add_reference_household( population_total, trial_samples[idx] , model->params->REFERENCE_HOUSEHOLDS);
				household_total[REFERENCE_HOUSEHOLD_SIZE[ trial_samples[idx]] ]++;
				pdx += REFERENCE_HOUSEHOLD_SIZE[trial_samples[idx]] + 1;
			}
			acceptance *= ACCEPTANCE_MULT;
			last_error  = min( error, last_error );
		}
		else
			acceptance *= REJECTION_MULT;
	}

	free( population_target );
	free( population_total );
	free( population_trial );
	free( household_target );
	free( household_total );
	free( household_trial );
	free( trial_samples );

	if( error > MAX_ALLOWABLE_ERROR )
		print_exit( "Household rejection sampling failed to accurately converge" );

	// now allocate people to households and set up the household directory
	dir = calloc( 1, sizeof( directory ) );
	dir->n_idx = n_households;
	dir->n_jdx = calloc( n_households, sizeof( int ) );
	dir->val   = calloc( n_households, sizeof( long* ) );
	for( hdx = 0; hdx < n_households; hdx++ )
		dir->val[hdx] = calloc( REFERENCE_HOUSEHOLD_SIZE[households[hdx]] + 1, sizeof( long ) );
	model->household_directory = dir;

	pdx = 0;
	for( hdx = 0; hdx < n_households; hdx++ )
	{
		housesize = 0;
		for( age = N_AGE_GROUPS - 1; age >= 0; age-- )
		{
			for( idx = 0; idx < model->params->REFERENCE_HOUSEHOLDS[households[hdx]][age]; idx++ )
			{
				indiv = &(model->population[pdx]);
				set_age_group( indiv, model->params, age );
				set_house_no( indiv, hdx );
			    dir->val[hdx][housesize++] = pdx++;

				if( pdx == model->params->n_total )
				{
					break;
				};
			}
			if( pdx == model->params->n_total )
				break;
		}
		model->household_directory->n_jdx[hdx] = housesize;
		if( pdx == model->params->n_total )
			break;

	}

	free( households );
	free( REFERENCE_HOUSEHOLD_SIZE );
}

/*****************************************************************************************
*  Name:		build_household_network_from_directory
*  Description: Builds a network of household i
******************************************************************************************/
void build_household_network_from_directory(network *network, directory *directory )
{
	long hdx, edge_idx, h_size;
	int pdx, p2dx;

	if( network->n_edges != 0 )
		print_exit( "the household network can only be once" );

	network->n_edges = 0;
	for( hdx = 0; hdx < directory->n_idx; hdx++ )
	{
		h_size   = directory->n_jdx[hdx];
        network->n_edges += h_size  * ( h_size - 1 ) / 2; //TODO: why this func to determine edges?
	}
	network->edges = calloc( network->n_edges, sizeof( edge ) );

	edge_idx = 0;
	for( hdx = 0; hdx < directory->n_idx; hdx++ )
	{
		h_size   = directory->n_jdx[hdx];
		for( pdx = 0; pdx < h_size; pdx++ )
			for( p2dx = pdx + 1; p2dx < h_size; p2dx++ )
			{
				network->edges[edge_idx].id1 = directory->val[hdx][pdx];
				network->edges[edge_idx].id2 = directory->val[hdx][p2dx];
				edge_idx++;
			}
	}
}
<|MERGE_RESOLUTION|>--- conflicted
+++ resolved
@@ -11,11 +11,7 @@
 #include "utilities.h"
 #include "constant.h"
 #include "network.h"
-<<<<<<< HEAD
 #include <math.h>
-=======
-#include <gsl/gsl_rng.h>
->>>>>>> 7e33238d
 
 #define REJECTION_MULT 1.0001
 #define ACCEPTANCE_MULT 0.99
