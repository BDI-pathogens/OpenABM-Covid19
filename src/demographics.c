--- conflicted
+++ resolved
@@ -80,13 +80,9 @@
     {
         if( model->population[pdx].worker_type != NURSE && model->population[pdx].worker_type != DOCTOR)
             model->population[pdx].work_network = discrete_draw( N_WORK_NETWORKS, prob[model->population[pdx].age_group]);
-<<<<<<< HEAD
-        else
-            model->population[pdx].work_network = HOSPITAL_WORK_NETWORK;
-=======
 		else
 			model->population[pdx].work_network = HOSPITAL_WORK_NETWORK;
->>>>>>> bddb6870
+
     }
 
 	for( ndx = 0; ndx < N_AGE_GROUPS; ndx++ )
