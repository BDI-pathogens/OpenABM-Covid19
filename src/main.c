// main.c

#include <stdio.h>
#include <stdlib.h>
#include <gsl/gsl_rng.h>
#include <gsl/gsl_randist.h>
#include <gsl/gsl_cdf.h>

#include "model.h"
#include "params.h"
#include "utilities.h"
#include "input.h"

#include <gsl/gsl_rng.h>
#include <gsl/gsl_randist.h>
#include <gsl/gsl_cdf.h>

int main(int argc, char *argv[])
{
    printf("Starting simulation\n");

<<<<<<< HEAD
    parameters params;
    params.n_total = 1e5;
    params.mean_daily_interactions = 10;
    params.days_of_interactions = 5;
    params.end_time = 10;
    params.n_seed_infection = 10;
    if( params.days_of_interactions > MAX_DAILY_INTERACTIONS_KEPT )
    	print_exit( "asking for day_of_interaction to be greater than MAX_DAILY_INTERACTIONS " );
    if( params.end_time > MAX_TIME )
     	print_exit( "asking for end_time to be greater than MAX_TIME " );

=======
    parameters params;	
	
	printf("Read command-line args\n");
	read_command_line_args(&params, argc, argv);
	
	printf("Read input parameter file\n");
	read_param_file( &params );
	
    if( params.days_of_interactions > MAX_DAILY_INTERACTIONS )
    	print_exit( "asking for day_of_interaction to be greater than MAX_DAILY_INTERACTIONS " );
	
>>>>>>> 95d8d190
    gsl_rng_env_setup();
    rng = gsl_rng_alloc ( gsl_rng_default);
	model *model = new_model( &params );

	while( one_time_step( model ) && model->time < params.end_time )
		printf( "Time %2i; n_infected %li\n", model->time, model->n_infected );

	printf( "End_time:                      %i\n",  model->time );
	printf( "Total population:              %li\n", params.n_total );
	printf( "Total daily interactions:      %li\n", model->n_possible_interactions );
	printf( "Total interactions remembered: %li\n", model->n_interactions );
	printf( "Total infected:                %li\n", model->n_infected );

	/*
	printf( "\n");
	int person = 3643;
	int day = 4;
	int i;
	interaction *inter;
	printf( "%i: ", model->population[ person ].n_interactions[ day ] );
	inter = model->population[ person ].interactions[ day ];
	printf( "%li ", inter->individual->idx);
	for( i = 1; i < model->population[ person ].n_interactions[ day ]; i++ )
	{
		inter = inter->next;
		printf( "%li ", inter->individual->idx);
	}
	printf( "\n");

*/
    destroy_model( model );
 //   gsl_rng_free( rng );
    printf("Ending simulation\n");
    return 0;
}<|MERGE_RESOLUTION|>--- conflicted
+++ resolved
@@ -19,19 +19,6 @@
 {
     printf("Starting simulation\n");
 
-<<<<<<< HEAD
-    parameters params;
-    params.n_total = 1e5;
-    params.mean_daily_interactions = 10;
-    params.days_of_interactions = 5;
-    params.end_time = 10;
-    params.n_seed_infection = 10;
-    if( params.days_of_interactions > MAX_DAILY_INTERACTIONS_KEPT )
-    	print_exit( "asking for day_of_interaction to be greater than MAX_DAILY_INTERACTIONS " );
-    if( params.end_time > MAX_TIME )
-     	print_exit( "asking for end_time to be greater than MAX_TIME " );
-
-=======
     parameters params;	
 	
 	printf("Read command-line args\n");
@@ -39,11 +26,12 @@
 	
 	printf("Read input parameter file\n");
 	read_param_file( &params );
+    
+	if( params.days_of_interactions > MAX_DAILY_INTERACTIONS_KEPT )
+    	print_exit( "asking for day_of_interaction to be greater than MAX_DAILY_INTERACTIONS " );
+    if( params.end_time > MAX_TIME )
+     	print_exit( "asking for end_time to be greater than MAX_TIME " );
 	
-    if( params.days_of_interactions > MAX_DAILY_INTERACTIONS )
-    	print_exit( "asking for day_of_interaction to be greater than MAX_DAILY_INTERACTIONS " );
-	
->>>>>>> 95d8d190
     gsl_rng_env_setup();
     rng = gsl_rng_alloc ( gsl_rng_default);
 	model *model = new_model( &params );
