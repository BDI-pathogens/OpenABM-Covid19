// main.c

#include <stdio.h>
#include <stdlib.h>
#include <time.h>
#include <gsl/gsl_rng.h>
#include <gsl/gsl_randist.h>
#include <gsl/gsl_cdf.h>

#include "model.h"
#include "params.h"
#include "utilities.h"
#include "input.h"
#include "constant.h"

int main(int argc, char *argv[])
{
    printf("# Starting simulation\n");

    parameters params;	
    struct timespec  tv;
    double tstart, tend;

    clock_gettime( CLOCK_REALTIME,&tv);
    tstart = ( tv.tv_sec ) + ( tv.tv_nsec ) / 1e9;

	printf("# Read command-line args\n");
	read_command_line_args(&params, argc, argv);
	
	printf("# Read input parameter file\n");
	read_param_file( &params );
	check_params( &params );

	printf("# Start model set-up\n");
    gsl_rng_env_setup();
    rng = gsl_rng_alloc ( gsl_rng_default);
	
	gsl_rng_set( rng, params.rng_seed );
	model *model = new_model( &params );

	printf( "Time,\ttotal_infected,\tn_presymptom,\tn_asymptom, \tn_quarantine, \tn_symptoms,\tn_hospital,\tn_death,\tn_recovered\n");
	while( model->time < params.end_time && one_time_step( model ) )
		printf( "%2i,\t%li,\t%li,\t%li,\t%li,\t%li,\t%li,\t%li,\t%li\n",
				model->time,
				model->presymptomatic.n_total + model->asymptomatic.n_total,
				model->presymptomatic.n_current,
				model->asymptomatic.n_current,
				model->quarantined.n_current,
				model->symptomatic.n_current,
   			    model->hospitalised.n_current,
   			    model->death.n_current,
   			    model->recovered.n_current
		);
	printf( "\n# End_time:                      %i\n",  model->time );
	printf( "# Total population:              %li\n", params.n_total );
	printf( "# Total total interactions:      %li\n", model->n_total_intereactions );
<<<<<<< HEAD
	printf( "# Total infected:                %li\n", model->presymptomatic.n_total + model->asymptomatic.n_total );
	printf( "# Total quarantined days:        %li\n", model->n_quarantine_days );

=======
	printf( "# Total infected:                %li\n", model->presymptomatic.n_total + model->asymptomatic.n_total);
	
	write_individual_file( model, &params );
	
>>>>>>> dd18a5c1
    destroy_model( model );
 //   gsl_rng_free( rng );

    clock_gettime( CLOCK_REALTIME, &tv );
    tend = ( tv.tv_sec ) + ( tv.tv_nsec ) / 1e9;

    printf("# Ending simulation, run time:   %.2fs\n", tend - tstart );
    return 0;
}<|MERGE_RESOLUTION|>--- conflicted
+++ resolved
@@ -54,18 +54,13 @@
 	printf( "\n# End_time:                      %i\n",  model->time );
 	printf( "# Total population:              %li\n", params.n_total );
 	printf( "# Total total interactions:      %li\n", model->n_total_intereactions );
-<<<<<<< HEAD
 	printf( "# Total infected:                %li\n", model->presymptomatic.n_total + model->asymptomatic.n_total );
 	printf( "# Total quarantined days:        %li\n", model->n_quarantine_days );
 
-=======
-	printf( "# Total infected:                %li\n", model->presymptomatic.n_total + model->asymptomatic.n_total);
 	
 	write_individual_file( model, &params );
-	
->>>>>>> dd18a5c1
-    destroy_model( model );
- //   gsl_rng_free( rng );
+	destroy_model( model );
+	//   gsl_rng_free( rng );
 
     clock_gettime( CLOCK_REALTIME, &tv );
     tend = ( tv.tv_sec ) + ( tv.tv_nsec ) / 1e9;
