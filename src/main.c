--- conflicted
+++ resolved
@@ -36,13 +36,9 @@
     rng = gsl_rng_alloc ( gsl_rng_default);
 	model *model = new_model( &params );
 
-	printf( "Time,\ttotal_infected,\tn_presymptom,\tn_asymptom,\tn_symptoms,\tn_hospital,\tn_death,\tn_recovered\n");
+	printf( "Time,\ttotal_infected,\tn_presymptom,\tn_asymptom, \tn_quarantine, \tn_symptoms,\tn_hospital,\tn_death,\tn_recovered\n");
 	while( model->time < params.end_time && one_time_step( model ) )
-<<<<<<< HEAD
-		printf( "Time %2i; total_infected %li; n_presymptom %li; n_asymptom %li; n_quarantine %li; n_sypmtoms %li; n_hospital %li; n_death %li; n_recovered %li\n",
-=======
-		printf( "%2i,\t%li,\t%li,\t%li,\t%li,\t%li,\t%li,\t%li\n",
->>>>>>> 4ba371f1
+		printf( "%2i,\t%li,\t%li,\t%li,\t%li,\t%li,\t%li,\t%li,\t%li\n",
 				model->time,
 				model->presymptomatic.n_total + model->asymptomatic.n_total,
 				model->presymptomatic.n_current,
