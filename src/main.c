--- conflicted
+++ resolved
@@ -3,11 +3,6 @@
 #include <stdio.h>
 #include <time.h>
 #include <math.h>
-<<<<<<< HEAD
-=======
-#include <gsl/gsl_rng.h>
-#include <gsl/gsl_randist.h>
->>>>>>> 7e33238d
 
 #include "model.h"
 #include "network.h"
@@ -44,15 +39,8 @@
 	read_household_demographics_file( &params );
 	
 	printf("# Start model set-up\n");
-<<<<<<< HEAD
-	model *model = new_model( &params );
-=======
-    gsl_rng_env_setup();
-    rng = gsl_rng_alloc ( gsl_rng_default);
-	
-	gsl_rng_set( rng, params.rng_seed );
+
     model *model = new_model( &params );
->>>>>>> 7e33238d
 	
 	printf("# param_id: %li\n", params.param_id);
 	printf("# rng_seed: %li\n", params.rng_seed);
