// main.c

#include <stdio.h>
#include <stdlib.h>
#include <time.h>
#include <gsl/gsl_rng.h>
#include <gsl/gsl_randist.h>
#include <gsl/gsl_cdf.h>

#include "model.h"
#include "params.h"
#include "utilities.h"
#include "input.h"
#include "constant.h"

int main(int argc, char *argv[])
{
    printf("# Starting simulation\n");

    parameters params;	
    struct timespec  tv;
    double tstart, tend;

    clock_gettime( CLOCK_REALTIME,&tv);
    tstart = ( tv.tv_sec ) + ( tv.tv_nsec ) / 1e9;

	printf("# Read command-line args\n");
	read_command_line_args(&params, argc, argv);
	
	printf("# Read input parameter file\n");
	read_param_file( &params );
	check_params( &params );

	printf("# Start model set-up\n");
    gsl_rng_env_setup();
    rng = gsl_rng_alloc ( gsl_rng_default);
	model *model = new_model( &params );

	printf( "Time,\ttotal_infected,\tn_infected,\tn_asymptom,\tn_symptoms,\tn_hospital,\tn_death,\tn_recovered\n");
	while( model->time < params.end_time && one_time_step( model ) )
<<<<<<< HEAD
		printf( "%2i,\t%li,\t%li,\t%li,\t%li,\t%li,\t%li,\t%li\n",
=======
		printf( "Time %2i; total_infected %li; n_presymptom %li; n_asymptom %li; n_sypmtoms %li; n_hospital %li; n_death %li; n_recovered %li\n",
>>>>>>> 8c8de062
				model->time,
				model->presymptomatic.n_total + model->asymptomatic.n_total,
				model->presymptomatic.n_current,
				model->asymptomatic.n_current,
				model->symptomatic.n_current,
   			    model->hospitalised.n_current,
   			    model->death.n_current,
   			    model->recovered.n_current
		);

<<<<<<< HEAD
	printf( "\n# End_time:                      %i\n",  model->time );
	printf( "# Total population:              %li\n", params.n_total );
	printf( "# Total total interactions:      %li\n", model->n_total_intereactions );
	printf( "# Total infected:                %li\n", model->infected.n_total );
=======
	printf( "\nEnd_time:                      %i\n",  model->time );
	printf( "Total population:              %li\n", params.n_total );
	printf( "Total total interactions:      %li\n", model->n_total_intereactions );
	printf( "Total infected:                %li\n", model->presymptomatic.n_total + model->asymptomatic.n_total);
>>>>>>> 8c8de062

    destroy_model( model );
 //   gsl_rng_free( rng );

    clock_gettime( CLOCK_REALTIME, &tv );
    tend = ( tv.tv_sec ) + ( tv.tv_nsec ) / 1e9;

    printf("# Ending simulation, run time:   %.2fs\n", tend - tstart );
    return 0;
}<|MERGE_RESOLUTION|>--- conflicted
+++ resolved
@@ -36,13 +36,9 @@
     rng = gsl_rng_alloc ( gsl_rng_default);
 	model *model = new_model( &params );
 
-	printf( "Time,\ttotal_infected,\tn_infected,\tn_asymptom,\tn_symptoms,\tn_hospital,\tn_death,\tn_recovered\n");
+	printf( "Time,\ttotal_infected,\tn_presymptom,\tn_asymptom,\tn_symptoms,\tn_hospital,\tn_death,\tn_recovered\n");
 	while( model->time < params.end_time && one_time_step( model ) )
-<<<<<<< HEAD
 		printf( "%2i,\t%li,\t%li,\t%li,\t%li,\t%li,\t%li,\t%li\n",
-=======
-		printf( "Time %2i; total_infected %li; n_presymptom %li; n_asymptom %li; n_sypmtoms %li; n_hospital %li; n_death %li; n_recovered %li\n",
->>>>>>> 8c8de062
 				model->time,
 				model->presymptomatic.n_total + model->asymptomatic.n_total,
 				model->presymptomatic.n_current,
@@ -52,18 +48,10 @@
    			    model->death.n_current,
    			    model->recovered.n_current
 		);
-
-<<<<<<< HEAD
 	printf( "\n# End_time:                      %i\n",  model->time );
 	printf( "# Total population:              %li\n", params.n_total );
 	printf( "# Total total interactions:      %li\n", model->n_total_intereactions );
-	printf( "# Total infected:                %li\n", model->infected.n_total );
-=======
-	printf( "\nEnd_time:                      %i\n",  model->time );
-	printf( "Total population:              %li\n", params.n_total );
-	printf( "Total total interactions:      %li\n", model->n_total_intereactions );
-	printf( "Total infected:                %li\n", model->presymptomatic.n_total + model->asymptomatic.n_total);
->>>>>>> 8c8de062
+	printf( "# Total infected:                %li\n", model->presymptomatic.n_total + model->asymptomatic.n_total);
 
     destroy_model( model );
  //   gsl_rng_free( rng );
