import logging
import enum
from itertools import chain
from typing import Union
import pandas as pd
import pkg_resources
import sys, time

import covid19
from COVID19.network import Network

LOGGER = logging.getLogger(__name__)


class ModelParameterException(Exception):
    pass

class ParameterException(Exception):
    pass

class ModelException(Exception):
    pass

PYTHON_SAFE_UPDATE_PARAMS = [
    "test_on_symptoms",
    "test_on_traced",
    "quarantine_on_traced",
    "traceable_interaction_fraction",
    "tracing_network_depth",
    "allow_clinical_diagnosis",
    "quarantine_household_on_positive",
    "quarantine_household_on_symptoms",
    "quarantine_household_on_traced_positive",
    "quarantine_household_on_traced_symptoms",
    "quarantine_household_contacts_on_positive",
    "quarantine_household_contacts_on_symptoms",
    "quarantine_days",
    "test_order_wait",
    "test_order_wait_priority",
    "test_result_wait",
    "test_result_wait_priority",
    "self_quarantine_fraction",
    "lockdown_on",
    "lockdown_elderly_on",
    "app_turned_on",
    "app_users_fraction",
    "trace_on_symptoms",
    "trace_on_positive",
    "lockdown_house_interaction_multiplier",
    "lockdown_random_network_multiplier",
    "lockdown_occupation_multiplier_primary_network",
    "lockdown_occupation_multiplier_secondary_network",
    "lockdown_occupation_multiplier_working_network",
    "lockdown_occupation_multiplier_retired_network",
    "lockdown_occupation_multiplier_elderly_network",
    "manual_trace_on",
    "manual_trace_on_hospitalization",
    "manual_trace_on_positive",
    "manual_trace_delay",
    "manual_trace_exclude_app_users",
    "manual_trace_n_workers",
    "manual_trace_interviews_per_worker_day",
    "manual_trace_notifications_per_worker_day",
    "manual_traceable_fraction_household",
    "manual_traceable_fraction_occupation",
    "manual_traceable_fraction_random",
    "relative_transmission_household",
    "relative_transmission_occupation",
    "relative_transmission_random",
    "priority_test_contacts_0_9",
    "priority_test_contacts_10_19",
    "priority_test_contacts_20_29",
    "priority_test_contacts_30_39",
    "priority_test_contacts_40_49",
    "priority_test_contacts_50_59",
    "priority_test_contacts_60_69",
    "priority_test_contacts_70_79",
    "priority_test_contacts_80",
    "test_release_on_negative",
    "fatality_fraction_0_9",
    "fatality_fraction_10_19",
    "fatality_fraction_20_29",
    "fatality_fraction_30_39",
    "fatality_fraction_40_49",
    "fatality_fraction_50_59",
    "fatality_fraction_60_69",
    "fatality_fraction_70_79",
    "fatality_fraction_80",
]


class EVENT_TYPES(enum.Enum):
    SUSCEPTIBLE = 0
    PRESYMPTOMATIC = 1 # Pre-symptompatic, severe disease (progressing to symptomatic severe)
    PRESYMPTOMATIC_MILD = 2 # Pre-symptompatic, mild disease (progressing to symptomatic mild)
    ASYMPTOMATIC = 3 # Asymptompatic (progressing to recovered)
    SYMPTOMATIC = 4 # Symptompatic, severe disease
    SYMPTOMATIC_MILD = 5 # Symptompatic, mild disease
    HOSPITALISED = 6
    CRITICAL = 7
    HOSPITALISED_RECOVERING = 8
    RECOVERED = 9
    DEATH = 10
    QUARANTINED = 11
    QUARANTINE_RELEASE = 12
    TEST_TAKE = 13
    TEST_RESULT = 14
    CASE = 15
    TRACE_TOKEN_RELEASE = 16
    NOT_IN_HOSPITAL = 17
    WAITING = 18
    GENERAL = 19
    ICU = 20
    MORTUARY = 21
    DISCHARGED = 22
    MANUAL_CONTACT_TRACING = 23
    N_EVENT_TYPES = 24



class OccupationNetworkEnum(enum.Enum):
    _primary_network = 0
    _secondary_network = 1
    _working_network = 2
    _retired_network = 3
    _elderly_network = 4

class NETWORK_CONSTRUCTIONS(enum.Enum):
    NETWORK_CONSTRUCTION_BESPOKE = 0,
    NETWORK_CONSTRUCTION_HOUSEHOLD = 1,
    NETWORK_CONSTRUCTION_WATTS_STROGATZ = 2,
    NETWORK_CONSTRUCTION_RANDOM_DEFAULT = 3,
    NETWORK_CONSTRUCTION_RANDOM = 4,
    N_NETWORK_CONSTRUCTIONS = 5

class AgeGroupEnum(enum.Enum):
    _0_9 = 0
    _10_19 = 1
    _20_29 = 2
    _30_39 = 3
    _40_49 = 4
    _50_59 = 5
    _60_69 = 6
    _70_79 = 7
    _80 = 8


class ChildAdultElderlyEnum(enum.Enum):
    _child = 0
    _adult = 1
    _elderly = 2


class ListIndiciesEnum(enum.Enum):
    _1 = 0
    _2 = 1
    _3 = 2
    _4 = 3
    _5 = 4
    _6 = 5


class TransmissionTypeEnum(enum.Enum):
    _household = 0
    _occupation = 1
    _random = 2

class VaccineTypesEnum(enum.Enum):
    VACCINE_TYPE_FULL = 0
    VACCINE_TYPE_SYMPTOM = 1
    
    @classmethod
    def has_value(self, value):
        return value in self._value2member_map_ 
    
class VaccineStatusEnum(enum.Enum):
    NO_VACCINE = 0
    VACCINE_NO_PROTECTION = 1
    VACCINE_PROTECTED_FULLY = 2
    VACCINE_PROTECTED_SYMPTOMS = 3
    VACCINE_WANED = 4

def _get_base_param_from_enum(param):
    base_name, enum_val = None, None
    for en in chain(
        AgeGroupEnum, ChildAdultElderlyEnum, ListIndiciesEnum, TransmissionTypeEnum, OccupationNetworkEnum
    ):
        LOGGER.debug(f"{en.name} =={param[-1 * len(en.name) :]} ")
        if en.name == param[-1 * len(en.name) :]:
            base_name = param.split(en.name)[0]
            enum_val = en.value
            LOGGER.debug(f"Split to {base_name} and {enum_val}")
            break
    return base_name, enum_val

class VaccineSchedule(object):
    def __init__(
        self,
        frac_0_9   = 0,
        frac_10_19 = 0,
        frac_20_29 = 0,
        frac_30_39 = 0,
        frac_40_49 = 0,
        frac_50_59 = 0,
        frac_60_69 = 0,
        frac_70_79 = 0,
        frac_80    = 0,
        vaccine_type    = 0,
        efficacy        = 1.0,
        time_to_protect = 15,
        vaccine_protection_period = 365
    ):
        fraction_to_vaccinate = [
            frac_0_9,   frac_10_19, frac_20_29, frac_30_39, frac_40_49,
            frac_50_59, frac_60_69, frac_70_79, frac_80,
        ]
    
        self.c_fraction_to_vaccinate = covid19.doubleArray( len(AgeGroupEnum)  )
        for age in AgeGroupEnum:
            self.c_fraction_to_vaccinate[ age.value ] = fraction_to_vaccinate[ age.value ]
        
        self.vaccine_type    = vaccine_type
        self.efficacy        = efficacy
        self.time_to_protect = time_to_protect
        self.vaccine_protection_period = vaccine_protection_period
        
        self.c_total_vaccinated = covid19.longArray( len(AgeGroupEnum)  )
        for age in AgeGroupEnum:
            self.c_total_vaccinated[ age.value ] = 0
            
    def total_vaccinated (self):    
        
        total_vaccinated = [0]*len(AgeGroupEnum) 

        for age in AgeGroupEnum:
            total_vaccinated[ age.value ] = self.c_total_vaccinated[ age.value ]
            
        return total_vaccinated
    
    def fraction_to_vaccinate (self):    
        
        fraction_to_vaccinate = [0]*len(AgeGroupEnum) 

        for age in AgeGroupEnum:
            fraction_to_vaccinate[ age.value ] = self.c_fraction_to_vaccinate[age.value]
     
        return fraction_to_vaccinate
            
        
class Parameters(object):
    def __init__(
            self,
            input_param_file: str = None,
            param_line_number: int = 1,
            output_file_dir: str = "./",
            input_households: Union[str, pd.DataFrame] = None,
            hospital_input_param_file: str = None,
            hospital_param_line_number: int = 1,
            read_param_file=True,
            read_hospital_param_file=False,
    ):
        """[summary]

        Arguments:
            object {[type]} -- [description]

        Keyword Arguments:
            input_param_file {str} -- [Parameters file path] (default: {None})
            param_line_number {int} -- [Which column of the input param file to read] (default: 1)
            output_file_dir {str} -- [Where to write output files to] (default: {"./"})
            input_households {str} -- [Household demographics file (required)] (default: {None})
            read_param_file {bool} -- [Read param file, all params can be set from python interface] (default: {True})

        Raises:
            ParameterException: [Warnings if parameters are not correctly set]
            Sys.exit(0): [Underlaying C code will exist if params are not viable]
        """
        self.c_params = covid19.parameters()
        covid19.initialize_params( self.c_params );
        
        # if no input_param_file is given use default
        if not input_param_file :
            input_param_file = pkg_resources.resource_filename('COVID19', 'default_params/baseline_parameters.csv')   
        if read_param_file :
            self.c_params.input_param_file = input_param_file
        else:
            LOGGER.info( "Have not passed input file for params, use set_param or set_param_dict" )
            
        if param_line_number:
            self.c_params.param_line_number = int(param_line_number)
       
        self.c_params.output_file_dir = output_file_dir
        
        if isinstance(input_households, pd.DataFrame):
            self.household_df = input_households
        else :
            if not input_households :
                input_households = pkg_resources.resource_filename('COVID19', 'default_params/baseline_household_demographics.csv')
            self.c_params.input_household_file = input_households
            self.household_df = None
            
        if hospital_param_line_number:
            self.c_params.hospital_param_line_number = int(hospital_param_line_number)

        # if no hospital_input_param_file is given use default
        if not hospital_input_param_file :
            hospital_input_param_file = pkg_resources.resource_filename('COVID19', 'default_params/hospital_baseline_parameters.csv') 
        if read_hospital_param_file:
            self.c_params.hospital_input_param_file = hospital_input_param_file
        else:
            LOGGER.info("Have not passed hospital input file for params, use set_param or set_param_dict// crick todo look into this")

        if read_hospital_param_file and hospital_input_param_file != None:
            self._read_hospital_param_file()


        if read_param_file and input_param_file != None:
            self._read_and_check_from_file()

        if output_file_dir:
            self.c_params.sys_write_individual = 1
        self.update_lock = False

    def _read_and_check_from_file(self):
        covid19.read_param_file(self.c_params)

    def _read_household_demographics(self):
        if self.household_df is None:
            self._read_household_demographics_file()
        else:
            self._read_household_demographics_df()

    def _read_household_demographics_file(self):
        """[summary]
        Try to read the reference household demographics file
        If we've not set the number of lines to read, parse the file in
        python and inset the line count to the params structure for initilisation
        """
        if self.get_param("N_REFERENCE_HOUSEHOLDS") != 0:
            covid19.read_household_demographics_file(self.c_params)
        else:
            n_ref_hh = -1
            with open(self.c_params.input_household_file, "r") as f:
                for _ in f.readlines():
                    n_ref_hh += 1
            self.set_param("N_REFERENCE_HOUSEHOLDS", n_ref_hh)
            self._read_household_demographics()

    def _read_household_demographics_df(self):
        """[summary]
        """
        if isinstance(self.household_df, pd.DataFrame):
            self.set_param("N_REFERENCE_HOUSEHOLDS", len(self.household_df))
            LOGGER.debug(
                f"setting up ref household memory for {getattr(self.c_params,'N_REFERENCE_HOUSEHOLDS')}"
            )
            covid19.set_up_reference_household_memory(self.c_params)
            LOGGER.debug("memory set up")
            _ = [
                covid19.add_household_to_ref_households(
                    self.c_params,
                    t[0],
                    t[1],
                    t[2],
                    t[3],
                    t[4],
                    t[5],
                    t[6],
                    t[7],
                    t[8],
                    t[9],
                )
                for t in self.household_df.itertuples()
            ]

    def _read_hospital_param_file(self):
        covid19.read_hospital_param_file(self.c_params)

    def set_param_dict(self, params):
        for k, v in params.items():
            self.set_param(k, v)

    def get_param(self, param):
        """[summary]
        Get the value of a param from the c_params object
        Arguments:
            param {[str]} -- [name of parameters]

        Raises:
            ParameterException: [description]

        Returns:
            [type] -- [value of param]
        """
        if hasattr(covid19, f"get_param_{param}"):
            return getattr(covid19, f"get_param_{param}")(self.c_params)
        elif hasattr(self.c_params, f"{param}"):
            return getattr(self.c_params, f"{param}")
        else:
            param, idx = _get_base_param_from_enum(param)
            LOGGER.debug(
                f"not found full length param, trying get_param_{param} with index getter"
            )
            if hasattr(covid19, f"get_param_{param}"):
                return getattr(covid19, f"get_param_{param}")(self.c_params, idx)
            else:
                LOGGER.debug(f"Could not find get_param_{param} in covid19 getters")
        raise ParameterException(
            f"Can not get param {param} as it doesn't exist in parameters object"
        )

    def set_param(self, param, value):
        """[summary]
        sets parameter on c_params
        Arguments:
            param {[string]} -- [parameter name]
            value {[float or int]} -- [value]

        Raises:
            ParameterException:
        """
        if self.update_lock:
            raise ParameterException(
                (
                    "Parameter set has been exported to model, "
                    "please use model.update_x functions"
                )
            )

        if hasattr(self.c_params, f"{param}"):
            if isinstance(getattr(self.c_params, f"{param}"), int):
                setattr(self.c_params, f"{param}", int(value))
            if isinstance(getattr(self.c_params, f"{param}"), float):
                setattr(self.c_params, f"{param}", float(value))
        elif hasattr(
                covid19, f"set_param_{_get_base_param_from_enum(param)[0]}"
        ):
            param, idx = _get_base_param_from_enum(param)
            
            setter = getattr(covid19, f"set_param_{param}")
            getter = getattr(covid19, f"get_param_{param}")
            if isinstance(getter(self.c_params, int(idx)), int):
                setter(self.c_params, int(value), int(idx))
            if isinstance(getter(self.c_params, int(idx)), float):
                setter(self.c_params, float(value), int(idx))
        elif hasattr(covid19, f"set_param_{param}"):
            setter = getattr(covid19, f"set_param_{param}")
            setter(self.c_params, value)
        else:
            raise ParameterException(
                f"Can not set parameter {param} as it doesn't exist"
            )

    def set_demographic_household_table(self, df_demo_house):

        n_total = len( df_demo_house.index )
        if n_total != self.get_param( "n_total" ):
            raise ParameterException( "df_demo_house must have n_total rows" )

        if not 'ID' in df_demo_house.columns:
            raise ParameterException( "df_demo_house must have column ID" )

        if not 'age_group' in df_demo_house.columns:
            raise ParameterException( "df_demo_house must have column age_group" )

        if not 'house_no' in df_demo_house.columns:
            raise ParameterException( "df_demo_house must have column house_no" )

        n_households = df_demo_house['house_no'].max()+1

        ID       = df_demo_house["ID"].to_list()
        ages     = df_demo_house["age_group"].to_list()
        house_no = df_demo_house["house_no"].to_list()

        ID_c       = covid19.longArray(n_total)
        ages_c     = covid19.longArray(n_total)
        house_no_c = covid19.longArray(n_total)

        for idx in range(n_total):
            ID_c[idx]       = ID[idx]
            ages_c[idx]     = ages[idx]
            house_no_c[idx] = house_no[idx]

        covid19.set_demographic_house_table( self.c_params, int(n_total),int(n_households), ID_c, ages_c, house_no_c )

    def set_occupation_network_table(self, df_occupation_networks, df_occupation_network_properties):
        n_total = len(df_occupation_networks.index)
        if n_total != self.get_param("n_total"):
            raise ParameterException("df_occupation_networks must have n_total rows")

        n_networks = df_occupation_networks['network_no'].max() + 1
        covid19.set_occupation_network_table(self.c_params, int(n_total), int(n_networks))
        [covid19.set_indiv_occupation_network_property(
            self.c_params, int(row[0]),  int(row[1]), float(row[2]), float(row[3]), int(row[4]),
            str(row[5]))
            for row in df_occupation_network_properties[[
            'network_no',  'age_type', 'mean_work_interaction', 'lockdown_multiplier', 'network_id',
            'network_name']].values]

        ID         = df_occupation_networks['ID'].to_list()
        network_no = df_occupation_networks['network_no'].to_list()

        ID_c         = covid19.longArray(n_total)
        network_no_c = covid19.longArray(n_total)

        for idx in range(n_total):
            ID_c[idx]         = ID[idx]
            network_no_c[idx] = network_no[idx]

        covid19.set_indiv_occupation_network(self.c_params, n_total, ID_c, network_no_c)

    def return_param_object(self):
        """[summary]
        Run a check on the parameters and return if the c code doesn't bail
        Returns:
            [type] -- [description]
        """
        self._read_household_demographics()
        covid19.check_params(self.c_params)
        LOGGER.info(
            (
                "Returning self.c_params into Model object, "
                "future updates to parameters not possible"
            )
        )
        self.update_lock = True
        return self.c_params


class Model:
    """
    OpenABM-Covid19 is an agent-based model of an epidemic using realistic networks, viral dynamics, 
    disease progression and both non-pharmaceutical and pharmaceutical interventions.
    
    Example:
        import COVID19.model as abm
        model = abm.Model( params = { "n_total" : 10000, "end_time": 20 } )
        model.run()
        print( model.results )    
    """
    def __init__(self, params_object = None, params = None):
        """
        Initializes a new model with either specified or default parameters
        
        Arguments: 
            params_object{[Parameters()]} - a Parameter object, if None specified uses the default parameters 
            params{[dict]}                - overrides to default/specified parameters 
        """
        # use default params if none are given
        if not params_object :
            params_object = Parameters()
        if params :
            if not isinstance( params, dict ) :
                raise ModelParameterException( "params must be a dictionary if specified")
                
            params_object.set_param_dict( params )
        
        # Store the params object so it doesn't go out of scope and get freed
        self._params_obj = params_object
        # Create C parameters object
        self.c_params = params_object.return_param_object()
        self.c_model = None
        self._create()
        self._is_running = False
        self.nosocomial = bool(self.get_param("hospital_on"))
        self._results = []

    def __del__(self):
        self._destroy()

    def get_param(self, name):
        """[summary]
        Get parameter by name
        Arguments:
            name {[str]} -- [name of param]

        Raises:
            ModelParameterException: [description]

        Returns:
            [type] -- [value of param stored]
        """
        value = None
        try:
            LOGGER.info(f"Getting param {name}")
            split_param, idx = _get_base_param_from_enum(f"get_model_param_{name}")
            if split_param is not None:
                if hasattr(covid19, split_param):
                    value = getattr(covid19, split_param)(self.c_model, idx)
                    LOGGER.info(f"Got {split_param} at index {idx} value {value}")
                else:
                    raise ModelParameterException(f"Parameter {name} not found")
            elif hasattr(covid19, f"get_model_param_{name}"):
                value = getattr(covid19, f"get_model_param_{name}")(self.c_model)
            else:
                raise ModelParameterException(f"Parameter {name} not found")
            if value < 0:
                return False
            else:
                return value
        except AttributeError:
            raise ModelParameterException(f"Parameter {name} not found")

    def update_running_params(self, param, value):
        """[summary]
        a subset of parameters my be updated whilst the model is evaluating,
        these correspond to events

        Arguments:
            param {[str]} -- [name of parameter]
            value {[type]} -- [value to set]

        Raises:
            ModelParameterException: [description]
            ModelParameterException: [description]
            ModelParameterException: [description]
        """
        if param not in PYTHON_SAFE_UPDATE_PARAMS:
            raise ModelParameterException(f"Can not update {param} during running")
        split_param, index = _get_base_param_from_enum(f"set_model_param_{param}")
        if split_param:
            setter = getattr(covid19, split_param)
        elif hasattr(covid19, f"set_model_param_{param}"):
            setter = getattr(covid19, f"set_model_param_{param}")
        else:
            raise ModelParameterException(f"Setting {param} to {value} failed")
        if callable(setter):
            if index is not None:
                args = [self.c_model, value, index]
            else:
                args = [self.c_model, value]
            LOGGER.info(
                f"Updating running params with {args} split_param {split_param} param {split_param}"
            )
            if not setter(*args):
                raise ModelParameterException(f"Setting {param} to {value} failed")

    def get_risk_score(self, day, age_inf, age_sus):
        value = covid19.get_model_param_risk_score(self.c_model, day, age_inf, age_sus)
        if value < 0:
            raise  ModelParameterException( "Failed to get risk score")
        return value

    def get_risk_score_household(self, age_inf, age_sus):
        value = covid19.get_model_param_risk_score_household(self.c_model, age_inf, age_sus)
        if value < 0:
            raise  ModelParameterException( "Failed to get risk score household")
        return value

    def add_user_network(
            self, 
            df_network, 
            interaction_type = covid19.OCCUPATION, 
            skip_hospitalised = True, 
            skip_quarantine = True,
            construction = covid19.NETWORK_CONSTRUCTION_BESPOKE,
            daily_fraction = 1.0, 
            name = "user_network" ):
        
        """[summary]
        adds as bespoke user network from a dataframe of edges
        the network is static with the exception of skipping
        hospitalised and quarantined people

        Arguments:
            df_network {[dataframe]}      -- [list of edges, with 2 columns ID_1 and ID_2]
            interaction {[int]}           -- [type of interaction (e.g. household/occupation/random)]
            skip_hospitalised {[boolean]} -- [skip interaction if either person is in hospital]
            skip_quarantine{[boolean]}    -- [skip interaction if either person is in quarantined]
            construction{[int]}           -- [the method used for network construction]
            daily_fraction{[double]}      -- [the fraction of edges on the network present each day (i.e. down-sampling the network)]
            name{[char]}                  -- [the name of the network]

        """

        n_edges = len( df_network.index )
        n_total = self._params_obj.get_param("n_total")

        if not 'ID_1' in df_network.columns:
            raise ParameterException( "df_network must have column ID_1" )

        if not 'ID_2' in df_network.columns:
            raise ParameterException( "df_network must have column ID_2" )

        if not interaction_type in [0,1,2]:
            raise ParameterException( "interaction_type must be 0 (household), 1 (occupation) or 2 (random)" )

        if (daily_fraction > 1) or( daily_fraction < 0):
            raise ParameterException( "daily fraction must be in the range 0 to 1" )

        if not skip_hospitalised in [ True, False ]:
            raise ParameterException( "skip_hospitalised must be True or False" )

        if not skip_quarantine in [ True, False ]:
            raise ParameterException( "skip_quarantine must be True or False" )

        ID_1 = df_network[ "ID_1" ].to_list()
        ID_2 = df_network[ "ID_2" ].to_list()

        if (max( ID_1 ) >= n_total) or (min( ID_1 ) < 0):
            raise ParameterException( "all values of ID_1 must be between 0 and n_total-1" )

        if (max( ID_2 ) >= n_total) or (min( ID_2  ) < 0):
            raise ParameterException( "all values of ID_2 must be between 0 and n_total-1" )

        ID_1_c = covid19.longArray(n_edges)
        ID_2_c = covid19.longArray(n_edges)

        for idx in range(n_edges):
            ID_1_c[idx] = ID_1[idx]
            ID_2_c[idx] = ID_2[idx]

        id = covid19.add_user_network(self.c_model,interaction_type,skip_hospitalised,skip_quarantine,construction,daily_fraction, n_edges,ID_1_c, ID_2_c, name)
        return  Network( self, id )
    
    def add_user_network_random(
            self, 
            df_interactions, 
            skip_hospitalised = True, 
            skip_quarantine = True,
            name = "user_network" ):
             
        """[summary]
        adds a bespoke user random network from a dataframe of people and number of interactions
        the network is regenerates each day, but the number of interactions per person is statitc
        hospitalsed and quarantined people can be skipped

        Arguments:
            df_interactions {[dataframe]} -- [list of indviduals and interactions, with 2 columns ID and N]
            skip_hospitalised {[boolean]} -- [skip interaction if either person is in hospital]
            skip_quarantine{[boolean]}    -- [skip interaction if either person is in quarantined]
            name{[char]}                  -- [the name of the network]

        """
        
        n_indiv = len( df_interactions.index )
        n_total = self._params_obj.get_param("n_total")

        if not 'ID' in df_interactions.columns:
            raise ParameterException( "df_interactions must have column ID" )

        if not 'N' in df_interactions.columns:
            raise ParameterException( "df must have column N" )

        if not skip_hospitalised in [ True, False ]:
            raise ParameterException( "skip_hospitalised must be True or False" )

        if not skip_quarantine in [ True, False ]:
            raise ParameterException( "skip_quarantine must be True or False" )

        ID = df_interactions[ "ID" ].to_list()
        N  = df_interactions[ "N" ].to_list()

        if (max( ID) >= n_total) or (min( ID ) < 0):
            raise ParameterException( "all values of ID must be between 0 and n_total-1" )

        if ( min( N ) < 1):
            raise ParameterException( "all values of N must be greater than 0" )

        ID_c = covid19.longArray(n_indiv)
        N_c  = covid19.intArray(n_indiv)

        for idx in range(n_indiv):
            ID_c[idx] = ID[idx]
            N_c[idx]  = N[idx]

        id = covid19.add_user_network_random(self.c_model,skip_hospitalised,skip_quarantine, n_indiv,ID_c, N_c, name)
        return  Network( self, id )
    
    def get_network_by_id(self, network_id ):
        return Network( self, network_id )
    
    def delete_network(self, network):   
        res = covid19.delete_network( self.c_model, network.c_network )
        return res 
    
    def set_risk_score(self, day, age_inf, age_sus, value):
        ret = covid19.set_model_param_risk_score(self.c_model, day, age_inf, age_sus, value)
        if ret == 0:
            raise  ModelParameterException( "Failed to set risk score")

    def set_risk_score_household(self, age_inf, age_sus, value):
        ret = covid19.set_model_param_risk_score_household(self.c_model, age_inf, age_sus, value)
        if ret == 0:
            raise  ModelParameterException( "Failed to set risk score household")

    def get_app_users(self):
        
        n_total = self.c_model.params.n_total
        users   = covid19.longArray(n_total)
        res     = covid19.get_app_users(self.c_model,users)
        
        if res == 0:
            raise ModelParameterException( "Failed to get risk")
        
        list_users = [None]*n_total
        for idx in range(n_total):
            list_users[idx]=users[idx]
        
        df_users = pd.DataFrame( {'ID':range(n_total), 'app_user':list_users})
        
        return df_users
    
    def set_app_users(self,df_app_users):
        
        if {'ID', 'app_user'}.issubset(df_app_users.columns) == False:
            raise ModelParameterException( "df_app_user must contain the columns ID and app_user")
        
        # first turn on the users in the list
        app_on  = df_app_users[df_app_users["app_user"]==True]["ID"].to_list()
        n_users = len(app_on) 
        if n_users > 0 :
            users   = covid19.longArray(n_users)
            for idx in range(n_users):
                users[idx]=app_on[idx]
            res = covid19.set_app_users(self.c_model,users,n_users,True)
            if res == False :
                raise ModelParameterException( "Failed to update new app_users" )
        
        # first turn off the users in the list
        app_off = df_app_users[df_app_users["app_user"]==False]["ID"].to_list()
        n_users = len(app_off) 
        if n_users > 0 :
            users   = covid19.longArray(n_users)
            for idx in range(n_users):
                users[idx]=app_off[idx]
            res = covid19.set_app_users(self.c_model,users,n_users,False)
            if res == False :
                raise ModelParameterException( "Failed to remove old app_users" )
    
<<<<<<< HEAD
    def seed_infect_by_idx(self, ID, strain_idx = 0, network_id = -1 ):
=======
    def seed_infect_by_idx(self, ID, strain_idx = 0, transmission_multiplier = 1, network_id = -1 ):
>>>>>>> 52efa4ef
        
        n_total = self._params_obj.get_param("n_total")

        if ( ID < 0 ) | ( ID >= n_total ) :
            raise ModelParameterException( "ID out of range (0<=ID<n_total)" )

        if ( strain_idx < 0 ) | ( strain_idx >= covid19.MAX_N_STRAINS ) :
            raise ModelParameterException( f"strain_idx out of range (0 <= strain_idx < {covid19.MAX_N_STRAINS})" )

<<<<<<< HEAD
        return covid19.seed_infect_by_idx( self.c_model, ID, strain_idx, network_id );

    def add_new_strain(self, transmission_multiplier ):       

        return covid19.add_new_strain( self.c_model, transmission_multiplier );
=======
        return covid19.seed_infect_by_idx( self.c_model, ID, strain_idx, transmission_multiplier, network_id );

    def set_cross_immunity_matrix(self, cross_immunity ):

        max_n_strains = covid19.MAX_N_STRAINS
        if len(cross_immunity) > max_n_strains:
            raise ParameterException( f"Too many rows in cross_immunity (maximum allowed: {max_n_strains}" )

        for caught_idx in range(len(cross_immunity)):
            if len(cross_immunity) > max_n_strains:
                raise ParameterException( f"Too many columns in cross_immunity row with index={i} (maximum allowed: {max_n_strains}" )
            for conferred_idx, probability in enumerate(cross_immunity[caught_idx]):
                if ( probability < 0 ) | ( probability > 1 ):
                    raise ParameterException( f"Cross-immunity probability must be in the interval [0,1]")
                covid19.set_cross_immunity_probability( self.c_model, caught_idx, conferred_idx, probability )
>>>>>>> 52efa4ef

    def get_network_info(self, max_ids= 1000):
           
        if max_ids > 1e6 :
            raise ModelException( "Maximum number of allowed network is 1e6" )
        ids_c = covid19.intArray( max_ids )
        n_ids = covid19.get_network_ids( self.c_model, ids_c, max_ids )
        
        if n_ids == -1 :
            return self.get_network_info( max_ids = max_ids * 10 )
        
        ids        = [None] * n_ids
        names      = [None] * n_ids
        n_edges    = [None] * n_ids
        n_vertices = [None] * n_ids
        type       = [None] * n_ids
        skip_hospitalised = [None] * n_ids
        skip_quarantined  = [None] * n_ids
        daily_fraction    = [None] * n_ids
        
        for idx in range( n_ids ) :
            network = Network( self, ids_c[idx] )
            
            ids[idx]        = ids_c[idx]
            names[idx]      = network.name()
            n_edges[idx]    = network.n_edges()
            n_vertices[idx] = network.n_vertices()  
            type[idx]       = network.type()
            skip_hospitalised[idx] = network.skip_hospitalised()
            skip_quarantined[idx]  = network.skip_quarantined()
            daily_fraction[idx]    = network.daily_fraction()      
            
        return pd.DataFrame( {
                'id'                : ids,
                'name'              : names,
                'n_edges'           : n_edges,
                'n_vertices'        : n_vertices,
                'type'              : type,
                'skip_hospitalised' : skip_hospitalised,
                'skip_quarantined'  : skip_quarantined,
                'daily_fraction'    : daily_fraction
            } )
       
    def vaccinate_individual(self, ID, vaccine_type = 0, efficacy = 1.0, time_to_protect = 14, vaccine_protection_period = 1000 ):
        """
        Vaccinates an individual by ID of individual
        
        """
        n_total = self.c_model.params.n_total

        if ( ID < 0 ) | ( ID >= n_total ) :
            raise ModelParameterException( "ID out of range (0<=ID<n_total)")

        if ( efficacy < 0 ) | ( efficacy > 1 ) :
            raise ModelParameterException( "efficacy must be between 0 and 1")
        
        if time_to_protect < 1 :
            raise ModelParameterException( "vaccine must take at least one day to take effect" )
        
        if vaccine_protection_period <= time_to_protect :
            raise ModelParameterException( "vaccine must protect for longer than it takes to by effective" )
    
        if not VaccineTypesEnum.has_value(vaccine_type) :
            raise ModelParameterException( "vaccine type must be listed in VaccineTypesEnum" )

        return covid19.intervention_vaccinate_by_idx( self.c_model, ID, vaccine_type, efficacy, time_to_protect, vaccine_protection_period );

    def vaccinate_schedule(self, schedule ):

        if not isinstance( schedule, VaccineSchedule ) :
            ModelException( "argument VaccineSchedule must be an object of type VaccineSchedule")
            
        return covid19.intervention_vaccinate_age_group( 
            self.c_model, 
            schedule.c_fraction_to_vaccinate, 
            schedule.vaccine_type,
            schedule.efficacy,
            schedule.time_to_protect,
            schedule.vaccine_protection_period,
            schedule.c_total_vaccinated
        )   
    
    def get_individuals(self):
        """
        Return dataframe of population
        """
        n_total = self.c_model.params.n_total
        
        ids   = covid19.longArray(n_total)
        statuses   = covid19.intArray(n_total)
        age_groups   = covid19.intArray(n_total)
        occupation_networks   = covid19.intArray(n_total)
        house_ids = covid19.longArray(n_total)
        infection_counts = covid19.intArray(n_total)
        vaccine_statuses = covid19.shortArray(n_total)
        
        n_total = covid19.get_individuals(
            self.c_model, ids, statuses, age_groups, occupation_networks, 
            house_ids, infection_counts, vaccine_statuses)
        
        list_ids = [None]*n_total
        list_statuses = [None]*n_total
        list_age_groups = [None]*n_total
        list_occupation_networks = [None]*n_total
        list_house_ids = [None]*n_total
        list_infection_counts = [None]*n_total
        list_vaccine_statuses = [None]*n_total
        
        for idx in range(n_total):
            list_ids[idx] = ids[idx]
            list_statuses[idx] = statuses[idx]
            list_age_groups[idx] = age_groups[idx]
            list_occupation_networks[idx] = occupation_networks[idx]
            list_house_ids[idx] = house_ids[idx]
            list_infection_counts[idx] = infection_counts[idx]
            list_vaccine_statuses[idx] = vaccine_statuses[idx]
        
        df_popn = pd.DataFrame( {
            'ID': list_ids, 
            'current_status': list_statuses,
            'age_group': list_age_groups,
            'occupation_network': list_occupation_networks,
            'house_no': list_house_ids,
            'infection_count' : list_infection_counts,
            'vaccine_status' : list_vaccine_statuses
        })
        
        return df_popn
    
    def _create(self):
        """
        Call C function new_model (renamed create_model)
        """
        LOGGER.info("Started model creation")
        self.c_model = covid19.create_model(self.c_params)
        LOGGER.info("Successfuly created model")

    def _destroy(self):
        """
        Call C function destroy_model and destroy_params
        """
        LOGGER.info("Destroying model")
        covid19.destroy_model(self.c_model)

    def one_time_step(self):
        """
        Steps the simulation forward one time step
        """  
        covid19.one_time_step(self.c_model)
        self._results.append( self.one_time_step_results() )
        
    @property
    def results(self):
        """
        A dataframe of all the time-series results in the simulation so far.
        Concatanates the return of one_time_step_results from all steps so far.
        
        Returns:
            Panda DataFrame
        """
        
        return pd.DataFrame(self._results)
        
    def run(self, verbose = True):
        """
        Runs simulation to the end (specified by the parameter end_time)
        
        Arguments:
            verbose{[boolean]} - whether to display progress information (DEFAULT=True)
            
        Returns: 
            None
        """
        n_steps  = self.c_params.end_time - self.c_model.time
        step     = 0
        
        if verbose :
            print( "Start simulation")
            start_time = time.process_time()
                
        while step < n_steps :
            step = step + 1;
                    
            if verbose : 
               print("\rStep " + str( step ) + " of " + str( n_steps ), end = "\r", flush = True )
               
            self.one_time_step()
            
        if verbose :
            print( "")
            print( "End simulation in " + "{0:.4g}".format( time.process_time() - start_time ) + "s" )
        
    def one_time_step_results(self):
        """
        Get results from one time step
        """
        results = {}
        results["time"] = self.c_model.time
        results["lockdown"] = self.c_params.lockdown_on
        results["test_on_symptoms"] = self.c_params.test_on_symptoms
        results["app_turned_on"] = self.c_params.app_turned_on
        results["total_infected"] = (
                int(covid19.utils_n_total(self.c_model, covid19.PRESYMPTOMATIC))
                + int(covid19.utils_n_total(self.c_model, covid19.PRESYMPTOMATIC_MILD))
                + int(covid19.utils_n_total(self.c_model, covid19.ASYMPTOMATIC))
        )
        for age in AgeGroupEnum:
            key = f"total_infected{age.name}"
            results[key] = sum(
                [
                    covid19.utils_n_total_age(self.c_model, ty, age.value)
                    for ty in [
                        covid19.PRESYMPTOMATIC,
                        covid19.PRESYMPTOMATIC_MILD,
                        covid19.ASYMPTOMATIC,
                    ]
                ]
            )
        results["total_case"] = covid19.utils_n_total(self.c_model, covid19.CASE)
        for age in AgeGroupEnum:
            key = f"total_case{age.name}"
            value = covid19.utils_n_total_age(self.c_model, covid19.CASE, age.value)
            results[key] = value
        results["total_death"] = covid19.utils_n_total(self.c_model, covid19.DEATH)
        for age in AgeGroupEnum:
            key = f"total_death{age.name}"
            value = covid19.utils_n_total_age(self.c_model, covid19.DEATH, age.value)
            results[key] = value

        results["daily_death"] = covid19.utils_n_daily(
                self.c_model, covid19.DEATH, self.c_model.time
            )
        
        for age in AgeGroupEnum:
            key = f"daily_death{age.name}"
            value = covid19.utils_n_daily_age(self.c_model, covid19.DEATH, self.c_model.time, age.value)
            results[key] = value
        
        

        results["n_presymptom"] = covid19.utils_n_current(
            self.c_model, covid19.PRESYMPTOMATIC
        ) + covid19.utils_n_current(self.c_model, covid19.PRESYMPTOMATIC_MILD)
        results["n_asymptom"] = covid19.utils_n_current(
            self.c_model, covid19.ASYMPTOMATIC
        )
        results["n_quarantine"] = covid19.utils_n_current(
            self.c_model, covid19.QUARANTINED
        )
        results["n_tests"] = covid19.utils_n_total_by_day(
            self.c_model, covid19.TEST_RESULT, int(self.c_model.time) 
        )
        results["n_symptoms"] = covid19.utils_n_current(
            self.c_model, covid19.SYMPTOMATIC
        ) + covid19.utils_n_current(self.c_model, covid19.SYMPTOMATIC_MILD)
        results["n_hospital"] = covid19.utils_n_current( self.c_model, covid19.HOSPITALISED )
        results["n_hospitalised_recovering"] = covid19.utils_n_current( self.c_model, covid19.HOSPITALISED_RECOVERING )
        results["n_critical"] = covid19.utils_n_current(self.c_model, covid19.CRITICAL)
        results["n_death"] = covid19.utils_n_current(self.c_model, covid19.DEATH)
        results["n_recovered"] = covid19.utils_n_current(
            self.c_model, covid19.RECOVERED
        )
        if self.nosocomial:
            results["hospital_admissions"]  = covid19.utils_n_daily(
                self.c_model, covid19.GENERAL, self.c_model.time
            )
            results["hospital_admissions_total"]  = covid19.utils_n_total(
                self.c_model, covid19.GENERAL
            )
            results["hospital_to_critical_daily"] = covid19.utils_n_daily(
                self.c_model, covid19.CRITICAL, self.c_model.time
            )
            results["hospital_to_critical_total"] = covid19.utils_n_total(
                self.c_model, covid19.CRITICAL
            )
        else:
            results["hospital_admissions"]  = covid19.utils_n_daily(
                self.c_model, covid19.TRANSITION_TO_HOSPITAL, self.c_model.time
            )
            results["hospital_admissions_total"]  = covid19.utils_n_total(
                self.c_model, covid19.TRANSITION_TO_HOSPITAL
            )
            results["hospital_to_critical_daily"] = covid19.utils_n_daily(
                self.c_model, covid19.TRANSITION_TO_CRITICAL, self.c_model.time
            )
            results["hospital_to_critical_total"] = covid19.utils_n_total(
                self.c_model, covid19.TRANSITION_TO_CRITICAL
            )


        results["n_quarantine_infected"] = self.c_model.n_quarantine_infected
        results["n_quarantine_recovered"] = self.c_model.n_quarantine_recovered
        results["n_quarantine_app_user"] = self.c_model.n_quarantine_app_user
        results["n_quarantine_app_user_infected"] = self.c_model.n_quarantine_app_user_infected
        results["n_quarantine_app_user_recovered"] = self.c_model.n_quarantine_app_user_recovered
        results["n_quarantine_events"] = self.c_model.n_quarantine_events
        results["n_quarantine_release_events"] = self.c_model.n_quarantine_release_events
        results["n_quarantine_events_app_user"] = self.c_model.n_quarantine_events_app_user
        results["n_quarantine_release_events_app_user"] = \
            self.c_model.n_quarantine_release_events_app_user
            
        results["R_inst"] = covid19.calculate_R_instanteous( self.c_model, self.c_model.time, 0.5 )
        results["R_inst_05"] = covid19.calculate_R_instanteous( self.c_model, self.c_model.time, 0.05 )
        results["R_inst_95"] = covid19.calculate_R_instanteous( self.c_model, self.c_model.time, 0.95 )

        return results

    def write_output_files(self):
        """
        Write output files
        """
        covid19.write_output_files(self.c_model, self.c_params)

    def write_individual_file(self):
        covid19.write_individual_file(self.c_model, self.c_params)

    def write_interactions_file(self):
        covid19.write_interactions(self.c_model)

    def write_trace_tokens_timeseries(self):
        covid19.write_trace_tokens_ts(self.c_model)

    def write_trace_tokens(self):
        covid19.write_trace_tokens(self.c_model)

    def write_transmissions(self):
        covid19.write_transmissions(self.c_model)

    def write_quarantine_reasons(self):
        covid19.write_quarantine_reasons(self.c_model, self.c_params)

    def write_occupation_network(self, idx):
        covid19.write_occupation_network(self.c_model, self.c_params, idx)

    def write_household_network(self):
        covid19.write_household_network(self.c_model, self.c_params)

    def write_random_network(self):
        covid19.write_random_network(self.c_model, self.c_params)

    def print_individual(self, idx):
        covid19.print_individual(self.c_model, idx)<|MERGE_RESOLUTION|>--- conflicted
+++ resolved
@@ -828,11 +828,7 @@
             if res == False :
                 raise ModelParameterException( "Failed to remove old app_users" )
     
-<<<<<<< HEAD
     def seed_infect_by_idx(self, ID, strain_idx = 0, network_id = -1 ):
-=======
-    def seed_infect_by_idx(self, ID, strain_idx = 0, transmission_multiplier = 1, network_id = -1 ):
->>>>>>> 52efa4ef
         
         n_total = self._params_obj.get_param("n_total")
 
@@ -842,14 +838,11 @@
         if ( strain_idx < 0 ) | ( strain_idx >= covid19.MAX_N_STRAINS ) :
             raise ModelParameterException( f"strain_idx out of range (0 <= strain_idx < {covid19.MAX_N_STRAINS})" )
 
-<<<<<<< HEAD
         return covid19.seed_infect_by_idx( self.c_model, ID, strain_idx, network_id );
 
     def add_new_strain(self, transmission_multiplier ):       
 
         return covid19.add_new_strain( self.c_model, transmission_multiplier );
-=======
-        return covid19.seed_infect_by_idx( self.c_model, ID, strain_idx, transmission_multiplier, network_id );
 
     def set_cross_immunity_matrix(self, cross_immunity ):
 
@@ -864,7 +857,6 @@
                 if ( probability < 0 ) | ( probability > 1 ):
                     raise ParameterException( f"Cross-immunity probability must be in the interval [0,1]")
                 covid19.set_cross_immunity_probability( self.c_model, caught_idx, conferred_idx, probability )
->>>>>>> 52efa4ef
 
     def get_network_info(self, max_ids= 1000):
            
