--- conflicted
+++ resolved
@@ -105,24 +105,15 @@
 
 class Parameters(object):
     def __init__(
-<<<<<<< HEAD
-        self,
-        input_param_file: str = None,
-        param_line_number: int = 1,
-        output_file_dir: str = "./",
-        input_households: Union[str, pd.DataFrame] = None,
-        hospital_input_param_file: str = None,
-        hospital_param_line_number: int = 1,
-        read_param_file=True,
-        read_hospital_param_file=True,
-=======
             self,
             input_param_file: str = None,
             param_line_number: int = 1,
             output_file_dir: str = "./",
             input_households: Union[str, pd.DataFrame] = None,
+            hospital_input_param_file: str = None,
+            hospital_param_line_number: int = 1,
             read_param_file=True,
->>>>>>> 98a0d854
+            read_hospital_param_file=True,
     ):
         """[summary]
         
@@ -223,17 +214,12 @@
             LOGGER.debug(f"setting up ref household memory for {getattr(self.c_params, 'N_REFERENCE_HOUSEHOLDS')}")
             covid19.set_up_reference_household_memory(self.c_params)
             LOGGER.debug("memory set up")
-<<<<<<< HEAD
-            _ = [covid19.add_household_to_ref_households(self.c_params, t[0], t[1], t[2], t[3], t[4], t[5], t[6], t[7], t[8], t[9]) for t in self.household_df.itertuples()]
+            _ = [covid19.add_household_to_ref_households(self.c_params, t[0], t[1], t[2], t[3], t[4], t[5], t[6], t[7],
+                                                        t[8], t[9]) for t in self.household_df.itertuples()]
 
     def _read_hospital_param_file(self):
         covid19.read_hospital_param_file(self.c_params)
-                
-=======
-            _ = [covid19.add_household_to_ref_households(self.c_params, t[0], t[1], t[2], t[3], t[4], t[5], t[6], t[7],
-                                                         t[8], t[9]) for t in self.household_df.itertuples()]
-
->>>>>>> 98a0d854
+
     def set_param_dict(self, params):
         for k, v in params.items():
             self.set_param(k, v)
