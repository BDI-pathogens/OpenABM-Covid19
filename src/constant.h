--- conflicted
+++ resolved
@@ -23,11 +23,7 @@
 	ASYMPTOMATIC,
 	SYMPTOMATIC,
 	SYMPTOMATIC_MILD,
-<<<<<<< HEAD
     HOSPITALISED,
-=======
-	HOSPITALISED,
->>>>>>> 53bb3f91
 	CRITICAL,
 	HOSPITALISED_RECOVERING,
 	RECOVERED,
@@ -38,15 +34,12 @@
 	TEST_RESULT,
 	CASE,
 	TRACE_TOKEN_RELEASE,
-<<<<<<< HEAD
 	NOT_IN_HOSPITAL,
 	WAITING,
 	GENERAL,
 	ICU,
     MORTUARY,
     DISCHARGED,
-=======
->>>>>>> 53bb3f91
 	N_EVENT_TYPES
 };
 
@@ -89,15 +82,9 @@
 };
 
 enum WORK_NETWORKS{
-<<<<<<< HEAD
-    NETWORK_0_9, // Healthcare workers children still in school (intervention where only key workers can have children at school).
-    NETWORK_10_19,
-    NETWORK_20_69,
-=======
 	NETWORK_0_9,
 	NETWORK_10_19,
 	NETWORK_20_69,
->>>>>>> 53bb3f91
 	NETWORK_70_79,
 	NETWORK_80,
 	N_WORK_NETWORKS
@@ -110,26 +97,17 @@
 	N_WORK_NETWORK_TYPES
 };
 
-<<<<<<< HEAD
-//TODO: change to HOSPITAL_WORKER_TYPES
 enum WORKER_TYPES {
     DOCTOR,
     NURSE,
     N_WORKER_TYPES
 };
 
-=======
->>>>>>> 53bb3f91
 extern const int AGE_WORK_MAP[N_AGE_GROUPS];
 extern const int NETWORK_TYPE_MAP[N_WORK_NETWORKS];
 extern const int AGE_TYPE_MAP[N_AGE_GROUPS];
 extern const char* AGE_TEXT_MAP[N_AGE_GROUPS];
-<<<<<<< HEAD
 extern const int EVENT_TYPE_TO_WARD_MAP[N_EVENT_TYPES];
-
-=======
->>>>>>> 53bb3f91
-
 
 enum HOUSEHOLD_SIZE{
 	HH_1,
@@ -141,38 +119,27 @@
 	N_HOUSEHOLD_MAX
 };
 
-<<<<<<< HEAD
-//DONE: Add hospital interaction type for workers and patients.
-//TODO: ALTER INFECTIVITY OF HOSPITAL INTERACTION TYPES.
-=======
->>>>>>> 53bb3f91
 enum INTERACTION_TYPE{
 	HOUSEHOLD,
 	WORK,
 	RANDOM,
-<<<<<<< HEAD
-    HOSPITAL_WORK, //Interactions between healthcare workers
+    HOSPITAL_WORK,
     HOSPITAL_DOCTOR_PATIENT_GENERAL,
     HOSPITAL_NURSE_PATIENT_GENERAL,
     HOSPITAL_DOCTOR_PATIENT_ICU,
     HOSPITAL_NURSE_PATIENT_ICU,
-=======
->>>>>>> 53bb3f91
 	N_INTERACTION_TYPES
 };
 
 enum DISTRIBUTIONS{
 	FIXED,
 	NEGATIVE_BINOMIAL
-<<<<<<< HEAD
 };
 
 enum HOSPITAL_WARD_TYPES{
     COVID_GENERAL,
     COVID_ICU,
     N_HOSPITAL_WARD_TYPES
-=======
->>>>>>> 53bb3f91
 };
 
 #define UNKNOWN -1
@@ -187,14 +154,11 @@
 #define N_DRAW_LIST 1000
 #define INPUT_CHAR_LEN 300
 
-<<<<<<< HEAD
 #define NO_WARD -1
 #define NOT_HEALTHCARE_WORKER -1
 #define NO_HOSPITAL -1
 #define HOSPITAL_WORK_NETWORK -1
 
-=======
->>>>>>> 53bb3f91
 extern gsl_rng * rng;
 
 #endif /* CONSTANT_H_ */
