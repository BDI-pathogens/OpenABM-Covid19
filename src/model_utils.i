%module model_utils

%inline %{
int utils_n_current( model *pmodel, int type ) {
    return pmodel->event_lists[type].n_current;
}

int utils_n_total( model *pmodel, int type ) {
    return pmodel->event_lists[type].n_total;
}

<<<<<<< HEAD
int utils_n_total_age( model *pmodel, int type, int age ) {
    return pmodel->event_lists[type].n_total_by_age[age];
=======
int utils_n_total_by_day( model *model, int type, int day ) {
    return model->event_lists[type].n_daily[day];
}

int utils_n_total_age( model *model, int type, int age ) {
    return model->event_lists[type].n_total_by_age[age];
>>>>>>> e6846287
}

int utils_n_daily( model *pmodel, int type, int day ) {
    return pmodel->event_lists[type].n_daily_current[day];
}

int utils_n_daily_age( model *pmodel, int type, int day, int age) {
    return pmodel->event_lists[type].n_daily_by_age[day][age];
}


%}


%extend model{
    ~model() {
        destroy_model($self);
    }
}<|MERGE_RESOLUTION|>--- conflicted
+++ resolved
@@ -9,17 +9,12 @@
     return pmodel->event_lists[type].n_total;
 }
 
-<<<<<<< HEAD
+int utils_n_total_by_day( model *pmodel, int type, int day ) {
+    return pmodel->event_lists[type].n_daily[day];
+}
+
 int utils_n_total_age( model *pmodel, int type, int age ) {
     return pmodel->event_lists[type].n_total_by_age[age];
-=======
-int utils_n_total_by_day( model *model, int type, int day ) {
-    return model->event_lists[type].n_daily[day];
-}
-
-int utils_n_total_age( model *model, int type, int age ) {
-    return model->event_lists[type].n_total_by_age[age];
->>>>>>> e6846287
 }
 
 int utils_n_daily( model *pmodel, int type, int day ) {
