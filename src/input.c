/*
 * input.c
 *
 *  Created on: 6 Mar 2020
 *      Author: p-robot
 */

#include <stdio.h>
#include <stdlib.h>
#include <string.h>

#include "input.h"
#include "params.h"
#include "model.h"
#include "utilities.h"
#include "constant.h"
#include "demographics.h"
#include "interventions.h"
#include "hospital.h"

/*****************************************************************************************
*  Name:		read_command_line_args
*  Description: Read command-line arguments and attach to params struct
******************************************************************************************/
void read_command_line_args( parameters *params, int argc, char **argv )
{
    int param_line_number, hospital_param_line_number;
	char input_param_file[ INPUT_CHAR_LEN ];
	char input_household_file [INPUT_CHAR_LEN ];
	char hospital_input_param_file[ INPUT_CHAR_LEN ];
	char output_file_dir[ INPUT_CHAR_LEN ];

	if(argc > 1)
	{
		strncpy(input_param_file, argv[1], INPUT_CHAR_LEN );
	}else{
		strncpy(input_param_file, "../tests/data/baseline_parameters.csv", INPUT_CHAR_LEN );
	}

	if(argc > 2)
	{
		param_line_number = (int) strtol(argv[2], NULL, 10);

		if(param_line_number <= 0)
			print_exit("Error Invalid line number, line number starts from 1");
	}else{
		param_line_number = 1;
	}

	if(argc > 3)
	{
		strncpy(output_file_dir, argv[3], INPUT_CHAR_LEN );
		params->sys_write_individual = TRUE;

	}else{
		strncpy(output_file_dir, ".", INPUT_CHAR_LEN );
		params->sys_write_individual = FALSE;
	}

	if(argc > 4)
	{
		strncpy(input_household_file, argv[4], INPUT_CHAR_LEN );
        params->sys_write_hospital = TRUE;
	}else{
		strncpy(input_household_file, "../tests/data/baseline_household_demographics.csv",
			INPUT_CHAR_LEN );
        params->sys_write_hospital = FALSE;
	}

    if(argc > 5)
    {
        strncpy(hospital_input_param_file, argv[5], INPUT_CHAR_LEN );
    }else{
        strncpy(hospital_input_param_file, "../tests/data/hospital_baseline_parameters.csv",
            INPUT_CHAR_LEN );
    }

    if(argc > 6)
    {
        hospital_param_line_number = (int) strtol(argv[6], NULL, 10);

        if(hospital_param_line_number <= 0)
            print_exit("Error Invalid line number, line number starts from 1");
    }else{
        hospital_param_line_number = 1;
    }

    	params->hospital_param_line_number = hospital_param_line_number;
    	strncpy(params->hospital_input_param_file, hospital_input_param_file, sizeof(params->hospital_input_param_file) - 1);
    	params->hospital_input_param_file[sizeof(params->hospital_input_param_file) - 1] = '\0';

	// Attach to params struct, ensure string is null-terminated
	params->param_line_number = param_line_number;

	strncpy(params->input_param_file, input_param_file, sizeof(params->input_param_file) - 1);
	params->input_param_file[sizeof(params->input_param_file) - 1] = '\0';

	strncpy(params->input_household_file, input_household_file,
		sizeof(params->input_household_file) - 1);
	params->input_household_file[sizeof(params->input_household_file) - 1] = '\0';

	strncpy(params->output_file_dir, output_file_dir, sizeof(params->output_file_dir) - 1);
	params->output_file_dir[sizeof(params->output_file_dir) - 1] = '\0';
}

/*****************************************************************************************
*  Name:		read_param_file
*  Description: Read line from parameter file (csv), attach parame values to params struct
******************************************************************************************/
void read_param_file( parameters *params)
{
    FILE *parameter_file;
    int i, check;

    parameter_file = fopen(params->input_param_file, "r");
    if(parameter_file == NULL)
        print_exit("Can't open parameter file");

    // Throw away header (and first `params->param_line_number` lines)
    for(i = 0; i < params->param_line_number; i++)
        fscanf(parameter_file, "%*[^\n]\n");

    // Read and attach parameter values to parameter structure
    check = fscanf(parameter_file, " %li ,", &(params->rng_seed));
    if( check < 1){ print_exit("Failed to read parameter rng_seed\n"); };

    check = fscanf(parameter_file, " %li ,", &(params->param_id));
    if( check < 1){ print_exit("Failed to read parameter param_id\n"); };

    check = fscanf(parameter_file, " %li ,", &(params->n_total));
    if( check < 1){ print_exit("Failed to read parameter n_total\n"); };

    for( i = 0; i < N_OCCUPATION_NETWORK_TYPES; i++ )
    {
        check = fscanf(parameter_file, " %lf ,",  &(params->mean_work_interactions[i]));
        if( check < 1){ print_exit("Failed to read parameter mean_work_interactions\n"); };
    }

    check = fscanf(parameter_file, " %lf ,",  &(params->daily_fraction_work));
    if( check < 1){ print_exit("Failed to read parameter daily_fraction_work\n"); };

    check = fscanf(parameter_file, " %lf ,",  &(params->work_network_rewire));
    if( check < 1){ print_exit("Failed to read parameter work_network_rewire\n"); };

    for( i = 0; i < N_AGE_TYPES; i++ )
    {
        check = fscanf(parameter_file, " %lf ,",  &(params->mean_random_interactions[i]));
        if( check < 1){ print_exit("Failed to read parameter mean_daily_interactions\n"); };

        check = fscanf(parameter_file, " %lf ,",  &(params->sd_random_interactions[i]));
        if( check < 1){ print_exit("Failed to read parameter sd_daily_interactions\n"); };
    }

    check = fscanf(parameter_file, " %i ,",  &(params->random_interaction_distribution));
    if( check < 1){ print_exit("Failed to read parameter random_interaction_distribution\n"); };

    check = fscanf(parameter_file, " %lf ,",  &(params->child_network_adults));
    if( check < 1){ print_exit("Failed to read parameter child_network_adults\n"); };

    check = fscanf(parameter_file, " %lf ,",  &(params->elderly_network_adults));
    if( check < 1){ print_exit("Failed to read parameter elderly_network_adults\n"); };

    check = fscanf(parameter_file, " %i ,",  &(params->days_of_interactions));
    if( check < 1){ print_exit("Failed to read parameter days_of_interactions\n"); };

    check = fscanf(parameter_file, " %i ,",  &(params->end_time));
    if( check < 1){ print_exit("Failed to read parameter end_time\n"); };

    check = fscanf(parameter_file, " %i ,",  &(params->n_seed_infection));
    if( check < 1){ print_exit("Failed to read parameter n_seed_infection\n"); };

    check = fscanf(parameter_file, " %lf ,", &(params->mean_infectious_period));
    if( check < 1){ print_exit("Failed to read parameter mean_infectious_period\n"); };

    check = fscanf(parameter_file, " %lf ,", &(params->sd_infectious_period));
    if( check < 1){ print_exit("Failed to read parameter sd_infectious_period\n"); };

    check = fscanf(parameter_file, " %lf ,", &(params->infectious_rate));
    if( check < 1){ print_exit("Failed to read parameter infectious_rate\n"); };

    check = fscanf(parameter_file, " %lf ,", &(params->mean_time_to_symptoms));
    if( check < 1){ print_exit("Failed to read parameter mean_time_to_symptoms\n"); };

    check = fscanf(parameter_file, " %lf ,", &(params->sd_time_to_symptoms));
    if( check < 1){ print_exit("Failed to read parameter sd_time_to_symptoms\n"); };

    check = fscanf(parameter_file, " %lf ,", &(params->mean_time_to_hospital));
    if( check < 1){ print_exit("Failed to read parameter mean_time_to_hospital\n"); };

    check = fscanf(parameter_file, " %lf ,", &(params->mean_time_to_critical));
    if( check < 1){ print_exit("Failed to read parameter mean_time_to_critical\n"); };

    check = fscanf(parameter_file, " %lf ,", &(params->sd_time_to_critical));
    if( check < 1){ print_exit("Failed to read parameter sd_time_to_critical\n"); };

    check = fscanf(parameter_file, " %lf ,", &(params->mean_time_to_recover));
    if( check < 1){ print_exit("Failed to read parameter mean_time_to_recover\n"); };

    check = fscanf(parameter_file, " %lf ,", &(params->sd_time_to_recover));
    if( check < 1){ print_exit("Failed to read parameter sd_time_to_recover\n"); };

    check = fscanf(parameter_file, " %lf ,", &(params->mean_time_to_death));
    if( check < 1){ print_exit("Failed to read parameter mean_time_to_death\n"); };

    check = fscanf(parameter_file, " %lf ,", &(params->sd_time_to_death));
    if( check < 1){ print_exit("Failed to read parameter sd_time_to_death\n"); };

    for( i = 0; i < N_AGE_GROUPS; i++ )
    {
        check = fscanf(parameter_file, " %lf ,", &(params->fraction_asymptomatic[i]));
        if( check < 1){ print_exit("Failed to read parameter fraction_asymptomatic\n"); };
    }

    check = fscanf(parameter_file, " %lf ,", &(params->asymptomatic_infectious_factor));
    if( check < 1){ print_exit("Failed to read parameter asymptomatic_infectious_factor\n"); };

	for( i = 0; i < N_AGE_GROUPS; i++ )
	{
		check = fscanf(parameter_file, " %lf ,", &(params->mild_fraction[i]));
		if( check < 1){ print_exit("Failed to read parameter mild_fraction\n"); };
	}

    check = fscanf(parameter_file, " %lf ,", &(params->mild_infectious_factor));
    if( check < 1){ print_exit("Failed to read parameter mild_infectious_factor\n"); };

	check = fscanf(parameter_file, " %lf ,", &(params->mean_asymptomatic_to_recovery));
	if( check < 1){ print_exit("Failed to read parameter mean_asymptomatic_to_recovery\n"); };

	check = fscanf(parameter_file, " %lf ,", &(params->sd_asymptomatic_to_recovery));
	if( check < 1){ print_exit("Failed to read parameter sd_asymptomatic_to_recovery\n"); };


    for( i = 0; i < N_HOUSEHOLD_MAX; i++ )
    {
        check = fscanf(parameter_file, " %lf ,", &(params->household_size[i]));
        if( check < 1){ print_exit("Failed to read parameter household_size_*\n"); };
    }

    for( i = 0; i < N_AGE_GROUPS; i++ )
    {
        check = fscanf(parameter_file, " %lf ,", &(params->population[i]));
        if( check < 1){ print_exit("Failed to read parameter population_**\n"); };
    }

    check = fscanf(parameter_file, " %lf ,", &(params->daily_non_cov_symptoms_rate));
    if( check < 1){ print_exit("Failed to read parameter daily_non_cov_symptoms_rate\n"); };

    for( i = 0; i < N_AGE_GROUPS; i++ )
        {
            check = fscanf(parameter_file, " %lf ,", &(params->relative_susceptibility[i]));
            if( check < 1){ print_exit("Failed to read parameter relative_susceptibility\n"); };
        }

    //Hardcoded this in until we separate out interaction types for the community and hospital. - Tom.
    //Previously iterated over N_INTERACTION_TYPES.
    for( i = 0; i < 3; i++ )
    {
        check = fscanf(parameter_file, " %lf ,", &(params->relative_transmission[i]));
        if( check < 1){ print_exit("Failed to read parameter relative_transmission_**\n"); };
    }

    for( i = 0; i < N_AGE_GROUPS; i++ )
    {
        check = fscanf(parameter_file, " %lf ,", &(params->hospitalised_fraction[i]));
        if( check < 1){ print_exit("Failed to read parameter hopsitalised_fraction_**\n"); };
    }

    for( i = 0; i < N_AGE_GROUPS; i++ )
    {
        check = fscanf(parameter_file, " %lf ,", &(params->critical_fraction[i]));
        if( check < 1){ print_exit("Failed to read parameter critical_fraction_**\n"); };
    }

    for( i = 0; i < N_AGE_GROUPS; i++ )
    {
        check = fscanf(parameter_file, " %lf ,", &(params->fatality_fraction[i]));
        if( check < 1){ print_exit("Failed to read parameter fatality_fraction\n"); };
    }

    check = fscanf(parameter_file, " %lf,", &(params->mean_time_hospitalised_recovery ));
    if( check < 1){ print_exit("Failed to read parameter mean_time_hospitalised_recovery\n"); };

    check = fscanf(parameter_file, " %lf,", &(params->sd_time_hospitalised_recovery ));
    if( check < 1){ print_exit("Failed to read parameter sd_time_hospitalised_recovery\n"); };

    check = fscanf(parameter_file, " %lf,", &(params->mean_time_critical_survive ));
    if( check < 1){ print_exit("Failed to read parameter mean_time_critical_survive\n"); };

    check = fscanf(parameter_file, " %lf,", &(params->sd_time_critical_survive ));
    if( check < 1){ print_exit("Failed to read parameter sd_time_critical_survive\n"); };

    for( i = 0; i < N_AGE_GROUPS; i++ )
    {
        check = fscanf(parameter_file, " %lf ,", &(params->location_death_icu[i]));
        if( check < 1){ print_exit("Failed to read parameter location_death_icu\n"); };
    }

    check = fscanf(parameter_file, " %i ,", &(params->quarantine_length_self));
    if( check < 1){ print_exit("Failed to read parameter quarantine_length_self\n"); };

    check = fscanf(parameter_file, " %i ,", &(params->quarantine_length_traced_symptoms));
    if( check < 1){ print_exit("Failed to read parameter quarantine_length_traced_symptoms\n"); };

    check = fscanf(parameter_file, " %i ,", &(params->quarantine_length_traced_positive));
    if( check < 1){ print_exit("Failed to read parameter quarantine_length_traced_positive\n"); };

    check = fscanf(parameter_file, " %i ,", &(params->quarantine_length_positive));
    if( check < 1){ print_exit("Failed to read parameter quarantine_length_positive\n"); };

    check = fscanf(parameter_file, " %lf ,", &(params->quarantine_dropout_self));
    if( check < 1){ print_exit("Failed to read parameter quarantine_dropout_self\n"); };

    check = fscanf(parameter_file, " %lf ,", &(params->quarantine_dropout_traced_symptoms));
    if( check < 1){ print_exit("Failed to read parameter quarantine_dropout_traced\n"); };

    check = fscanf(parameter_file, " %lf ,", &(params->quarantine_dropout_traced_positive));
    if( check < 1){ print_exit("Failed to read parameter quarantine_dropout_traced\n"); };

    check = fscanf(parameter_file, " %lf ,", &(params->quarantine_dropout_positive));
    if( check < 1){ print_exit("Failed to read parameter quarantine_dropout_positive\n"); };

    check = fscanf(parameter_file, " %lf ,", &(params->quarantine_compliance_traced_symptoms));
    if( check < 1){ print_exit("Failed to read parameter quarantine_compliance_traced_symptoms\n"); };

    check = fscanf(parameter_file, " %lf ,", &(params->quarantine_compliance_traced_positive));
    if( check < 1){ print_exit("Failed to read parameter quarantine_compliance_traced_positive\n"); };

    check = fscanf(parameter_file, " %i ,", &(params->test_on_symptoms));
    if( check < 1){ print_exit("Failed to read parameter test_on_symptoms\n"); };

    check = fscanf(parameter_file, " %i ,", &(params->test_on_traced));
    if( check < 1){ print_exit("Failed to read parameter test_on_traced\n"); };

    check = fscanf(parameter_file, " %i ,", &(params->trace_on_symptoms));
    if( check < 1){ print_exit("Failed to read parameter trace_on_symptoms\n"); };

    check = fscanf(parameter_file, " %i ,", &(params->trace_on_positive));
    if( check < 1){ print_exit("Failed to read parameter trace_on_positive\n"); };

    check = fscanf(parameter_file, " %i ,", &(params->retrace_on_positive));
    if( check < 1){ print_exit("Failed to read parameter retrace_on_positive\n"); };

    check = fscanf(parameter_file, " %i ,", &(params->quarantine_on_traced));
    if( check < 1){ print_exit("Failed to read parameter quarantine_on_traced\n"); };

    check = fscanf(parameter_file, " %lf ,", &(params->traceable_interaction_fraction));
    if( check < 1){ print_exit("Failed to read parameter traceable_interaction_fraction\n"); };

    check = fscanf(parameter_file, " %i ,", &(params->tracing_network_depth));
    if( check < 1){ print_exit("Failed to read parameter tracing_network_depth\n"); };

    check = fscanf(parameter_file, " %i ,", &(params->allow_clinical_diagnosis));
    if( check < 1){ print_exit("Failed to read parameter allow_clinical_diagnosis\n"); };

    check = fscanf(parameter_file, " %i ,", &(params->quarantine_household_on_positive));
    if( check < 1){ print_exit("Failed to read parameter quarantine_household_on_positive\n"); };

    check = fscanf(parameter_file, " %i ,", &(params->quarantine_household_on_symptoms));
    if( check < 1){ print_exit("Failed to read parameter quarantine_household_on_symptoms\n"); };

    check = fscanf(parameter_file, " %i ,", &(params->quarantine_household_on_traced_positive));
    if( check < 1){ print_exit("Failed to read parameter quarantine_household_on_traced_positive\n"); };

    check = fscanf(parameter_file, " %i ,", &(params->quarantine_household_on_traced_symptoms));
    if( check < 1){ print_exit("Failed to read parameter quarantine_household_on_traced_symptoms\n"); };

    check = fscanf(parameter_file, " %i ,", &(params->quarantine_household_contacts_on_positive));
    if( check < 1){ print_exit("Failed to read parameter quarantine_household_contacts_on_positive\n"); };

    check = fscanf(parameter_file, " %i ,", &(params->quarantine_household_contacts_on_symptoms));
    if( check < 1){ print_exit("Failed to read parameter quarantine_household_contacts_on_symptoms\n"); };

    check = fscanf(parameter_file, " %i  ,", &(params->quarantined_daily_interactions));
    if( check < 1){ print_exit("Failed to read parameter quarantined_daily_interactions\n"); };

    check = fscanf(parameter_file, " %i  ,", &(params->quarantine_days));
    if( check < 1){ print_exit("Failed to read parameter quarantine_days\n"); };

    check = fscanf(parameter_file, " %i  ,", &(params->quarantine_smart_release_day));
    if( check < 1){ print_exit("Failed to read parameter quarantine_smart_release_day\n"); };

    check = fscanf(parameter_file, " %i  ,", &(params->hospitalised_daily_interactions));
    if( check < 1){ print_exit("Failed to read parameter hospitalised_daily_interactions\n"); };

    check = fscanf(parameter_file, " %i , ",   &(params->test_insensitive_period));
    if( check < 1){ print_exit("Failed to read parameter test_insensitive_period\n"); };

    check = fscanf(parameter_file, " %i , ",   &(params->test_order_wait));
    if( check < 1){ print_exit("Failed to read parameter test_order_wait\n"); };

    check = fscanf(parameter_file, " %i , ",   &(params->test_result_wait));
    if( check < 1){ print_exit("Failed to read parameter test_result_wait\n"); };

    check = fscanf(parameter_file, " %lf ,", &(params->self_quarantine_fraction));
    if( check < 1){ print_exit("Failed to read parameter self_quarantine_fraction\n"); };

    for( i = 0; i < N_AGE_GROUPS; i++ )
    {
        check = fscanf(parameter_file, " %lf ,", &(params->app_users_fraction[i]));
        if( check < 1){ print_exit("Failed to read parameter app_users_fraction\n"); };
    }

    check = fscanf(parameter_file, " %i ,", &(params->app_turn_on_time));
    if( check < 1){ print_exit("Failed to read parameter app_turn_on_time)\n"); };

    for (i = 0; i<N_OCCUPATION_NETWORKS; i++){

        check = fscanf(parameter_file, " %lf ,", &(params->lockdown_occupation_multiplier[i]));
        if( check < 1){ print_exit("Failed to read parameter lockdown_occupation_multiplier)\n"); };

    }
    check = fscanf(parameter_file, " %lf ,", &(params->lockdown_random_network_multiplier));
    if( check < 1){ print_exit("Failed to read parameter lockdown_random_network_multiplier)\n"); };

    check = fscanf(parameter_file, " %lf ,", &(params->lockdown_house_interaction_multiplier));
    if( check < 1){ print_exit("Failed to read parameter lockdown_house_interaction_multiplier)\n"); };

    check = fscanf(parameter_file, " %i ,", &(params->lockdown_time_on));
    if( check < 1){ print_exit("Failed to read parameter lockdown_time_on)\n"); };

    check = fscanf(parameter_file, " %i ,", &(params->lockdown_time_off));
    if( check < 1){ print_exit("Failed to read parameter lockdown_time_off)\n"); };

    check = fscanf(parameter_file, " %i ,", &(params->lockdown_elderly_time_on));
    if( check < 1){ print_exit("Failed to read parameter lockdown_elderly_time_on)\n"); };

	check = fscanf(parameter_file, " %i ,", &(params->lockdown_elderly_time_off));
	if( check < 1){ print_exit("Failed to read parameter lockdown_elderly_time_off)\n"); };

	check = fscanf(parameter_file, " %i ,", &(params->testing_symptoms_time_on));
	if( check < 1){ print_exit("Failed to read parameter testing_symptoms_time_on)\n"); };

    check = fscanf(parameter_file, " %i ,", &(params->testing_symptoms_time_off));
    if( check < 1){ print_exit("Failed to read parameter testing_symptoms_time_off)\n"); };

    check = fscanf(parameter_file, " %i ,", &(params->intervention_start_time));
    if( check < 1){ print_exit("Failed to read parameter intervention_start_time)\n"); };

    check = fscanf(parameter_file, " %i ,", &(params->hospital_on));
    if( check < 1){ print_exit("Failed to read parameter hospital_on)\n"); };

    fclose(parameter_file);
}
/*****************************************************************************************
*  Name:		read_hospital_param_file
*  Description: Read line from hospital parameter file (csv), attach hospital param values
*               to params struct
******************************************************************************************/
void read_hospital_param_file( parameters *params)
{
    FILE *hospital_parameter_file;
    int i, j, check;

    hospital_parameter_file = fopen(params->hospital_input_param_file, "r");
    if(hospital_parameter_file == NULL)
        print_exit("Can't open hospital parameter file");

    // Throw away header (and first `params->hospital_param_line_number` lines)
    for(i = 0; i < params->param_line_number; i++)
        fscanf(hospital_parameter_file, "%*[^\n]\n");

    // Read and attach parameter values to parameter structure
    check = fscanf(hospital_parameter_file, " %i ,", &(params->n_hospitals));
    if( check < 1){ print_exit("Failed to read parameter n_hospitals\n"); };

    for( i = 0; i < N_HOSPITAL_WARD_TYPES; i++ )
    {
        check = fscanf(hospital_parameter_file, " %i ,", &(params->n_wards[i]));
        if( check < 1){ print_exit("Failed to read parameter n_wards\n"); };

        check = fscanf(hospital_parameter_file, " %i ,", &(params->n_ward_beds[i]));
        if( check < 1){ print_exit("Failed to read parameter n_ward_beds\n"); };

        for( j = 0; j < N_WORKER_TYPES; j++)
        {
            check = fscanf(hospital_parameter_file, " %i ,", &(params->n_hcw_per_ward[i][j]));
            if( check < 1){ print_exit("Failed to read parameter n_hcw_per_ward\n"); };

            check = fscanf(hospital_parameter_file, " %i ,", &(params->n_patient_required_interactions[i][j]));
            if( check < 1){ print_exit("Failed to read parameter n_patient_required_interactions\n"); };
        }
    }

    check = fscanf( hospital_parameter_file, " %i ,", &( params->max_hcw_daily_interactions ) );
    if( check < 1){ print_exit( "Failed to read parametermax_hcw_daily_interactions\n" ); };

    check = fscanf( hospital_parameter_file, " %lf ,", &( params->waiting_infectivity_modifier ) );
    if( check < 1 ){ print_exit( "Failed to read parameter max_hcw_daily_interactions\n" ); };

    check = fscanf( hospital_parameter_file, " %lf ,", &( params->general_infectivity_modifier ) );
    if( check < 1 ){ print_exit( "Failed to read parameter general_infectivity_modifier\n" ); };

    check = fscanf( hospital_parameter_file, " %lf ,", &( params->icu_infectivity_modifier ) );
    if( check < 1 ){ print_exit( "Failed to read parameter icu_infectivity_modifier\n" ); };

    check = fscanf( hospital_parameter_file, " %lf ,", &( params->mean_time_hospital_transition ) );
    if( check < 1 ){ print_exit( "Failed to read parameter mean_time_hospital_transition\n" ); };

    check = fscanf( hospital_parameter_file, " %lf ,", &( params->sd_time_hospital_transition ) );
    if( check < 1 ){ print_exit( "Failed to read parameter sd_time_hospital_transition\n" ); };

    check = fscanf( hospital_parameter_file, " %lf ,", &( params->hospitalised_waiting_mod ) );
    if( check < 1 ){ print_exit( "Failed to read parameter hospitalised_waiting_mod\n" ); };

    check = fscanf( hospital_parameter_file, " %lf ,", &( params->critical_waiting_mod ) );
    if( check < 1 ){ print_exit( "Failed to read parameter critical_waiting_mod\n" ); };

    //Hardcoded until we can separate out interaction types for hospitals and the community. - Tom
    for( i = 3; i < 8; i++ )
    {
        check = fscanf(hospital_parameter_file, " %lf ,", &(params->relative_transmission[i]));
        if( check < 1){ print_exit("Failed to read parameter relative_transmission_**\n"); };
    }

    check = fscanf( hospital_parameter_file, " %lf ,", &( params->hcw_mean_work_interactions ) );
    if( check < 1 ){ print_exit( "Failed to read parameter hcw_mean_work_interactions\n" ); };

    fclose(hospital_parameter_file);
}

/*****************************************************************************************
*  Name:		write_output_files
*  Description: Write (csv) files of simulation output
******************************************************************************************/
void write_output_files(model *model, parameters *params)
{

	if(params->sys_write_individual == TRUE)
	{
		write_individual_file( model, params );
		write_interactions( model );
		write_transmissions( model );
		write_trace_tokens( model );
        if( params->hospital_on )
            write_ward_data( model );
	}
}


/*****************************************************************************************
*  Name:		write_quarantine_reasons
*  Description: Write (csv) files of reasons individuals are quarantined
******************************************************************************************/

void write_quarantine_reasons(model *model, parameters *params)
{
	char output_file_name[INPUT_CHAR_LEN];
	long idx, jdx;
	int quarantine_reasons[N_QUARANTINE_REASONS], quarantine_reason, n_reasons, i, n;
	int index_true_status, index_from_household;
	long index_id, index_house_no;
	
	individual *indiv;
	trace_token *index_token;
	long *members;

	char param_line_number[10];
	sprintf(param_line_number, "%d", model->params->param_line_number);

	// Concatenate file name
	strcpy(output_file_name, model->params->output_file_dir);
	strcat(output_file_name, "/quarantine_reasons_file_Run");
	strcat(output_file_name, param_line_number);
	strcat(output_file_name, ".csv");
	
	FILE *quarantine_reasons_output_file;
	quarantine_reasons_output_file = fopen(output_file_name, "w");
	if(quarantine_reasons_output_file == NULL)
		print_exit("Can't open quarantine_reasons output file");
	
	fprintf(quarantine_reasons_output_file,"time,");
	fprintf(quarantine_reasons_output_file,"ID,");
	fprintf(quarantine_reasons_output_file,"status,");
	fprintf(quarantine_reasons_output_file,"house_no,");
	fprintf(quarantine_reasons_output_file,"ID_index,");
	fprintf(quarantine_reasons_output_file,"status_index,");
	fprintf(quarantine_reasons_output_file,"house_no_index,");
	fprintf(quarantine_reasons_output_file,"quarantine_reason,");
	fprintf(quarantine_reasons_output_file,"n_reasons");
	fprintf(quarantine_reasons_output_file,"\n");
	
	for(idx = 0; idx < params->n_total; idx++)
	{
		indiv = &(model->population[idx]);
		
		if(indiv->quarantined == TRUE){
			
			for(i = 0; i < N_QUARANTINE_REASONS; i++)
				quarantine_reasons[i] = FALSE;
			
			index_true_status = UNKNOWN;
			index_id = UNKNOWN;
			index_house_no = UNKNOWN;
			
			// Check if this individual has non-NULL trace_tokens attribute
			if( indiv->index_trace_token != NULL ){
				
				// Quarantined from self-reported symptoms
				if(indiv->index_trace_token->index_status == SYMPTOMS_ONLY)
					quarantine_reasons[QR_SELF_SYMPTOMS] = TRUE;
				
				// Quarantined from self positive
				if(indiv->index_trace_token->index_status == POSITIVE_TEST)
					quarantine_reasons[QR_SELF_POSITIVE] = TRUE;
				
				index_true_status = indiv->status;
				index_id = indiv->idx;
				index_house_no = indiv->house_no;
			}
			
			if( indiv->trace_tokens != NULL ){
				// Find original index and check if the index was a household member
				n = model->household_directory->n_jdx[indiv->house_no];
				members = model->household_directory->val[indiv->house_no];
				
				index_token = indiv->trace_tokens;
				while( index_token->last_index != NULL )
					index_token = index_token->last_index;

				for(jdx = 0; jdx < n; jdx++){
					if( index_token->individual->idx == members[jdx] ){
						index_from_household = TRUE;
					}
				}
				
				if(index_from_household == TRUE){
					if(index_token->index_status == SYMPTOMS_ONLY)
						quarantine_reasons[QR_HOUSEHOLD_SYMPTOMS] = TRUE;
			
					if(index_token->index_status == POSITIVE_TEST)
						quarantine_reasons[QR_HOUSEHOLD_POSITIVE] = TRUE;
				}else{
					if(index_token->index_status == SYMPTOMS_ONLY)
						quarantine_reasons[QR_TRACE_SYMPTOMS] = TRUE;
					
					if(index_token->index_status == POSITIVE_TEST)
						quarantine_reasons[QR_TRACE_POSITIVE] = TRUE;
				}
				index_id = index_token->individual->idx;
				index_true_status = index_token->individual->status;
				index_house_no = index_token->individual->house_no;
			}
			
			// Resolve multiple reasons for quarantine into one reason
			quarantine_reason = resolve_quarantine_reasons(quarantine_reasons);
			
			n_reasons = 0;
			for(i = 0; i < N_QUARANTINE_REASONS; i++){
				if(quarantine_reasons[i] == TRUE)
					n_reasons += 1;
			}
			
			fprintf(quarantine_reasons_output_file, 
				"%d,%li,%d,%li,%li,%d,%li,%d,%d\n",
				model->time,
				indiv->idx,
				indiv->status,
				indiv->house_no,
				index_id, 
				index_true_status,
				index_house_no,
				quarantine_reason,
				n_reasons);
		}
	}
	fclose(quarantine_reasons_output_file);
}


/*****************************************************************************************
*  Name:		write_individual_file
*  Description: Write (csv) file of individuals in simulation
******************************************************************************************/
void write_individual_file(model *model, parameters *params)
{

	char output_file[INPUT_CHAR_LEN];
	FILE *individual_output_file;
	individual *indiv;
	int infection_count;
	long idx;

	char param_line_number[10];
	sprintf(param_line_number, "%d", params->param_line_number);

	// Concatenate file name
	strcpy(output_file, params->output_file_dir);
	strcat(output_file, "/individual_file_Run");
	strcat(output_file, param_line_number);
	strcat(output_file, ".csv");

	individual_output_file = fopen(output_file, "w");
	if(individual_output_file == NULL)
		print_exit("Can't open individual output file");

	fprintf(individual_output_file,"ID,");
	fprintf(individual_output_file,"current_status,");
	fprintf(individual_output_file,"age_group,");
    fprintf(individual_output_file,"occupation_network,");
    fprintf(individual_output_file,"worker_type,");
    fprintf(individual_output_file,"assigned_worker_ward_type,"),
	fprintf(individual_output_file,"house_no,");
	fprintf(individual_output_file,"quarantined,");
	fprintf(individual_output_file,"time_quarantined,");
	fprintf(individual_output_file,"app_user,");
	fprintf(individual_output_file,"mean_interactions,");
	fprintf(individual_output_file,"infection_count");
	fprintf(individual_output_file,"\n");

	// Loop through all individuals in the simulation
	for(idx = 0; idx < params->n_total; idx++)
	{
		indiv = &(model->population[idx]);

        int worker_ward_type;
        if ( indiv->worker_type != NOT_HEALTHCARE_WORKER )
            worker_ward_type = get_worker_ward_type( model, indiv->idx );
        else
            worker_ward_type = NO_WARD;

		/* Count the number of times an individual has been infected */
		infection_count = count_infection_events( indiv );

		fprintf(individual_output_file,
            "%li,%d,%d,%d,%d,%d,%li,%d,%d,%d,%d,%d\n",
			indiv->idx,
			indiv->status,
			indiv->age_group,
			indiv->occupation_network,
			indiv->worker_type,
			worker_ward_type,
			indiv->house_no,
			indiv->quarantined,
			indiv->infection_events->times[QUARANTINED],
			indiv->app_user,
			indiv->random_interactions,
			infection_count
			);
	}
	fclose(individual_output_file);
}

/*****************************************************************************************
*  Name:		print_interactions_averages
*  Description: average interactions by type
******************************************************************************************/
void print_interactions_averages(model *model, int header)
{
	int day_idx, n_int, idx, jdx, cqh;
	long pdx;
	double int_tot = 0;
	double per_tot = 0;
	double  int_by_age[N_AGE_TYPES],per_by_age[N_AGE_TYPES];
	double int_by_cqh[3],per_by_cqh[3];
	double assort[N_AGE_TYPES][N_AGE_TYPES];
	individual *indiv;
	interaction *inter;

	for( idx = 0; idx < N_AGE_TYPES; idx++ )
	{
		 int_by_age[idx] = 0;
		 per_by_age[idx] = 0.00001;
		 for( jdx = 0; jdx < N_AGE_TYPES; jdx++ )
			 assort[idx][jdx] = 0;
	}

	for( idx = 0; idx < 3; idx++ )
	{
		 int_by_cqh[idx] = 0;
		 per_by_cqh[idx] = 0.00001;
	}

	day_idx = model->interaction_day_idx;
	ring_dec( day_idx, model->params->days_of_interactions );

	for( pdx = 0; pdx < model->params->n_total; pdx++ )
	{
		indiv = &(model->population[pdx]);
		if( indiv->status == DEATH )
			continue;

		n_int = indiv->n_interactions[day_idx];
		inter = indiv->interactions[day_idx];
		for( jdx = 0; jdx < n_int; jdx++ )
		{
			assort[ indiv->age_type][inter->individual->age_type]++;
			inter = inter->next;
		}

		int_tot += n_int;
		per_tot++;

		int_by_age[ indiv->age_type] += n_int;
		per_by_age[ indiv->age_type]++;

        cqh = ifelse( indiv->status == HOSPITALISED , 2, ifelse( indiv->quarantined && indiv->infection_events->times[QUARANTINED] != model->time, 1, 0 ) );
		int_by_cqh[cqh] += n_int;
		per_by_cqh[cqh]++;
	}

	if( header )
		printf( "time,int,int_child,ind_adult,int_elderly,int_community,int_quarantined,int_hospital, assort_c_c, assort_c_a, assort_c_e, assort_a_c, assort_a_a, assort_a_e, assort_e_c, assort_e_a, assort_e_e\n" );

	printf( "%i %.3lf %.3lf %.3lf %.3lf %.3lf %.3lf %.3lf %.3lf %.3lf %.3lf %.3lf %.3lf %.3lf %.3lf %.3lf %.3lf\n" ,
		model->time,
		1.0 * int_tot / per_tot,
		1.0 * int_by_age[0] / per_by_age[0],
		1.0 * int_by_age[1] / per_by_age[1],
		1.0 * int_by_age[2] / per_by_age[2],
		1.0 * int_by_cqh[0] / per_by_cqh[0],
		1.0 * int_by_cqh[1] / per_by_cqh[1],
		1.0 * int_by_cqh[2] / per_by_cqh[2],
		1.0 * assort[0][0]/ int_by_age[0],
		1.0 * assort[0][1]/ int_by_age[0],
		1.0 * assort[0][2]/ int_by_age[0],
		1.0 * assort[1][0]/ int_by_age[1],
		1.0 * assort[1][1]/ int_by_age[1],
		1.0 * assort[1][2]/ int_by_age[1],
		1.0 * assort[2][0]/ int_by_age[2],
		1.0 * assort[2][1]/ int_by_age[2],
		1.0 * assort[2][2]/ int_by_age[2]
	);
}

/*****************************************************************************************
*  Name:		read_household_demographics_file
*  Description: Read household demographics (csv), attach values to params struct
******************************************************************************************/
void read_household_demographics_file( parameters *params)
{
	FILE *hh_file;
	int check, value, adx;
	long hdx, fileSize;
	char lineBuffer[80];

	// get the length of the reference household file
	hh_file = fopen(params->input_household_file, "r");
	if(hh_file == NULL)
		print_exit("Can't open household demographics file");
	fileSize = 0;
	while( fgets(lineBuffer, 80, hh_file ) )
		fileSize++;
	fclose( hh_file );
	params->N_REFERENCE_HOUSEHOLDS = fileSize - 1;

	if( params->N_REFERENCE_HOUSEHOLDS < 100 )
		print_exit( "Reference household panel too small (<100) - will not be able to assign household structure");

	// allocate memory on the params object
	set_up_reference_household_memory(params);

	// read in the data (throw away the header line)
	hh_file = fopen(params->input_household_file, "r");
	fscanf(hh_file, "%*[^\n]\n");
	for(hdx = 0; hdx < params->N_REFERENCE_HOUSEHOLDS; hdx++){
		for(adx = 0; adx < N_AGE_GROUPS; adx++){
			// Read and attach parameter values to parameter structure
			check = fscanf(hh_file, " %d ,", &value);
			if( check < 1){ print_exit("Failed to read household demographics file\n"); };

			params->REFERENCE_HOUSEHOLDS[hdx][adx] = value;
		}
	}
	fclose(hh_file);
}


void set_up_reference_household_memory(parameters *params){
	long hdx;
	params->REFERENCE_HOUSEHOLDS = calloc(params->N_REFERENCE_HOUSEHOLDS, sizeof(int*));
	for(hdx = 0; hdx < params->N_REFERENCE_HOUSEHOLDS; hdx++){
		params->REFERENCE_HOUSEHOLDS[hdx] = calloc(N_AGE_GROUPS, sizeof(int));
	}
}

/*****************************************************************************************
*  Name:		write_interactions
*  Description: write interactions details
******************************************************************************************/
void write_interactions( model *model )
{
	char output_file_name[INPUT_CHAR_LEN];
	FILE *output_file;
	long pdx;
	int day, idx;
	individual *indiv;
	interaction *inter;

	char param_line_number[10];
	sprintf(param_line_number, "%d", model->params->param_line_number);

	// Concatenate file name
	strcpy(output_file_name, model->params->output_file_dir);
	strcat(output_file_name, "/interactions_Run");
	strcat(output_file_name, param_line_number);
	strcat(output_file_name, ".csv");

	output_file = fopen(output_file_name, "w");

	day = model->interaction_day_idx;
	ring_dec( day, model->params->days_of_interactions );

    fprintf(output_file ,"ID_1,age_group_1,worker_type_1,house_no_1,occupation_network_1,type,ID_2,age_group_2,worker_type_2,house_no_2,occupation_network_2\n");
	for( pdx = 0; pdx < model->params->n_total; pdx++ )
	{

		indiv = &(model->population[pdx]);

		if( indiv->n_interactions[day] > 0 )
		{
			inter = indiv->interactions[day];
			for( idx = 0; idx < indiv->n_interactions[day]; idx++ )
			{
                fprintf(output_file ,"%li,%i,%i,%li,%i,%i,%li,%i,%i,%li,%i\n",
					indiv->idx,
					indiv->age_group,
					indiv->worker_type,
					indiv->house_no,
					indiv->occupation_network,
					inter->type,
					inter->individual->idx,
					inter->individual->age_group,
					inter->individual->worker_type,
					inter->individual->house_no,
					inter->individual->occupation_network
				);
				inter = inter->next;
			}
		}
	}
	fclose(output_file);
}


/*****************************************************************************************
*  Name:        write_ward_data
*  Description: write data about healthcare workers in each ward
******************************************************************************************/
void write_ward_data( model *model)
{
    char output_file_name[INPUT_CHAR_LEN];
    FILE *ward_output_file;
    int ward_type, ward_idx, doctor_idx, nurse_idx;

    // TODO: currently only for one hospital, should loop through more hospitals when we have more

    int hospital_idx = 0;

    // Concatenate file name
    strcpy(output_file_name, model->params->output_file_dir);
    strcat(output_file_name, "/ward_output");
    strcat(output_file_name, ".csv");
    ward_output_file = fopen(output_file_name, "w");

    fprintf(ward_output_file,"%s,%s,%s,%s,%s,%s,%s,%s\n", "ward_idx", "ward_type","number_doctors", "number_nurses", "doctor_type", "nurse_type", "pdx", "hospital_idx");

    // For each ward type
    for( ward_type = 0; ward_type < N_HOSPITAL_WARD_TYPES; ward_type++ )
    {
        // For each ward
        for( ward_idx = 0; ward_idx < model->hospitals->n_wards[ward_type]; ward_idx++ )
        {
            int number_doctors = model->hospitals[hospital_idx].wards[ward_type][ward_idx].n_max_hcw[DOCTOR];
            int number_nurses = model->hospitals[hospital_idx].wards[ward_type][ward_idx].n_max_hcw[NURSE];

            // For each doctor
            for( doctor_idx = 0; doctor_idx < number_doctors; doctor_idx++ )
            {
                int doctor_pdx = model->hospitals[hospital_idx].wards[ward_type][ward_idx].doctors[doctor_idx].pdx;
                int doctor_hospital_idx = model->hospitals[hospital_idx].wards[ward_type][ward_idx].doctors[doctor_idx].hospital_idx;
                fprintf(ward_output_file,"%i,%i,%i,%i,%i,%i,%i,%i\n",ward_idx, ward_type, number_doctors, number_nurses, 1, 0, doctor_pdx, doctor_hospital_idx);
            }
            // Loop for each nurse
            for( nurse_idx = 0; nurse_idx < number_nurses; nurse_idx++ )
            {
                int nurse_pdx = model->hospitals[hospital_idx].wards[ward_type][ward_idx].nurses[nurse_idx].pdx;
                int nurse_hospital_idx = model->hospitals[hospital_idx].wards[ward_type][ward_idx].nurses[nurse_idx].hospital_idx;
                fprintf(ward_output_file,"%i,%i,%i,%i,%i,%i,%i,%i\n",ward_idx, ward_type, number_doctors, number_nurses, 0, 1, nurse_pdx, nurse_hospital_idx);
            }
        }
    }

    fclose(ward_output_file);

}

/*****************************************************************************************
*  Name:		write_transmissions
*  Description: write_transmissions details
******************************************************************************************/
void write_transmissions( model *model )
{
	char output_file_name[INPUT_CHAR_LEN];
	FILE *output_file;
	long pdx;
	individual *indiv;
	infection_event *infection_event;

	char param_line_number[10];
	sprintf(param_line_number, "%d", model->params->param_line_number);

	// Concatenate file name
	strcpy(output_file_name, model->params->output_file_dir);
	strcat(output_file_name, "/transmission_Run");
	strcat(output_file_name, param_line_number);
	strcat(output_file_name, ".csv");

	output_file = fopen(output_file_name, "w");
	fprintf(output_file , "ID_recipient,");
	fprintf(output_file , "age_group_recipient,");
	fprintf(output_file , "house_no_recipient,");
	fprintf(output_file , "occupation_network_recipient,");
	fprintf(output_file , "worker_type_recipient,");
	fprintf(output_file , "hospital_state_recipient,");
	fprintf(output_file , "infector_network,");
	fprintf(output_file , "generation_time,");
	fprintf(output_file , "ID_source,");
	fprintf(output_file , "age_group_source,");
	fprintf(output_file , "house_no_source,");
	fprintf(output_file , "occupation_network_source,");
	fprintf(output_file , "worker_type_source,");
	fprintf(output_file , "hospital_state_source,");
	fprintf(output_file , "time_infected_source,");
	fprintf(output_file , "status_source,");
	fprintf(output_file , "time_infected,");
	fprintf(output_file , "time_presymptomatic,");
	fprintf(output_file , "time_presymptomatic_mild,");
	fprintf(output_file , "time_presymptomatic_severe,");
	fprintf(output_file , "time_symptomatic,");
	fprintf(output_file , "time_symptomatic_mild,");
	fprintf(output_file , "time_symptomatic_severe,");
	fprintf(output_file , "time_asymptomatic,");
	fprintf(output_file , "time_hospitalised,");
	fprintf(output_file , "time_critical,");
	fprintf(output_file , "time_hospitalised_recovering,");
	fprintf(output_file , "time_death,");
	fprintf(output_file , "time_recovered,");
	fprintf(output_file , "time_susceptible,");
	fprintf(output_file , "is_case\n");

	for( pdx = 0; pdx < model->params->n_total; pdx++ )
	{
		indiv = &(model->population[pdx]);
		infection_event = indiv->infection_events;

		while(infection_event != NULL)
		{
			if( time_infected_infection_event(infection_event) != UNKNOWN )
				fprintf(output_file ,"%li,%i,%li,%i,%i,%i,%i,%i,%li,%i,%li,%i,%i,%i,%d,%d,%d,%d,%d,%d,%d,%d,%d,%d,%d,%d,%d,%d,%d,%d,%d\n",
					indiv->idx,
					indiv->age_group,
					indiv->house_no,
					indiv->occupation_network,
					indiv->worker_type,
					indiv->hospital_state,
					infection_event->infector_network,
					time_infected_infection_event( infection_event ) - infection_event->time_infected_infector,
					infection_event->infector->idx,
					infection_event->infector->age_group,
					infection_event->infector->house_no,
					infection_event->infector->occupation_network,
					infection_event->infector->worker_type,
					infection_event->infector_hospital_state,
					infection_event->time_infected_infector,
					infection_event->infector_status,
					time_infected_infection_event( infection_event ),
					max( infection_event->times[PRESYMPTOMATIC], infection_event->times[PRESYMPTOMATIC_MILD] ),
					infection_event->times[PRESYMPTOMATIC_MILD],
					infection_event->times[PRESYMPTOMATIC],
					max(infection_event->times[SYMPTOMATIC], infection_event->times[SYMPTOMATIC_MILD]),
					infection_event->times[SYMPTOMATIC_MILD],
					infection_event->times[SYMPTOMATIC],
					infection_event->times[ASYMPTOMATIC],
					infection_event->times[HOSPITALISED],
					infection_event->times[CRITICAL],
					infection_event->times[HOSPITALISED_RECOVERING],
					infection_event->times[DEATH],
					infection_event->times[RECOVERED],
					infection_event->times[SUSCEPTIBLE],
					infection_event->is_case
				);
			infection_event = infection_event->next;
		}
	}
	fclose(output_file);
}

/*****************************************************************************************
*  Name:		write_trace_tokens
*  Description: write trace tokens details
******************************************************************************************/
void write_trace_tokens( model *model )
{
	char output_file_name[INPUT_CHAR_LEN];
	FILE *output_file;
	long idx, n_events;
	int day, index_time;
	individual *indiv;
	event *event, *next_event;
	trace_token *token;

	char param_line_number[10];
	sprintf(param_line_number, "%d", model->params->param_line_number);

	// Concatenate file name
	strcpy(output_file_name, model->params->output_file_dir);
	strcat(output_file_name, "/trace_tokens_Run");
	strcat(output_file_name, param_line_number);
	strcat(output_file_name, ".csv");

	output_file = fopen(output_file_name, "w");
	fprintf( output_file ,"time,index_time,index_ID,index_reason,index_status,contact_time,traced_ID,traced_status,traced_infector_ID,traced_time_infected\n" );

	int max_quarantine_length = max( model->params->quarantine_length_traced_symptoms, model->params->quarantine_length_traced_positive );
	for( day = 1; day <= max_quarantine_length; day++ )
	{
		n_events    = model->event_lists[TRACE_TOKEN_RELEASE].n_daily_current[ model->time + day ];
		next_event  = model->event_lists[TRACE_TOKEN_RELEASE].events[ model->time + day ];

		for( idx = 0; idx < n_events; idx++ )
		{
			event      = next_event;
			next_event = event->next;
			indiv      = event->individual;

			token = indiv->index_trace_token;
			if( token == NULL )
				continue;

			index_time = token->contact_time;

			while( token != NULL )
			{
				fprintf( output_file, "%i,%i,%li,%i,%i,%i,%li,%i,%li,%i\n",
					model->time,
					index_time,
					indiv->idx,
					token->index_status,
					indiv->status,
					token->contact_time,
					token->individual->idx,
					token->individual->status,
					ifelse( token->individual->status > 0, token->individual->infection_events->infector->idx, -1 ),
					time_infected( token->individual )
				);
				token = token->next_index;
			}
		}
	}
	fclose(output_file);
}

/*****************************************************************************************
*  Name:		write_trace_tokens_ts
*  Description: write top level stats of trace_tokens
******************************************************************************************/
void write_trace_tokens_ts( model *model, int initialise )
{
	char output_file_name[INPUT_CHAR_LEN];
	FILE *output_file;
	long idx, n_events;
	int day, n_traced,n_symptoms,n_infected,n_infected_by_index, time_index;
	individual *indiv, *contact;
	event *event, *next_event;
	trace_token *token;

	char param_line_number[10];
	sprintf(param_line_number, "%d", model->params->param_line_number);

	// Concatenate file name
	strcpy(output_file_name, model->params->output_file_dir);
	strcat(output_file_name, "/trace_tokens_ts_Run");
	strcat(output_file_name, param_line_number);
	strcat(output_file_name, ".csv");


	if( initialise )
	{
		output_file = fopen(output_file_name, "w");
		fprintf( output_file ,"time,time_index,index_ID,n_traced,n_symptoms,n_infected,n_infected_by_index\n" );
		fclose(output_file);
		return;
	}
	else
		output_file = fopen(output_file_name, "a");

	int max_quarantine_length = max( model->params->quarantine_length_traced_symptoms, model->params->quarantine_length_traced_positive );
	for( day = 1; day <=  max_quarantine_length; day++ )
	{
		n_events    = model->event_lists[TRACE_TOKEN_RELEASE].n_daily_current[ model->time + day ];
		next_event  = model->event_lists[TRACE_TOKEN_RELEASE].events[ model->time + day ];

		for( idx = 0; idx < n_events; idx++ )
		{
			event      = next_event;
			next_event = event->next;
			indiv      = event->individual;
			time_index = model->time + day -  max_quarantine_length;

			n_traced   = 0;
			n_symptoms = 0;
			n_infected = 0;
			n_infected_by_index = 0;

			token = indiv->index_trace_token;
			if( token == NULL )
				continue;

			token = token->next_index;
			while( token != NULL )
			{
				contact = token->individual;
				n_traced++;
				if( contact->status > 0 )
					n_infected++;
				if( (contact->status >= SYMPTOMATIC) & (contact->infection_events->times[ASYMPTOMATIC] == UNKNOWN)  &
				+					( (contact->infection_events->times[RECOVERED] == UNKNOWN) | (contact->infection_events->times[RECOVERED] > time_index) )
				)
					n_symptoms++;
				if( indiv == contact->infection_events->infector )
					n_infected_by_index++;

				token = token->next_index;
			}
			fprintf( output_file, "%i,%i,%li,%i,%i,%i,%i\n",
				model->time,
				time_index,
				indiv->idx,
				n_traced,
				n_symptoms,
				n_infected,
				n_infected_by_index
			);
		}
	}
	fclose(output_file);
}

/*****************************************************************************************
<<<<<<< HEAD
*  Name:		get_worker_ward_type
*  Description: Returns the ward type of the healthcare worker passed to this function.
*  Returns:     int
******************************************************************************************/
int get_worker_ward_type( model *model, int pdx ) {
    individual *indiv;
    hospital *hospital;
    ward *ward;

    int indiv_ward_type;
    indiv = &( model->population[pdx] );

    // For all wards in all hospitals, check to see if any worker index matches the provided index.
    // If yes, return the ward type of the ward they are in.
    for( int hospital_idx = 0; hospital_idx < model->params->n_hospitals; hospital_idx++ ) {
        hospital = &( model->hospitals[ hospital_idx ] );

        // Check all general wards in the hospital.
        for ( int ward_idx = 0; ward_idx < hospital->n_wards[ COVID_GENERAL ]; ward_idx++ ) {
            ward = &( hospital->wards[ COVID_GENERAL ][ ward_idx ] );

            for ( int idx = 0; idx < ward->n_worker[ DOCTOR ]; idx++ ) {
                if ( ward->doctors[ idx ].pdx == indiv->idx )
                    indiv_ward_type = ward->type;
            }
            for ( int idx = 0; idx < ward->n_worker[ NURSE ]; idx++ ) {
                if ( ward->nurses[ idx ].pdx == indiv->idx )
                    indiv_ward_type = ward->type;
            }
        }

        // Check all ICU wards in the hospital.
        for ( int ward_idx = 0; ward_idx < hospital->n_wards[ COVID_ICU ]; ward_idx++ ) {
            ward = &( hospital->wards[ COVID_ICU ][ ward_idx ] );

            for ( int idx = 0; idx < ward->n_worker[ DOCTOR ]; idx++ ) {
                if ( ward->doctors[idx].pdx == indiv->idx )
                    indiv_ward_type = ward->type;
            }
            for ( int idx = 0; idx < ward->n_worker[ NURSE ]; idx++ ) {
                if ( ward->nurses[ idx ].pdx == indiv->idx )
                    indiv_ward_type = ward->type;
            }
        }
    }
    return indiv_ward_type;
=======
*  Name:		write_occupation_network
*  Description: Write (csv) file of occupation network
******************************************************************************************/
void write_occupation_network(model *model, parameters *params, int network_idx)
{

	if(network_idx < 0 || network_idx >= N_OCCUPATION_NETWORKS ){
		printf("Occupation network index outside range of 0, %d\n", N_OCCUPATION_NETWORKS-1);
		return;
	}

	char output_file[INPUT_CHAR_LEN];
	char param_line_number[10], network_idx_text[10];
	sprintf(param_line_number, "%d", params->param_line_number);

	sprintf(network_idx_text, "%d", network_idx);

	// Concatenate file name
	strcpy(output_file, params->output_file_dir);
	strcat(output_file, "/occupation_network");
	strcat(output_file, network_idx_text);
	strcat(output_file, "_Run");
	strcat(output_file, param_line_number);
	strcat(output_file, ".csv");

	write_network(output_file, model->occupation_network[network_idx]);

}

/*****************************************************************************************
*  Name:		write_household_network
*  Description: Write (csv) file of household network
******************************************************************************************/
void write_household_network(model *model, parameters *params)
{
	char output_file[INPUT_CHAR_LEN];
	char param_line_number[10];
	sprintf(param_line_number, "%d", params->param_line_number);

	// Concatenate file name
	strcpy(output_file, params->output_file_dir);
	strcat(output_file, "/household_network_Run");
	strcat(output_file, param_line_number);
	strcat(output_file, ".csv");

	write_network(output_file, model->household_network);
}

/*****************************************************************************************
*  Name:		write_random_network
*  Description: Write (csv) file of random network
******************************************************************************************/
void write_random_network(model *model, parameters *params)
{
	char output_file[INPUT_CHAR_LEN];

	char param_line_number[10];
	sprintf(param_line_number, "%d", params->param_line_number);

	// Concatenate file name
	strcpy(output_file, params->output_file_dir);
	strcat(output_file, "/random_network_Run");
	strcat(output_file, param_line_number);
	strcat(output_file, ".csv");

	write_network(output_file, model->random_network);
}

/*****************************************************************************************
*  Name:		write_random_network
*  Description: Write (csv) file of generic network
******************************************************************************************/

void write_network(char *output_file, network *network_ptr)
{
	long idx;
	FILE *network_file;

	network_file = fopen(output_file, "w");
	if(network_file == NULL)
		print_exit("Can't open network output file");

	fprintf(network_file,"ID1,");
	fprintf(network_file,"ID2");
	fprintf(network_file,"\n");

	// Loop through all edges in the network
	for(idx = 0; idx < network_ptr->n_edges; idx++)
	{
		fprintf(network_file, "%li,%li\n",
			network_ptr->edges[idx].id1,
			network_ptr->edges[idx].id2
			);
	}
	fclose(network_file);
>>>>>>> bfeab699
}<|MERGE_RESOLUTION|>--- conflicted
+++ resolved
@@ -1237,7 +1237,6 @@
 }
 
 /*****************************************************************************************
-<<<<<<< HEAD
 *  Name:		get_worker_ward_type
 *  Description: Returns the ward type of the healthcare worker passed to this function.
 *  Returns:     int
@@ -1247,7 +1246,7 @@
     hospital *hospital;
     ward *ward;
 
-    int indiv_ward_type;
+    int indiv_ward_type = NO_WARD;
     indiv = &( model->population[pdx] );
 
     // For all wards in all hospitals, check to see if any worker index matches the provided index.
@@ -1284,7 +1283,8 @@
         }
     }
     return indiv_ward_type;
-=======
+}
+/*****************************************************************************************
 *  Name:		write_occupation_network
 *  Description: Write (csv) file of occupation network
 ******************************************************************************************/
@@ -1380,5 +1380,4 @@
 			);
 	}
 	fclose(network_file);
->>>>>>> bfeab699
 }