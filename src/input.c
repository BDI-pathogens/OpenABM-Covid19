--- conflicted
+++ resolved
@@ -112,10 +112,6 @@
 ******************************************************************************************/
 void read_param_file( parameters *params)
 {
-<<<<<<< HEAD
-    FILE *parameter_file;
-    int i, check;
-=======
 	FILE *parameter_file;
 	int i, check;
 	
@@ -142,31 +138,6 @@
 		check = fscanf(parameter_file, " %lf ,",  &(params->mean_work_interactions[i]));
 		if( check < 1){ print_exit("Failed to read parameter mean_work_interactions\n"); };
 	}
->>>>>>> 4b10366f
-
-    parameter_file = fopen(params->input_param_file, "r");
-    if(parameter_file == NULL)
-        print_exit("Can't open parameter file");
-
-    // Throw away header (and first `params->param_line_number` lines)
-    for(i = 0; i < params->param_line_number; i++)
-        fscanf(parameter_file, "%*[^\n]\n");
-
-    // Read and attach parameter values to parameter structure
-    check = fscanf(parameter_file, " %li ,", &(params->rng_seed));
-    if( check < 1){ print_exit("Failed to read parameter rng_seed\n"); };
-
-    check = fscanf(parameter_file, " %li ,", &(params->param_id));
-    if( check < 1){ print_exit("Failed to read parameter param_id\n"); };
-
-    check = fscanf(parameter_file, " %li ,", &(params->n_total));
-    if( check < 1){ print_exit("Failed to read parameter n_total\n"); };
-
-    for( i = 0; i < N_WORK_NETWORK_TYPES; i++ )
-    {
-        check = fscanf(parameter_file, " %lf ,",  &(params->mean_work_interactions[i]));
-        if( check < 1){ print_exit("Failed to read parameter mean_work_interactions\n"); };
-    }
 
     check = fscanf(parameter_file, " %lf ,",  &(params->daily_fraction_work));
     if( check < 1){ print_exit("Failed to read parameter daily_fraction_work\n"); };
@@ -354,22 +325,11 @@
     check = fscanf(parameter_file, " %i ,", &(params->retrace_on_positive));
     if( check < 1){ print_exit("Failed to read parameter retrace_on_positive\n"); };
 
-<<<<<<< HEAD
     check = fscanf(parameter_file, " %i ,", &(params->quarantine_on_traced));
     if( check < 1){ print_exit("Failed to read parameter quarantine_on_traced\n"); };
 
     check = fscanf(parameter_file, " %lf ,", &(params->traceable_interaction_fraction));
     if( check < 1){ print_exit("Failed to read parameter traceable_interaction_fraction\n"); };
-=======
-	for (i = 0; i<N_OCCUPATION_NETWORKS; i++){
-
-		check = fscanf(parameter_file, " %lf ,", &(params->lockdown_occupation_multiplier[i]));
-		if( check < 1){ print_exit("Failed to read parameter lockdown_occupation_multiplier)\n"); };
-
-	}
-	check = fscanf(parameter_file, " %lf ,", &(params->lockdown_random_network_multiplier));
-	if( check < 1){ print_exit("Failed to read parameter lockdown_random_network_multiplier)\n"); };
->>>>>>> 4b10366f
 
     check = fscanf(parameter_file, " %i ,", &(params->tracing_network_depth));
     if( check < 1){ print_exit("Failed to read parameter tracing_network_depth\n"); };
@@ -428,9 +388,12 @@
     check = fscanf(parameter_file, " %i ,", &(params->app_turn_on_time));
     if( check < 1){ print_exit("Failed to read parameter app_turn_on_time)\n"); };
 
-    check = fscanf(parameter_file, " %lf ,", &(params->lockdown_work_network_multiplier));
-    if( check < 1){ print_exit("Failed to read parameter lockdown_work_network_multiplier)\n"); };
-
+    for (i = 0; i<N_OCCUPATION_NETWORKS; i++){
+
+        check = fscanf(parameter_file, " %lf ,", &(params->lockdown_occupation_multiplier[i]));
+        if( check < 1){ print_exit("Failed to read parameter lockdown_occupation_multiplier)\n"); };
+
+    }
     check = fscanf(parameter_file, " %lf ,", &(params->lockdown_random_network_multiplier));
     if( check < 1){ print_exit("Failed to read parameter lockdown_random_network_multiplier)\n"); };
 
@@ -774,12 +737,7 @@
 	day = model->interaction_day_idx;
 	ring_dec( day, model->params->days_of_interactions );
 
-<<<<<<< HEAD
-
-    fprintf(output_file ,"ID_1,age_group_1,worker_type_1,house_no_1,work_network_1,type,ID_2,age_group_2,worker_type_2,house_no_2,work_network_2\n");
-=======
-	fprintf(output_file ,"ID_1,age_group_1,house_no_1,occupation_network_1,type,ID_2,age_group_2,house_no_2,occupation_network_2\n");
->>>>>>> 4b10366f
+    fprintf(output_file ,"ID_1,age_group_1,worker_type_1,house_no_1,occupation_network_1,type,ID_2,age_group_2,worker_type_2,house_no_2,occupation_network_2\n");
 	for( pdx = 0; pdx < model->params->n_total; pdx++ )
 	{
 
@@ -790,34 +748,19 @@
 			inter = indiv->interactions[day];
 			for( idx = 0; idx < indiv->n_interactions[day]; idx++ )
 			{
-<<<<<<< HEAD
                 fprintf(output_file ,"%li,%i,%i,%li,%i,%i,%li,%i,%i,%li,%i\n",
-                    indiv->idx,
-                    indiv->age_group,
-                    indiv->worker_type,
-                    indiv->house_no,
-                    indiv->work_network,
-                    inter->type,
-                    inter->individual->idx,
-                    inter->individual->age_group,
-                    inter->individual->worker_type,
-                    inter->individual->house_no,
-                    inter->individual->work_network
-                );
-=======
-
-				fprintf(output_file ,"%li,%i,%li,%i,%i,%li,%i,%li,%i\n",
 					indiv->idx,
 					indiv->age_group,
+                    indiv->worker_type,
 					indiv->house_no,
 					indiv->occupation_network,
 					inter->type,
 					inter->individual->idx,
 					inter->individual->age_group,
+                    inter->individual->worker_type,
 					inter->individual->house_no,
 					inter->individual->occupation_network
 				);
->>>>>>> 4b10366f
 				inter = inter->next;
 			}
 		}
