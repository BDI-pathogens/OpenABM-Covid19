/*
 * input.c
 *
 *  Created on: 6 Mar 2020
 *      Author: p-robot
 */

#include <stdio.h>
#include <stdlib.h>
#include <string.h>

#include "input.h"
#include "params.h"
#include "model.h"
#include "utilities.h"
#include "constant.h"
#include "demographics.h"
#include "interventions.h"
#include "hospital.h"

/*****************************************************************************************
*  Name:		read_command_line_args
*  Description: Read command-line arguments and attach to params struct
******************************************************************************************/
void read_command_line_args( parameters *params, int argc, char **argv )
{
    int param_line_number, hospital_param_line_number;
	char input_param_file[ INPUT_CHAR_LEN ];
	char input_household_file [INPUT_CHAR_LEN ];
    char hospital_input_param_file[ INPUT_CHAR_LEN ];
	char output_file_dir[ INPUT_CHAR_LEN ];

	if(argc > 1)
	{
		strncpy(input_param_file, argv[1], INPUT_CHAR_LEN );
	}else{
		strncpy(input_param_file, "../tests/data/baseline_parameters.csv", INPUT_CHAR_LEN );
	}
	
	if(argc > 2)
	{
		param_line_number = (int) strtol(argv[2], NULL, 10);
		
		if(param_line_number <= 0)
			print_exit("Error Invalid line number, line number starts from 1");
	}else{
		param_line_number = 1;
	}
	
	if(argc > 3)
	{
		strncpy(output_file_dir, argv[3], INPUT_CHAR_LEN );
		params->sys_write_individual = TRUE;

	}else{
		strncpy(output_file_dir, ".", INPUT_CHAR_LEN );
		params->sys_write_individual = FALSE;
	}

	if(argc > 4)
	{
		strncpy(input_household_file, argv[4], INPUT_CHAR_LEN );
        params->sys_write_hospital = TRUE;
	}else{
		strncpy(input_household_file, "../tests/data/baseline_household_demographics.csv",
			INPUT_CHAR_LEN );
        params->sys_write_hospital = FALSE;
	}


    if(argc > 5)
    {
        strncpy(hospital_input_param_file, argv[5], INPUT_CHAR_LEN );
    }else{
        strncpy(hospital_input_param_file, "../tests/data/hospital_baseline_parameters.csv",
            INPUT_CHAR_LEN );
    }

    if(argc > 6)
    {
        hospital_param_line_number = (int) strtol(argv[6], NULL, 10);

        if(hospital_param_line_number <= 0)
            print_exit("Error Invalid line number, line number starts from 1");
    }else{
        hospital_param_line_number = 1;
    }

    params->hospital_param_line_number = hospital_param_line_number;
    strncpy(params->hospital_input_param_file, hospital_input_param_file, sizeof(params->hospital_input_param_file) - 1);
    params->hospital_input_param_file[sizeof(params->hospital_input_param_file) - 1] = '\0';

	// Attach to params struct, ensure string is null-terminated
	params->param_line_number = param_line_number;
	
	strncpy(params->input_param_file, input_param_file, sizeof(params->input_param_file) - 1);
	params->input_param_file[sizeof(params->input_param_file) - 1] = '\0';

	strncpy(params->input_household_file, input_household_file, 
		sizeof(params->input_household_file) - 1);
	params->input_household_file[sizeof(params->input_household_file) - 1] = '\0';
	
	strncpy(params->input_household_file, input_household_file, 
		sizeof(params->input_household_file) - 1);
	params->input_household_file[sizeof(params->input_household_file) - 1] = '\0';
	
	strncpy(params->output_file_dir, output_file_dir, sizeof(params->output_file_dir) - 1);
	params->output_file_dir[sizeof(params->output_file_dir) - 1] = '\0';
}

/*****************************************************************************************
*  Name:		read_param_file
*  Description: Read line from parameter file (csv), attach parame values to params struct
******************************************************************************************/
void read_param_file( parameters *params)
{
	FILE *parameter_file;
	int i, check;
	
	parameter_file = fopen(params->input_param_file, "r");
	if(parameter_file == NULL)
		print_exit("Can't open parameter file");
	
	// Throw away header (and first `params->param_line_number` lines)
	for(i = 0; i < params->param_line_number; i++)
		fscanf(parameter_file, "%*[^\n]\n");
	
	// Read and attach parameter values to parameter structure
	check = fscanf(parameter_file, " %li ,", &(params->rng_seed));
	if( check < 1){ print_exit("Failed to read parameter rng_seed\n"); };
	
	check = fscanf(parameter_file, " %li ,", &(params->param_id));
	if( check < 1){ print_exit("Failed to read parameter param_id\n"); };
	
	check = fscanf(parameter_file, " %li ,", &(params->n_total));
	if( check < 1){ print_exit("Failed to read parameter n_total\n"); };
	
	for( i = 0; i < N_OCCUPATION_NETWORK_TYPES; i++ )
	{
		check = fscanf(parameter_file, " %lf ,",  &(params->mean_work_interactions[i]));
		if( check < 1){ print_exit("Failed to read parameter mean_work_interactions\n"); };
	}

    check = fscanf(parameter_file, " %lf ,",  &(params->daily_fraction_work));
    if( check < 1){ print_exit("Failed to read parameter daily_fraction_work\n"); };

    check = fscanf(parameter_file, " %lf ,",  &(params->work_network_rewire));
    if( check < 1){ print_exit("Failed to read parameter work_network_rewire\n"); };

    for( i = 0; i < N_AGE_TYPES; i++ )
    {
        check = fscanf(parameter_file, " %lf ,",  &(params->mean_random_interactions[i]));
        if( check < 1){ print_exit("Failed to read parameter mean_daily_interactions\n"); };

        check = fscanf(parameter_file, " %lf ,",  &(params->sd_random_interactions[i]));
        if( check < 1){ print_exit("Failed to read parameter sd_daily_interactions\n"); };
    }

    check = fscanf(parameter_file, " %i ,",  &(params->random_interaction_distribution));
    if( check < 1){ print_exit("Failed to read parameter random_interaction_distribution\n"); };

    check = fscanf(parameter_file, " %lf ,",  &(params->child_network_adults));
    if( check < 1){ print_exit("Failed to read parameter child_network_adults\n"); };

    check = fscanf(parameter_file, " %lf ,",  &(params->elderly_network_adults));
    if( check < 1){ print_exit("Failed to read parameter elderly_network_adults\n"); };

    check = fscanf(parameter_file, " %i ,",  &(params->days_of_interactions));
    if( check < 1){ print_exit("Failed to read parameter days_of_interactions\n"); };

    check = fscanf(parameter_file, " %i ,",  &(params->end_time));
    if( check < 1){ print_exit("Failed to read parameter end_time\n"); };

    check = fscanf(parameter_file, " %i ,",  &(params->n_seed_infection));
    if( check < 1){ print_exit("Failed to read parameter n_seed_infection\n"); };

    check = fscanf(parameter_file, " %lf ,", &(params->mean_infectious_period));
    if( check < 1){ print_exit("Failed to read parameter mean_infectious_period\n"); };

    check = fscanf(parameter_file, " %lf ,", &(params->sd_infectious_period));
    if( check < 1){ print_exit("Failed to read parameter sd_infectious_period\n"); };

    check = fscanf(parameter_file, " %lf ,", &(params->infectious_rate));
    if( check < 1){ print_exit("Failed to read parameter infectious_rate\n"); };

    check = fscanf(parameter_file, " %lf ,", &(params->mean_time_to_symptoms));
    if( check < 1){ print_exit("Failed to read parameter mean_time_to_symptoms\n"); };

    check = fscanf(parameter_file, " %lf ,", &(params->sd_time_to_symptoms));
    if( check < 1){ print_exit("Failed to read parameter sd_time_to_symptoms\n"); };

    check = fscanf(parameter_file, " %lf ,", &(params->mean_time_to_hospital));
    if( check < 1){ print_exit("Failed to read parameter mean_time_to_hospital\n"); };

    check = fscanf(parameter_file, " %lf ,", &(params->mean_time_to_critical));
    if( check < 1){ print_exit("Failed to read parameter mean_time_to_critical\n"); };

    check = fscanf(parameter_file, " %lf ,", &(params->mean_time_to_recover));
    if( check < 1){ print_exit("Failed to read parameter mean_time_to_recover\n"); };

    check = fscanf(parameter_file, " %lf ,", &(params->sd_time_to_recover));
    if( check < 1){ print_exit("Failed to read parameter sd_time_to_recover\n"); };

    check = fscanf(parameter_file, " %lf ,", &(params->mean_time_to_death));
    if( check < 1){ print_exit("Failed to read parameter mean_time_to_death\n"); };

    check = fscanf(parameter_file, " %lf ,", &(params->sd_time_to_death));
    if( check < 1){ print_exit("Failed to read parameter sd_time_to_death\n"); };

    for( i = 0; i < N_AGE_GROUPS; i++ )
    {
        check = fscanf(parameter_file, " %lf ,", &(params->fraction_asymptomatic[i]));
        if( check < 1){ print_exit("Failed to read parameter fraction_asymptomatic\n"); };
    }

    check = fscanf(parameter_file, " %lf ,", &(params->asymptomatic_infectious_factor));
    if( check < 1){ print_exit("Failed to read parameter asymptomatic_infectious_factor\n"); };

    for( i = 0; i < N_AGE_GROUPS; i++ )
    {
        check = fscanf(parameter_file, " %lf ,", &(params->mild_fraction[i]));
        if( check < 1){ print_exit("Failed to read parameter mild_fraction\n"); };
    }

    check = fscanf(parameter_file, " %lf ,", &(params->mild_infectious_factor));
    if( check < 1){ print_exit("Failed to read parameter mild_infectious_factor\n"); };

    check = fscanf(parameter_file, " %lf ,", &(params->mean_asymptomatic_to_recovery));
    if( check < 1){ print_exit("Failed to read parameter mean_asymptomatic_to_recovery\n"); };

    check = fscanf(parameter_file, " %lf ,", &(params->sd_asymptomatic_to_recovery));
    if( check < 1){ print_exit("Failed to read parameter sd_asymptomatic_to_recovery\n"); };


<<<<<<< HEAD
    for( i = 0; i < N_HOUSEHOLD_MAX; i++ )
    {
        check = fscanf(parameter_file, " %lf ,", &(params->household_size[i]));
        if( check < 1){ print_exit("Failed to read parameter household_size_*\n"); };
    }
=======
	check = fscanf(parameter_file, " %i ,", &(params->quarantine_length_traced_symptoms));
	if( check < 1){ print_exit("Failed to read parameter quarantine_length_traced_symptoms\n"); };

	check = fscanf(parameter_file, " %i ,", &(params->quarantine_length_traced_positive));
	if( check < 1){ print_exit("Failed to read parameter quarantine_length_traced_positive\n"); };
>>>>>>> 91c1fbaa

    for( i = 0; i < N_AGE_GROUPS; i++ )
    {
        check = fscanf(parameter_file, " %lf ,", &(params->population[i]));
        if( check < 1){ print_exit("Failed to read parameter population_**\n"); };
    }

    check = fscanf(parameter_file, " %lf ,", &(params->daily_non_cov_symptoms_rate));
    if( check < 1){ print_exit("Failed to read parameter daily_non_cov_symptoms_rate\n"); };

<<<<<<< HEAD
    for( i = 0; i < N_AGE_GROUPS; i++ )
        {
            check = fscanf(parameter_file, " %lf ,", &(params->relative_susceptibility[i]));
            if( check < 1){ print_exit("Failed to read parameter relative_susceptibility\n"); };
        }
=======
	check = fscanf(parameter_file, " %lf ,", &(params->quarantine_dropout_traced_symptoms));
	if( check < 1){ print_exit("Failed to read parameter quarantine_dropout_traced\n"); };

	check = fscanf(parameter_file, " %lf ,", &(params->quarantine_dropout_traced_positive));
	if( check < 1){ print_exit("Failed to read parameter quarantine_dropout_traced\n"); };
>>>>>>> 91c1fbaa

    //Hardcoded this in until we separate out interaction types for the community and hospital. - Tom.
    //Previously iterated over N_INTERACTION_TYPES.
    for( i = 0; i < 3; i++ )
    {
        check = fscanf(parameter_file, " %lf ,", &(params->relative_transmission[i]));
        if( check < 1){ print_exit("Failed to read parameter relative_transmission_**\n"); };
    }

<<<<<<< HEAD
    for( i = 0; i < N_AGE_GROUPS; i++ )
    {
        check = fscanf(parameter_file, " %lf ,", &(params->hospitalised_fraction[i]));
        if( check < 1){ print_exit("Failed to read parameter hopsitalised_fraction_**\n"); };
    }
=======
	check = fscanf(parameter_file, " %lf ,", &(params->quarantine_compliance_traced_symptoms));
	if( check < 1){ print_exit("Failed to read parameter quarantine_compliance_traced_symptoms\n"); };

	check = fscanf(parameter_file, " %lf ,", &(params->quarantine_compliance_traced_positive));
	if( check < 1){ print_exit("Failed to read parameter quarantine_compliance_traced_positive\n"); };

	check = fscanf(parameter_file, " %i ,", &(params->test_on_symptoms));
	if( check < 1){ print_exit("Failed to read parameter test_on_symptoms\n"); };
>>>>>>> 91c1fbaa

    for( i = 0; i < N_AGE_GROUPS; i++ )
    {
        check = fscanf(parameter_file, " %lf ,", &(params->critical_fraction[i]));
        if( check < 1){ print_exit("Failed to read parameter critical_fraction_**\n"); };
    }

    for( i = 0; i < N_AGE_GROUPS; i++ )
    {
        check = fscanf(parameter_file, " %lf ,", &(params->fatality_fraction[i]));
        if( check < 1){ print_exit("Failed to read parameter fatality_fraction\n"); };
    }

    check = fscanf(parameter_file, " %lf,", &(params->mean_time_hospitalised_recovery ));
    if( check < 1){ print_exit("Failed to read parameter mean_time_hospitalised_recovery\n"); };

    check = fscanf(parameter_file, " %lf,", &(params->sd_time_hospitalised_recovery ));
    if( check < 1){ print_exit("Failed to read parameter sd_time_hospitalised_recovery\n"); };

    check = fscanf(parameter_file, " %lf,", &(params->mean_time_critical_survive ));
    if( check < 1){ print_exit("Failed to read parameter mean_time_critical_survive\n"); };

    check = fscanf(parameter_file, " %lf,", &(params->sd_time_critical_survive ));
    if( check < 1){ print_exit("Failed to read parameter sd_time_critical_survive\n"); };

    for( i = 0; i < N_AGE_GROUPS; i++ )
    {
        check = fscanf(parameter_file, " %lf ,", &(params->icu_allocation[i]));
        if( check < 1){ print_exit("Failed to read parameter icu_allocation\n"); };
    }

    check = fscanf(parameter_file, " %i ,", &(params->quarantine_length_self));
    if( check < 1){ print_exit("Failed to read parameter quarantine_length_self\n"); };

    check = fscanf(parameter_file, " %i ,", &(params->quarantine_length_traced));
    if( check < 1){ print_exit("Failed to read parameter quarantine_length_traced\n"); };

    check = fscanf(parameter_file, " %i ,", &(params->quarantine_length_positive));
    if( check < 1){ print_exit("Failed to read parameter quarantine_length_positive\n"); };

    check = fscanf(parameter_file, " %lf ,", &(params->quarantine_dropout_self));
    if( check < 1){ print_exit("Failed to read parameter quarantine_dropout_self\n"); };

    check = fscanf(parameter_file, " %lf ,", &(params->quarantine_dropout_traced));
    if( check < 1){ print_exit("Failed to read parameter quarantine_dropout_traced\n"); };

    check = fscanf(parameter_file, " %lf ,", &(params->quarantine_dropout_positive));
    if( check < 1){ print_exit("Failed to read parameter quarantine_dropout_positive\n"); };

    check = fscanf(parameter_file, " %i ,", &(params->test_on_symptoms));
    if( check < 1){ print_exit("Failed to read parameter test_on_symptoms\n"); };

    check = fscanf(parameter_file, " %i ,", &(params->test_on_traced));
    if( check < 1){ print_exit("Failed to read parameter test_on_traced\n"); };

    check = fscanf(parameter_file, " %i ,", &(params->trace_on_symptoms));
    if( check < 1){ print_exit("Failed to read parameter trace_on_symptoms\n"); };

    check = fscanf(parameter_file, " %i ,", &(params->trace_on_positive));
    if( check < 1){ print_exit("Failed to read parameter trace_on_positive\n"); };

    check = fscanf(parameter_file, " %i ,", &(params->retrace_on_positive));
    if( check < 1){ print_exit("Failed to read parameter retrace_on_positive\n"); };

    check = fscanf(parameter_file, " %i ,", &(params->quarantine_on_traced));
    if( check < 1){ print_exit("Failed to read parameter quarantine_on_traced\n"); };

    check = fscanf(parameter_file, " %lf ,", &(params->traceable_interaction_fraction));
    if( check < 1){ print_exit("Failed to read parameter traceable_interaction_fraction\n"); };

    check = fscanf(parameter_file, " %i ,", &(params->tracing_network_depth));
    if( check < 1){ print_exit("Failed to read parameter tracing_network_depth\n"); };

    check = fscanf(parameter_file, " %i ,", &(params->allow_clinical_diagnosis));
    if( check < 1){ print_exit("Failed to read parameter allow_clinical_diagnosis\n"); };

    check = fscanf(parameter_file, " %i ,", &(params->quarantine_household_on_positive));
    if( check < 1){ print_exit("Failed to read parameter quarantine_household_on_positive\n"); };

    check = fscanf(parameter_file, " %i ,", &(params->quarantine_household_on_symptoms));
    if( check < 1){ print_exit("Failed to read parameter quarantine_household_on_symptoms\n"); };

    check = fscanf(parameter_file, " %i ,", &(params->quarantine_household_on_traced_positive));
    if( check < 1){ print_exit("Failed to read parameter quarantine_household_on_traced_positive\n"); };

    check = fscanf(parameter_file, " %i ,", &(params->quarantine_household_on_traced_symptoms));
    if( check < 1){ print_exit("Failed to read parameter quarantine_household_on_traced_symptoms\n"); };

    check = fscanf(parameter_file, " %i ,", &(params->quarantine_household_contacts_on_positive));
    if( check < 1){ print_exit("Failed to read parameter quarantine_household_contacts_on_positive\n"); };

    check = fscanf(parameter_file, " %i ,", &(params->quarantine_household_contacts_on_symptoms));
    if( check < 1){ print_exit("Failed to read parameter quarantine_household_contacts_on_symptoms\n"); };

    check = fscanf(parameter_file, " %i  ,", &(params->quarantined_daily_interactions));
    if( check < 1){ print_exit("Failed to read parameter quarantined_daily_interactions\n"); };

    check = fscanf(parameter_file, " %i  ,", &(params->quarantine_days));
    if( check < 1){ print_exit("Failed to read parameter quarantine_days\n"); };

    check = fscanf(parameter_file, " %i  ,", &(params->quarantine_smart_release_day));
    if( check < 1){ print_exit("Failed to read parameter quarantine_smart_release_day\n"); };

    check = fscanf(parameter_file, " %i  ,", &(params->hospitalised_daily_interactions));
    if( check < 1){ print_exit("Failed to read parameter hospitalised_daily_interactions\n"); };

    check = fscanf(parameter_file, " %i , ",   &(params->test_insensitive_period));
    if( check < 1){ print_exit("Failed to read parameter test_insensitive_period\n"); };

    check = fscanf(parameter_file, " %i , ",   &(params->test_order_wait));
    if( check < 1){ print_exit("Failed to read parameter test_order_wait\n"); };

    check = fscanf(parameter_file, " %i , ",   &(params->test_result_wait));
    if( check < 1){ print_exit("Failed to read parameter test_result_wait\n"); };

    check = fscanf(parameter_file, " %lf ,", &(params->self_quarantine_fraction));
    if( check < 1){ print_exit("Failed to read parameter self_quarantine_fraction\n"); };

    for( i = 0; i < N_AGE_GROUPS; i++ )
    {
        check = fscanf(parameter_file, " %lf ,", &(params->app_users_fraction[i]));
        if( check < 1){ print_exit("Failed to read parameter app_users_fraction\n"); };
    }

    check = fscanf(parameter_file, " %i ,", &(params->app_turn_on_time));
    if( check < 1){ print_exit("Failed to read parameter app_turn_on_time)\n"); };

    for (i = 0; i<N_OCCUPATION_NETWORKS; i++){

        check = fscanf(parameter_file, " %lf ,", &(params->lockdown_occupation_multiplier[i]));
        if( check < 1){ print_exit("Failed to read parameter lockdown_occupation_multiplier)\n"); };

    }
    check = fscanf(parameter_file, " %lf ,", &(params->lockdown_random_network_multiplier));
    if( check < 1){ print_exit("Failed to read parameter lockdown_random_network_multiplier)\n"); };

    check = fscanf(parameter_file, " %lf ,", &(params->lockdown_house_interaction_multiplier));
    if( check < 1){ print_exit("Failed to read parameter lockdown_house_interaction_multiplier)\n"); };

    check = fscanf(parameter_file, " %i ,", &(params->lockdown_time_on));
    if( check < 1){ print_exit("Failed to read parameter lockdown_time_on)\n"); };

    check = fscanf(parameter_file, " %i ,", &(params->lockdown_time_off));
    if( check < 1){ print_exit("Failed to read parameter lockdown_time_off)\n"); };

    check = fscanf(parameter_file, " %i ,", &(params->lockdown_elderly_time_on));
    if( check < 1){ print_exit("Failed to read parameter lockdown_elderly_time_on)\n"); };

    check = fscanf(parameter_file, " %i ,", &(params->lockdown_elderly_time_off));
    if( check < 1){ print_exit("Failed to read parameter lockdown_elderly_time_off)\n"); };

    check = fscanf(parameter_file, " %i ,", &(params->testing_symptoms_time_on));
    if( check < 1){ print_exit("Failed to read parameter testing_symptoms_time_on)\n"); };

	check = fscanf(parameter_file, " %i ,", &(params->testing_symptoms_time_off));
	if( check < 1){ print_exit("Failed to read parameter testing_symptoms_time_off)\n"); };

	check = fscanf(parameter_file, " %i ,", &(params->intervention_start_time));
	if( check < 1){ print_exit("Failed to read parameter intervention_start_time)\n"); };

    check = fscanf(parameter_file, " %i ,", &(params->hospital_on));
    if( check < 1){ print_exit("Failed to read parameter hospital_on)\n"); };

    fclose(parameter_file);
}

void read_hospital_param_file( parameters *params)
{
    FILE *hospital_parameter_file;
    int i, j, check;

    hospital_parameter_file = fopen(params->hospital_input_param_file, "r");
    if(hospital_parameter_file == NULL)
        print_exit("Can't open hospital parameter file");

    // Throw away header (and first `params->hospital_param_line_number` lines)
    for(i = 0; i < params->param_line_number; i++)
        fscanf(hospital_parameter_file, "%*[^\n]\n");

    // Read and attach parameter values to parameter structure
    check = fscanf(hospital_parameter_file, " %i ,", &(params->n_hospitals));
    if( check < 1){ print_exit("Failed to read parameter n_hospitals\n"); };

    for( i = 0; i < N_HOSPITAL_WARD_TYPES; i++ )
    {
        check = fscanf(hospital_parameter_file, " %i ,", &(params->n_wards[i]));
        if( check < 1){ print_exit("Failed to read parameter n_wards\n"); };

        check = fscanf(hospital_parameter_file, " %i ,", &(params->n_ward_beds[i]));
        if( check < 1){ print_exit("Failed to read parameter n_ward_beds\n"); };

        for( j = 0; j < N_WORKER_TYPES; j++)
        {
            check = fscanf(hospital_parameter_file, " %i ,", &(params->n_hcw_per_ward[i][j]));
            if( check < 1){ print_exit("Failed to read parameter n_hcw_per_ward\n"); };

            check = fscanf(hospital_parameter_file, " %i ,", &(params->n_patient_required_interactions[i][j]));
            if( check < 1){ print_exit("Failed to read parameter n_n_patient_required_interactions\n"); };
        }
    }

    check = fscanf( hospital_parameter_file, " %i ,", &( params->max_hcw_daily_interactions ) );
    if( check < 1){ print_exit( "Failed to read parametermax_hcw_daily_interactions\n" ); };

    check = fscanf( hospital_parameter_file, " %lf ,", &( params->waiting_infectivity_modifier ) );
    if( check < 1 ){ print_exit( "Failed to read parameter max_hcw_daily_interactions\n" ); };

    check = fscanf( hospital_parameter_file, " %lf ,", &( params->general_infectivity_modifier ) );
    if( check < 1 ){ print_exit( "Failed to read parameter general_infectivity_modifier\n" ); };

    check = fscanf( hospital_parameter_file, " %lf ,", &( params->icu_infectivity_modifier ) );
    if( check < 1 ){ print_exit( "Failed to read parameter icu_infectivity_modifier\n" ); };

    check = fscanf( hospital_parameter_file, " %lf ,", &( params->mean_time_hospital_transition ) );
    if( check < 1 ){ print_exit( "Failed to read parameter mean_time_hospital_transition\n" ); };

    check = fscanf( hospital_parameter_file, " %lf ,", &( params->sd_time_hospital_transition ) );
    if( check < 1 ){ print_exit( "Failed to read parameter sd_time_hospital_transition\n" ); };

    check = fscanf( hospital_parameter_file, " %lf ,", &( params->hospitalised_waiting_mod ) );
    if( check < 1 ){ print_exit( "Failed to read parameter hospitalised_waiting_mod\n" ); };

    check = fscanf( hospital_parameter_file, " %lf ,", &( params->critical_waiting_mod ) );
    if( check < 1 ){ print_exit( "Failed to read parameter critical_waiting_mod\n" ); };

    //Hardcoded until we can separate out interaction types for hospitals and the community. - Tom
    for( i = 3; i < 8; i++ )
    {
        check = fscanf(hospital_parameter_file, " %lf ,", &(params->relative_transmission[i]));
        if( check < 1){ print_exit("Failed to read parameter relative_transmission_**\n"); };
    }

    check = fscanf( hospital_parameter_file, " %lf ,", &( params->hcw_mean_work_interactions ) );
    if( check < 1 ){ print_exit( "Failed to read parameter hcw_mean_work_interactions\n" ); };

    fclose(hospital_parameter_file);
}

/*****************************************************************************************
*  Name:		write_output_files
*  Description: Write (csv) files of simulation output
******************************************************************************************/
void write_output_files(model *model, parameters *params)
{
	if(params->sys_write_individual == TRUE)
	{
		write_individual_file( model, params );
		write_interactions( model );
		write_transmissions( model );
		write_trace_tokens( model );
        if( params->hospital_on )
            write_ward_data( model );
	}
}	

/*****************************************************************************************
*  Name:		write_individual_file
*  Description: Write (csv) file of individuals in simulation
******************************************************************************************/
void write_individual_file(model *model, parameters *params)
{
	char output_file[INPUT_CHAR_LEN];
	FILE *individual_output_file;
	individual *indiv;

	int infection_count;
	long idx;
	
	char param_line_number[10];
	sprintf(param_line_number, "%d", params->param_line_number);
	
	// Concatenate file name
	strcpy(output_file, params->output_file_dir);
	strcat(output_file, "/individual_file_Run");
	strcat(output_file, param_line_number);
	strcat(output_file, ".csv");
	
	individual_output_file = fopen(output_file, "w");
	if(individual_output_file == NULL)
		print_exit("Can't open individual output file");
	
	fprintf(individual_output_file,"ID,");
	fprintf(individual_output_file,"current_status,");
	fprintf(individual_output_file,"age_group,");
    fprintf(individual_output_file,"occupation_network,");
    fprintf(individual_output_file,"worker_type,");
    fprintf(individual_output_file,"assigned_worker_ward_type,"),
	fprintf(individual_output_file,"house_no,");
	fprintf(individual_output_file,"quarantined,");
	fprintf(individual_output_file,"time_quarantined,");
	fprintf(individual_output_file,"app_user,");
	fprintf(individual_output_file,"mean_interactions,");
	fprintf(individual_output_file,"infection_count");
	fprintf(individual_output_file,"\n");
	
	// Loop through all individuals in the simulation
	for(idx = 0; idx < params->n_total; idx++)
	{
		indiv = &(model->population[idx]);
		
        int worker_ward_type;
        if ( indiv->worker_type != NOT_HEALTHCARE_WORKER )
            worker_ward_type = get_worker_ward_type( model, indiv->idx );
        else
            worker_ward_type = NO_WARD;

		/* Count the number of times an individual has been infected */
		infection_count = count_infection_events( indiv );
		
		fprintf(individual_output_file, 
            "%li,%d,%d,%d,%d,%d,%li,%d,%d,%d,%d,%d\n",
			indiv->idx,
			indiv->status,
			indiv->age_group,
			indiv->occupation_network,
            indiv->worker_type,
            worker_ward_type,
			indiv->house_no,
			indiv->quarantined,
			indiv->infection_events->times[QUARANTINED],
			indiv->app_user,
			indiv->random_interactions,
			infection_count
			);
	}
	fclose(individual_output_file);
}

/*****************************************************************************************
*  Name:		print_interactions_averages
*  Description: average interactions by type
******************************************************************************************/
void print_interactions_averages(model *model, int header)
{
	int day_idx, n_int, idx, jdx, cqh;
	long pdx;
	double int_tot = 0;
	double per_tot = 0;
	double  int_by_age[N_AGE_TYPES],per_by_age[N_AGE_TYPES];
	double int_by_cqh[3],per_by_cqh[3];
	double assort[N_AGE_TYPES][N_AGE_TYPES];
	individual *indiv;
	interaction *inter;

	for( idx = 0; idx < N_AGE_TYPES; idx++ )
	{
		 int_by_age[idx] = 0;
		 per_by_age[idx] = 0.00001;
		 for( jdx = 0; jdx < N_AGE_TYPES; jdx++ )
			 assort[idx][jdx] = 0;
	}

	for( idx = 0; idx < 3; idx++ )
	{
		 int_by_cqh[idx] = 0;
		 per_by_cqh[idx] = 0.00001;
	}

	day_idx = model->interaction_day_idx;
	ring_dec( day_idx, model->params->days_of_interactions );

	for( pdx = 0; pdx < model->params->n_total; pdx++ )
	{
		indiv = &(model->population[pdx]);
		if( indiv->status == DEATH )
			continue;

		n_int = indiv->n_interactions[day_idx];
		inter = indiv->interactions[day_idx];
		for( jdx = 0; jdx < n_int; jdx++ )
		{
			assort[ indiv->age_type][inter->individual->age_type]++;
			inter = inter->next;
		}

		int_tot += n_int;
		per_tot++;

		int_by_age[ indiv->age_type] += n_int;
		per_by_age[ indiv->age_type]++;

        cqh = ifelse( indiv->status == HOSPITALISED , 2, ifelse( indiv->quarantined && indiv->infection_events->times[QUARANTINED] != model->time, 1, 0 ) );
		int_by_cqh[cqh] += n_int;
		per_by_cqh[cqh]++;
	}

	if( header )
		printf( "time,int,int_child,ind_adult,int_elderly,int_community,int_quarantined,int_hospital, assort_c_c, assort_c_a, assort_c_e, assort_a_c, assort_a_a, assort_a_e, assort_e_c, assort_e_a, assort_e_e\n" );

	printf( "%i %.3lf %.3lf %.3lf %.3lf %.3lf %.3lf %.3lf %.3lf %.3lf %.3lf %.3lf %.3lf %.3lf %.3lf %.3lf %.3lf\n" ,
		model->time,
		1.0 * int_tot / per_tot,
		1.0 * int_by_age[0] / per_by_age[0],
		1.0 * int_by_age[1] / per_by_age[1],
		1.0 * int_by_age[2] / per_by_age[2],
		1.0 * int_by_cqh[0] / per_by_cqh[0],
		1.0 * int_by_cqh[1] / per_by_cqh[1],
		1.0 * int_by_cqh[2] / per_by_cqh[2],
		1.0 * assort[0][0]/ int_by_age[0],
		1.0 * assort[0][1]/ int_by_age[0],
		1.0 * assort[0][2]/ int_by_age[0],
		1.0 * assort[1][0]/ int_by_age[1],
		1.0 * assort[1][1]/ int_by_age[1],
		1.0 * assort[1][2]/ int_by_age[1],
		1.0 * assort[2][0]/ int_by_age[2],
		1.0 * assort[2][1]/ int_by_age[2],
		1.0 * assort[2][2]/ int_by_age[2]
	);
}

/*****************************************************************************************
*  Name:		read_household_demographics_file
*  Description: Read household demographics (csv), attach values to params struct
******************************************************************************************/
void read_household_demographics_file( parameters *params)
{
    FILE *hh_file;
    int check, value, adx;
    long hdx, fileSize;
    char lineBuffer[80];

    // get the length of the reference household file
    hh_file = fopen(params->input_household_file, "r");
    if(hh_file == NULL)
        print_exit("Can't open household demographics file");
    fileSize = 0;
    while( fgets(lineBuffer, 80, hh_file ) )
        fileSize++;
    fclose( hh_file );
    params->N_REFERENCE_HOUSEHOLDS = fileSize - 1;

    if( params->N_REFERENCE_HOUSEHOLDS < 100 )
        print_exit( "Reference household panel too small (<100) - will not be able to assign household structure");

    // allocate memory on the params object
    set_up_reference_household_memory(params);

    // read in the data (throw away the header line)
    hh_file = fopen(params->input_household_file, "r");
    fscanf(hh_file, "%*[^\n]\n");
    for(hdx = 0; hdx < params->N_REFERENCE_HOUSEHOLDS; hdx++){
        for(adx = 0; adx < N_AGE_GROUPS; adx++){
            // Read and attach parameter values to parameter structure
            check = fscanf(hh_file, " %d ,", &value);
            if( check < 1){ print_exit("Failed to read household demographics file\n"); };

            params->REFERENCE_HOUSEHOLDS[hdx][adx] = value;
        }
    }
    fclose(hh_file);
}


void set_up_reference_household_memory(parameters *params){
    long hdx;
    params->REFERENCE_HOUSEHOLDS = calloc(params->N_REFERENCE_HOUSEHOLDS, sizeof(int*));
    for(hdx = 0; hdx < params->N_REFERENCE_HOUSEHOLDS; hdx++){
        params->REFERENCE_HOUSEHOLDS[hdx] = calloc(N_AGE_GROUPS, sizeof(int));
    }
}
/*****************************************************************************************
*  Name:		write_interactions
*  Description: write interactions details
******************************************************************************************/
void write_interactions( model *model )
{
	char output_file_name[INPUT_CHAR_LEN];
	FILE *output_file;
	long pdx;
	int day, idx;
	individual *indiv;
	interaction *inter;

	char param_line_number[10];
	sprintf(param_line_number, "%d", model->params->param_line_number);

	// Concatenate file name
	strcpy(output_file_name, model->params->output_file_dir);
	strcat(output_file_name, "/interactions_Run");
	strcat(output_file_name, param_line_number);
	strcat(output_file_name, ".csv");

	output_file = fopen(output_file_name, "w");

	day = model->interaction_day_idx;
	ring_dec( day, model->params->days_of_interactions );

    fprintf(output_file ,"ID_1,age_group_1,worker_type_1,house_no_1,occupation_network_1,type,ID_2,age_group_2,worker_type_2,house_no_2,occupation_network_2\n");
	for( pdx = 0; pdx < model->params->n_total; pdx++ )
	{

		indiv = &(model->population[pdx]);

		if( indiv->n_interactions[day] > 0 )
		{
			inter = indiv->interactions[day];
			for( idx = 0; idx < indiv->n_interactions[day]; idx++ )
			{
                fprintf(output_file ,"%li,%i,%i,%li,%i,%i,%li,%i,%i,%li,%i\n",
					indiv->idx,
					indiv->age_group,
                    indiv->worker_type,
					indiv->house_no,
					indiv->occupation_network,
					inter->type,
					inter->individual->idx,
					inter->individual->age_group,
                    inter->individual->worker_type,
					inter->individual->house_no,
					inter->individual->occupation_network
				);
				inter = inter->next;
			}
		}
	}
	fclose(output_file);
}


/*****************************************************************************************
*  Name:        write_ward_data
*  Description: write data about healthcare workers in each ward
******************************************************************************************/
void write_ward_data( model *model)
{
    char output_file_name[INPUT_CHAR_LEN];
    FILE *ward_output_file;
    int ward_type, ward_idx, doctor_idx, nurse_idx;

    // TODO: currently only for one hospital, should loop through more hospitals when we have more
    
    int hospital_idx = 0;

    // Concatenate file name
    strcpy(output_file_name, model->params->output_file_dir);
    strcat(output_file_name, "/ward_output");
    strcat(output_file_name, ".csv");
    ward_output_file = fopen(output_file_name, "w");

    fprintf(ward_output_file,"%s,%s,%s,%s,%s,%s,%s,%s\n", "ward_idx", "ward_type","number_doctors", "number_nurses", "doctor_type", "nurse_type", "pdx", "hospital_idx");
    
    // For each ward type
    for( ward_type = 0; ward_type < N_HOSPITAL_WARD_TYPES; ward_type++ )
    {
        // For each ward
        for( ward_idx = 0; ward_idx < model->hospitals->n_wards[ward_type]; ward_idx++ )
        {
            int number_doctors = model->hospitals[hospital_idx].wards[ward_type][ward_idx].n_max_hcw[DOCTOR];
            int number_nurses = model->hospitals[hospital_idx].wards[ward_type][ward_idx].n_max_hcw[NURSE];

            // For each doctor
            for( doctor_idx = 0; doctor_idx < number_doctors; doctor_idx++ )
            {
                int doctor_pdx = model->hospitals[hospital_idx].wards[ward_type][ward_idx].doctors[doctor_idx].pdx;
                int doctor_hospital_idx = model->hospitals[hospital_idx].wards[ward_type][ward_idx].doctors[doctor_idx].hospital_idx;
                fprintf(ward_output_file,"%i,%i,%i,%i,%i,%i,%i,%i\n",ward_idx, ward_type, number_doctors, number_nurses, 1, 0, doctor_pdx, doctor_hospital_idx);
            }
            // Loop for each nurse
            for( nurse_idx = 0; nurse_idx < number_nurses; nurse_idx++ )
            {
                int nurse_pdx = model->hospitals[hospital_idx].wards[ward_type][ward_idx].nurses[nurse_idx].pdx;
                int nurse_hospital_idx = model->hospitals[hospital_idx].wards[ward_type][ward_idx].nurses[nurse_idx].hospital_idx;
                fprintf(ward_output_file,"%i,%i,%i,%i,%i,%i,%i,%i\n",ward_idx, ward_type, number_doctors, number_nurses, 0, 1, nurse_pdx, nurse_hospital_idx);
            }
        }
    }

    fclose(ward_output_file);
        
}

/*****************************************************************************************
*  Name:		write_transmissions
*  Description: write_transmissions details
******************************************************************************************/
void write_transmissions( model *model )
{
	char output_file_name[INPUT_CHAR_LEN];
	FILE *output_file;
	long pdx;
	individual *indiv;
	infection_event *infection_event;

	char param_line_number[10];
	sprintf(param_line_number, "%d", model->params->param_line_number);

	// Concatenate file name
	strcpy(output_file_name, model->params->output_file_dir);
	strcat(output_file_name, "/transmission_Run");
	strcat(output_file_name, param_line_number);
	strcat(output_file_name, ".csv");

	output_file = fopen(output_file_name, "w");
	fprintf(output_file , "ID_recipient,");
	fprintf(output_file , "age_group_recipient,");
	fprintf(output_file , "house_no_recipient,");
	fprintf(output_file , "occupation_network_recipient,");
    fprintf(output_file , "worker_type_recipient,");
    fprintf(output_file , "hospital_state_recipient,");
	fprintf(output_file , "infector_network,");
	fprintf(output_file , "generation_time,");
	fprintf(output_file , "ID_source,");
	fprintf(output_file , "age_group_source,");
	fprintf(output_file , "house_no_source,");
	fprintf(output_file , "occupation_network_source,");
    fprintf(output_file , "worker_type_source,");
    fprintf(output_file , "hospital_state_source,");
	fprintf(output_file , "time_infected_source,");
	fprintf(output_file , "status_source,");
	fprintf(output_file , "time_infected,");
	fprintf(output_file , "time_presymptomatic,");
	fprintf(output_file , "time_presymptomatic_mild,");
	fprintf(output_file , "time_presymptomatic_severe,");
	fprintf(output_file , "time_symptomatic,");
	fprintf(output_file , "time_symptomatic_mild,");
	fprintf(output_file , "time_symptomatic_severe,");
	fprintf(output_file , "time_asymptomatic,");
	fprintf(output_file , "time_hospitalised,");
	fprintf(output_file , "time_critical,");
	fprintf(output_file , "time_hospitalised_recovering,");
	fprintf(output_file , "time_death,");
	fprintf(output_file , "time_recovered,");
	fprintf(output_file , "time_susceptible,");
	fprintf(output_file , "is_case\n");

	for( pdx = 0; pdx < model->params->n_total; pdx++ )
	{
		indiv = &(model->population[pdx]);
		infection_event = indiv->infection_events;

		while(infection_event != NULL)
		{
			if( time_infected_infection_event(infection_event) != UNKNOWN )
				fprintf(output_file ,"%li,%i,%li,%i,%i,%i,%i,%i,%li,%i,%li,%i,%i,%i,%d,%d,%d,%d,%d,%d,%d,%d,%d,%d,%d,%d,%d,%d,%d,%d,%d\n",
					indiv->idx,
					indiv->age_group,
					indiv->house_no,
					indiv->occupation_network,
                    indiv->worker_type,
                    indiv->hospital_state,
					infection_event->infector_network,
					time_infected_infection_event( infection_event ) - infection_event->time_infected_infector,
					infection_event->infector->idx,
					infection_event->infector->age_group,
					infection_event->infector->house_no,
					infection_event->infector->occupation_network,
                    infection_event->infector->worker_type,
                    infection_event->infector_hospital_state,
					infection_event->time_infected_infector,
					infection_event->infector_status,
					time_infected_infection_event( infection_event ),
					max( infection_event->times[PRESYMPTOMATIC], infection_event->times[PRESYMPTOMATIC_MILD] ),
					infection_event->times[PRESYMPTOMATIC_MILD],
					infection_event->times[PRESYMPTOMATIC],
					max(infection_event->times[SYMPTOMATIC], infection_event->times[SYMPTOMATIC_MILD]),
					infection_event->times[SYMPTOMATIC_MILD],
					infection_event->times[SYMPTOMATIC],
					infection_event->times[ASYMPTOMATIC],
					infection_event->times[HOSPITALISED],
					infection_event->times[CRITICAL],
					infection_event->times[HOSPITALISED_RECOVERING],
					infection_event->times[DEATH],
					infection_event->times[RECOVERED],
					infection_event->times[SUSCEPTIBLE],
					infection_event->is_case
				);
			infection_event = infection_event->next;
		}
	}
	fclose(output_file);
}

/*****************************************************************************************
*  Name:		write_trace_tokens
*  Description: write trace tokens details
******************************************************************************************/
void write_trace_tokens( model *model )
{
	char output_file_name[INPUT_CHAR_LEN];
	FILE *output_file;
	long idx, n_events;
	int day, index_time;
	individual *indiv;
	event *event, *next_event;
	trace_token *token;

	char param_line_number[10];
	sprintf(param_line_number, "%d", model->params->param_line_number);

	// Concatenate file name
	strcpy(output_file_name, model->params->output_file_dir);
	strcat(output_file_name, "/trace_tokens_Run");
	strcat(output_file_name, param_line_number);
	strcat(output_file_name, ".csv");

	output_file = fopen(output_file_name, "w");
	fprintf( output_file ,"time,index_time,index_ID,index_reason,index_status,contact_time,traced_ID,traced_status,traced_infector_ID,traced_time_infected\n" );

	int max_quarantine_length = max( model->params->quarantine_length_traced_symptoms, model->params->quarantine_length_traced_positive );
	for( day = 1; day <= max_quarantine_length; day++ )
	{
		n_events    = model->event_lists[TRACE_TOKEN_RELEASE].n_daily_current[ model->time + day ];
		next_event  = model->event_lists[TRACE_TOKEN_RELEASE].events[ model->time + day ];

		for( idx = 0; idx < n_events; idx++ )
		{
			event      = next_event;
			next_event = event->next;
			indiv      = event->individual;

			token = indiv->index_trace_token;
			if( token == NULL )
				continue;

			index_time = token->contact_time;

			token = token->next_index;
			while( token != NULL )
			{
				fprintf( output_file, "%i,%i,%li,%i,%i,%i,%li,%i,%li,%i\n",
					model->time,
					index_time,
					indiv->idx,
					token->index_status,
					indiv->status,
					token->contact_time,
					token->individual->idx,
					token->individual->status,
					ifelse( token->individual->status > 0, token->individual->infection_events->infector->idx, -1 ),
					time_infected( token->individual )
				);
				token = token->next_index;
			}
		}
	}
	fclose(output_file);
}

/*****************************************************************************************
*  Name:		write_trace_tokens_ts
*  Description: write top level stats of trace_tokens
******************************************************************************************/
void write_trace_tokens_ts( model *model, int initialise )
{
	char output_file_name[INPUT_CHAR_LEN];
	FILE *output_file;
	long idx, n_events;
	int day, n_traced,n_symptoms,n_infected,n_infected_by_index, time_index;
	individual *indiv, *contact;
	event *event, *next_event;
	trace_token *token;

	char param_line_number[10];
	sprintf(param_line_number, "%d", model->params->param_line_number);

	// Concatenate file name
	strcpy(output_file_name, model->params->output_file_dir);
	strcat(output_file_name, "/trace_tokens_ts_Run");
	strcat(output_file_name, param_line_number);
	strcat(output_file_name, ".csv");


	if( initialise )
	{
		output_file = fopen(output_file_name, "w");
		fprintf( output_file ,"time,time_index,index_ID,n_traced,n_symptoms,n_infected,n_infected_by_index\n" );
		fclose(output_file);
		return;
	}
	else
		output_file = fopen(output_file_name, "a");

	int max_quarantine_length = max( model->params->quarantine_length_traced_symptoms, model->params->quarantine_length_traced_positive );
	for( day = 1; day <=  max_quarantine_length; day++ )
	{
		n_events    = model->event_lists[TRACE_TOKEN_RELEASE].n_daily_current[ model->time + day ];
		next_event  = model->event_lists[TRACE_TOKEN_RELEASE].events[ model->time + day ];

		for( idx = 0; idx < n_events; idx++ )
		{
			event      = next_event;
			next_event = event->next;
			indiv      = event->individual;
			time_index = model->time + day -  max_quarantine_length;

			n_traced   = 0;
			n_symptoms = 0;
			n_infected = 0;
			n_infected_by_index = 0;

			token = indiv->index_trace_token;
			if( token == NULL )
				continue;

			token = token->next_index;
			while( token != NULL )
			{
				contact = token->individual;
				n_traced++;
				if( contact->status > 0 )
					n_infected++;
				if( (contact->status >= SYMPTOMATIC) & (contact->infection_events->times[ASYMPTOMATIC] == UNKNOWN)  &
				+					( (contact->infection_events->times[RECOVERED] == UNKNOWN) | (contact->infection_events->times[RECOVERED] > time_index) )
				)
					n_symptoms++;
				if( indiv == contact->infection_events->infector )
					n_infected_by_index++;

				token = token->next_index;
			}
			fprintf( output_file, "%i,%i,%li,%i,%i,%i,%i\n",
				model->time,
				time_index,
				indiv->idx,
				n_traced,
				n_symptoms,
				n_infected,
				n_infected_by_index
			);
		}
	}
	fclose(output_file);
}

/*****************************************************************************************
*  Name:		get_worker_ward_type
*  Description: Returns the ward type of the healthcare worker passed to this function.
*  Returns:     int
******************************************************************************************/
int get_worker_ward_type( model *model, int pdx ) {
    individual *indiv;
    hospital *hospital;
    ward *ward;

    int indiv_ward_type;
    indiv = &( model->population[pdx] );

    // For all wards in all hospitals, check to see if any worker index matches the provided index.
    // If yes, return the ward type of the ward they are in.
    for( int hospital_idx = 0; hospital_idx < model->params->n_hospitals; hospital_idx++ ) {
        hospital = &( model->hospitals[ hospital_idx ] );

        // Check all general wards in the hospital.
        for ( int ward_idx = 0; ward_idx < hospital->n_wards[ COVID_GENERAL ]; ward_idx++ ) {
            ward = &( hospital->wards[ COVID_GENERAL ][ ward_idx ] );

            for ( int idx = 0; idx < ward->n_worker[ DOCTOR ]; idx++ ) {
                if ( ward->doctors[ idx ].pdx == indiv->idx )
                    indiv_ward_type = ward->type;
            }
            for ( int idx = 0; idx < ward->n_worker[ NURSE ]; idx++ ) {
                if ( ward->nurses[ idx ].pdx == indiv->idx )
                    indiv_ward_type = ward->type;
            }
        }

        // Check all ICU wards in the hospital.
        for ( int ward_idx = 0; ward_idx < hospital->n_wards[ COVID_ICU ]; ward_idx++ ) {
            ward = &( hospital->wards[ COVID_ICU ][ ward_idx ] );

            for ( int idx = 0; idx < ward->n_worker[ DOCTOR ]; idx++ ) {
                if ( ward->doctors[idx].pdx == indiv->idx )
                    indiv_ward_type = ward->type;
            }
            for ( int idx = 0; idx < ward->n_worker[ NURSE ]; idx++ ) {
                if ( ward->nurses[ idx ].pdx == indiv->idx )
                    indiv_ward_type = ward->type;
            }
        }
    }
    return indiv_ward_type;
}
<|MERGE_RESOLUTION|>--- conflicted
+++ resolved
@@ -114,32 +114,32 @@
 ******************************************************************************************/
 void read_param_file( parameters *params)
 {
-	FILE *parameter_file;
-	int i, check;
-	
-	parameter_file = fopen(params->input_param_file, "r");
-	if(parameter_file == NULL)
-		print_exit("Can't open parameter file");
-	
-	// Throw away header (and first `params->param_line_number` lines)
-	for(i = 0; i < params->param_line_number; i++)
-		fscanf(parameter_file, "%*[^\n]\n");
-	
-	// Read and attach parameter values to parameter structure
-	check = fscanf(parameter_file, " %li ,", &(params->rng_seed));
-	if( check < 1){ print_exit("Failed to read parameter rng_seed\n"); };
-	
-	check = fscanf(parameter_file, " %li ,", &(params->param_id));
-	if( check < 1){ print_exit("Failed to read parameter param_id\n"); };
-	
-	check = fscanf(parameter_file, " %li ,", &(params->n_total));
-	if( check < 1){ print_exit("Failed to read parameter n_total\n"); };
-	
-	for( i = 0; i < N_OCCUPATION_NETWORK_TYPES; i++ )
-	{
-		check = fscanf(parameter_file, " %lf ,",  &(params->mean_work_interactions[i]));
-		if( check < 1){ print_exit("Failed to read parameter mean_work_interactions\n"); };
-	}
+    FILE *parameter_file;
+    int i, check;
+
+    parameter_file = fopen(params->input_param_file, "r");
+    if(parameter_file == NULL)
+        print_exit("Can't open parameter file");
+
+    // Throw away header (and first `params->param_line_number` lines)
+    for(i = 0; i < params->param_line_number; i++)
+        fscanf(parameter_file, "%*[^\n]\n");
+
+    // Read and attach parameter values to parameter structure
+    check = fscanf(parameter_file, " %li ,", &(params->rng_seed));
+    if( check < 1){ print_exit("Failed to read parameter rng_seed\n"); };
+
+    check = fscanf(parameter_file, " %li ,", &(params->param_id));
+    if( check < 1){ print_exit("Failed to read parameter param_id\n"); };
+
+    check = fscanf(parameter_file, " %li ,", &(params->n_total));
+    if( check < 1){ print_exit("Failed to read parameter n_total\n"); };
+
+    for( i = 0; i < N_OCCUPATION_NETWORK_TYPES; i++ )
+    {
+        check = fscanf(parameter_file, " %lf ,",  &(params->mean_work_interactions[i]));
+        if( check < 1){ print_exit("Failed to read parameter mean_work_interactions\n"); };
+    }
 
     check = fscanf(parameter_file, " %lf ,",  &(params->daily_fraction_work));
     if( check < 1){ print_exit("Failed to read parameter daily_fraction_work\n"); };
@@ -231,20 +231,11 @@
     check = fscanf(parameter_file, " %lf ,", &(params->sd_asymptomatic_to_recovery));
     if( check < 1){ print_exit("Failed to read parameter sd_asymptomatic_to_recovery\n"); };
 
-
-<<<<<<< HEAD
     for( i = 0; i < N_HOUSEHOLD_MAX; i++ )
     {
         check = fscanf(parameter_file, " %lf ,", &(params->household_size[i]));
         if( check < 1){ print_exit("Failed to read parameter household_size_*\n"); };
     }
-=======
-	check = fscanf(parameter_file, " %i ,", &(params->quarantine_length_traced_symptoms));
-	if( check < 1){ print_exit("Failed to read parameter quarantine_length_traced_symptoms\n"); };
-
-	check = fscanf(parameter_file, " %i ,", &(params->quarantine_length_traced_positive));
-	if( check < 1){ print_exit("Failed to read parameter quarantine_length_traced_positive\n"); };
->>>>>>> 91c1fbaa
 
     for( i = 0; i < N_AGE_GROUPS; i++ )
     {
@@ -255,19 +246,11 @@
     check = fscanf(parameter_file, " %lf ,", &(params->daily_non_cov_symptoms_rate));
     if( check < 1){ print_exit("Failed to read parameter daily_non_cov_symptoms_rate\n"); };
 
-<<<<<<< HEAD
     for( i = 0; i < N_AGE_GROUPS; i++ )
         {
             check = fscanf(parameter_file, " %lf ,", &(params->relative_susceptibility[i]));
             if( check < 1){ print_exit("Failed to read parameter relative_susceptibility\n"); };
         }
-=======
-	check = fscanf(parameter_file, " %lf ,", &(params->quarantine_dropout_traced_symptoms));
-	if( check < 1){ print_exit("Failed to read parameter quarantine_dropout_traced\n"); };
-
-	check = fscanf(parameter_file, " %lf ,", &(params->quarantine_dropout_traced_positive));
-	if( check < 1){ print_exit("Failed to read parameter quarantine_dropout_traced\n"); };
->>>>>>> 91c1fbaa
 
     //Hardcoded this in until we separate out interaction types for the community and hospital. - Tom.
     //Previously iterated over N_INTERACTION_TYPES.
@@ -277,22 +260,11 @@
         if( check < 1){ print_exit("Failed to read parameter relative_transmission_**\n"); };
     }
 
-<<<<<<< HEAD
     for( i = 0; i < N_AGE_GROUPS; i++ )
     {
         check = fscanf(parameter_file, " %lf ,", &(params->hospitalised_fraction[i]));
         if( check < 1){ print_exit("Failed to read parameter hopsitalised_fraction_**\n"); };
     }
-=======
-	check = fscanf(parameter_file, " %lf ,", &(params->quarantine_compliance_traced_symptoms));
-	if( check < 1){ print_exit("Failed to read parameter quarantine_compliance_traced_symptoms\n"); };
-
-	check = fscanf(parameter_file, " %lf ,", &(params->quarantine_compliance_traced_positive));
-	if( check < 1){ print_exit("Failed to read parameter quarantine_compliance_traced_positive\n"); };
-
-	check = fscanf(parameter_file, " %i ,", &(params->test_on_symptoms));
-	if( check < 1){ print_exit("Failed to read parameter test_on_symptoms\n"); };
->>>>>>> 91c1fbaa
 
     for( i = 0; i < N_AGE_GROUPS; i++ )
     {
@@ -327,8 +299,11 @@
     check = fscanf(parameter_file, " %i ,", &(params->quarantine_length_self));
     if( check < 1){ print_exit("Failed to read parameter quarantine_length_self\n"); };
 
-    check = fscanf(parameter_file, " %i ,", &(params->quarantine_length_traced));
-    if( check < 1){ print_exit("Failed to read parameter quarantine_length_traced\n"); };
+    check = fscanf(parameter_file, " %i ,", &(params->quarantine_length_traced_symptoms));
+    if( check < 1){ print_exit("Failed to read parameter quarantine_length_traced_symptoms\n"); };
+
+    check = fscanf(parameter_file, " %i ,", &(params->quarantine_length_traced_positive));
+    if( check < 1){ print_exit("Failed to read parameter quarantine_length_traced_positive\n"); };
 
     check = fscanf(parameter_file, " %i ,", &(params->quarantine_length_positive));
     if( check < 1){ print_exit("Failed to read parameter quarantine_length_positive\n"); };
@@ -336,12 +311,21 @@
     check = fscanf(parameter_file, " %lf ,", &(params->quarantine_dropout_self));
     if( check < 1){ print_exit("Failed to read parameter quarantine_dropout_self\n"); };
 
-    check = fscanf(parameter_file, " %lf ,", &(params->quarantine_dropout_traced));
+    check = fscanf(parameter_file, " %lf ,", &(params->quarantine_dropout_traced_symptoms));
+    if( check < 1){ print_exit("Failed to read parameter quarantine_dropout_traced\n"); };
+
+    check = fscanf(parameter_file, " %lf ,", &(params->quarantine_dropout_traced_positive));
     if( check < 1){ print_exit("Failed to read parameter quarantine_dropout_traced\n"); };
 
     check = fscanf(parameter_file, " %lf ,", &(params->quarantine_dropout_positive));
     if( check < 1){ print_exit("Failed to read parameter quarantine_dropout_positive\n"); };
 
+    check = fscanf(parameter_file, " %lf ,", &(params->quarantine_compliance_traced_symptoms));
+    if( check < 1){ print_exit("Failed to read parameter quarantine_compliance_traced_symptoms\n"); };
+
+    check = fscanf(parameter_file, " %lf ,", &(params->quarantine_compliance_traced_positive));
+    if( check < 1){ print_exit("Failed to read parameter quarantine_compliance_traced_positive\n"); };
+
     check = fscanf(parameter_file, " %i ,", &(params->test_on_symptoms));
     if( check < 1){ print_exit("Failed to read parameter test_on_symptoms\n"); };
 
@@ -447,11 +431,11 @@
     check = fscanf(parameter_file, " %i ,", &(params->testing_symptoms_time_on));
     if( check < 1){ print_exit("Failed to read parameter testing_symptoms_time_on)\n"); };
 
-	check = fscanf(parameter_file, " %i ,", &(params->testing_symptoms_time_off));
-	if( check < 1){ print_exit("Failed to read parameter testing_symptoms_time_off)\n"); };
-
-	check = fscanf(parameter_file, " %i ,", &(params->intervention_start_time));
-	if( check < 1){ print_exit("Failed to read parameter intervention_start_time)\n"); };
+    check = fscanf(parameter_file, " %i ,", &(params->testing_symptoms_time_off));
+    if( check < 1){ print_exit("Failed to read parameter testing_symptoms_time_off)\n"); };
+
+    check = fscanf(parameter_file, " %i ,", &(params->intervention_start_time));
+    if( check < 1){ print_exit("Failed to read parameter intervention_start_time)\n"); };
 
     check = fscanf(parameter_file, " %i ,", &(params->hospital_on));
     if( check < 1){ print_exit("Failed to read parameter hospital_on)\n"); };
