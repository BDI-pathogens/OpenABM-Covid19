/*
 * input.c
 *
 *  Created on: 6 Mar 2020
 *      Author: p-robot
 */

#include <stdio.h>
#include <stdlib.h>
#include <string.h>

#include "input.h"
#include "params.h"
#include "model.h"
#include "utilities.h"
#include "constant.h"
#include "demographics.h"
#include "interventions.h"
#include "hospital.h"

/*****************************************************************************************
*  Name:		read_command_line_args
*  Description: Read command-line arguments and attach to params struct
******************************************************************************************/
void read_command_line_args( parameters *params, int argc, char **argv )
{
    	int param_line_number, hospital_param_line_number;
	char input_param_file[ INPUT_CHAR_LEN ];
	char input_household_file [INPUT_CHAR_LEN ];
    	char hospital_input_param_file[ INPUT_CHAR_LEN ];
	char output_file_dir[ INPUT_CHAR_LEN ];

	if(argc > 1)
	{
		strncpy(input_param_file, argv[1], INPUT_CHAR_LEN );
	}else{
		strncpy(input_param_file, "../tests/data/baseline_parameters.csv", INPUT_CHAR_LEN );
	}

	if(argc > 2)
	{
		param_line_number = (int) strtol(argv[2], NULL, 10);

		if(param_line_number <= 0)
			print_exit("Error Invalid line number, line number starts from 1");
	}else{
		param_line_number = 1;
	}

	if(argc > 3)
	{
		strncpy(output_file_dir, argv[3], INPUT_CHAR_LEN );
		params->sys_write_individual = TRUE;

	}else{
		strncpy(output_file_dir, ".", INPUT_CHAR_LEN );
		params->sys_write_individual = FALSE;
	}

	if(argc > 4)
	{
		strncpy(input_household_file, argv[4], INPUT_CHAR_LEN );
        params->sys_write_hospital = TRUE;
	}else{
		strncpy(input_household_file, "../tests/data/baseline_household_demographics.csv",
			INPUT_CHAR_LEN );
        params->sys_write_hospital = FALSE;
	}


    if(argc > 5)
    {
        strncpy(hospital_input_param_file, argv[5], INPUT_CHAR_LEN );
    }else{
        strncpy(hospital_input_param_file, "../tests/data/hospital_baseline_parameters.csv",
            INPUT_CHAR_LEN );
    }

    if(argc > 6)
    {
        hospital_param_line_number = (int) strtol(argv[6], NULL, 10);

        if(hospital_param_line_number <= 0)
            print_exit("Error Invalid line number, line number starts from 1");
    }else{
        hospital_param_line_number = 1;
    }

    	params->hospital_param_line_number = hospital_param_line_number;
    	strncpy(params->hospital_input_param_file, hospital_input_param_file, sizeof(params->hospital_input_param_file) - 1);
    	params->hospital_input_param_file[sizeof(params->hospital_input_param_file) - 1] = '\0';

	// Attach to params struct, ensure string is null-terminated
	params->param_line_number = param_line_number;

	strncpy(params->input_param_file, input_param_file, sizeof(params->input_param_file) - 1);
	params->input_param_file[sizeof(params->input_param_file) - 1] = '\0';

<<<<<<< HEAD
	strncpy(params->input_household_file, input_household_file, 
		sizeof(params->input_household_file) - 1);
	params->input_household_file[sizeof(params->input_household_file) - 1] = '\0';
	
	strncpy(params->input_household_file, input_household_file, 
=======
	strncpy(params->input_household_file, input_household_file,
>>>>>>> 477ab3b0
		sizeof(params->input_household_file) - 1);
	params->input_household_file[sizeof(params->input_household_file) - 1] = '\0';

	strncpy(params->output_file_dir, output_file_dir, sizeof(params->output_file_dir) - 1);
	params->output_file_dir[sizeof(params->output_file_dir) - 1] = '\0';
}

/*****************************************************************************************
*  Name:		read_param_file
*  Description: Read line from parameter file (csv), attach parame values to params struct
******************************************************************************************/
void read_param_file( parameters *params)
{
<<<<<<< HEAD
    FILE *parameter_file;
    int i, check;
=======
	FILE *parameter_file;
	int i, check;

	parameter_file = fopen(params->input_param_file, "r");
	if(parameter_file == NULL)
		print_exit("Can't open parameter file");

	// Throw away header (and first `params->param_line_number` lines)
	for(i = 0; i < params->param_line_number; i++)
		fscanf(parameter_file, "%*[^\n]\n");

	// Read and attach parameter values to parameter structure
	check = fscanf(parameter_file, " %li ,", &(params->rng_seed));
	if( check < 1){ print_exit("Failed to read parameter rng_seed\n"); };

	check = fscanf(parameter_file, " %li ,", &(params->param_id));
	if( check < 1){ print_exit("Failed to read parameter param_id\n"); };

	check = fscanf(parameter_file, " %li ,", &(params->n_total));
	if( check < 1){ print_exit("Failed to read parameter n_total\n"); };

	for( i = 0; i < N_OCCUPATION_NETWORK_TYPES; i++ )
	{
		check = fscanf(parameter_file, " %lf ,",  &(params->mean_work_interactions[i]));
		if( check < 1){ print_exit("Failed to read parameter mean_work_interactions\n"); };
	}
>>>>>>> 477ab3b0

    parameter_file = fopen(params->input_param_file, "r");
    if(parameter_file == NULL)
        print_exit("Can't open parameter file");

    // Throw away header (and first `params->param_line_number` lines)
    for(i = 0; i < params->param_line_number; i++)
        fscanf(parameter_file, "%*[^\n]\n");

    // Read and attach parameter values to parameter structure
    check = fscanf(parameter_file, " %li ,", &(params->rng_seed));
    if( check < 1){ print_exit("Failed to read parameter rng_seed\n"); };

    check = fscanf(parameter_file, " %li ,", &(params->param_id));
    if( check < 1){ print_exit("Failed to read parameter param_id\n"); };

    check = fscanf(parameter_file, " %li ,", &(params->n_total));
    if( check < 1){ print_exit("Failed to read parameter n_total\n"); };

    for( i = 0; i < N_OCCUPATION_NETWORK_TYPES; i++ )
    {
        check = fscanf(parameter_file, " %lf ,",  &(params->mean_work_interactions[i]));
        if( check < 1){ print_exit("Failed to read parameter mean_work_interactions\n"); };
    }

    check = fscanf(parameter_file, " %lf ,",  &(params->daily_fraction_work));
    if( check < 1){ print_exit("Failed to read parameter daily_fraction_work\n"); };

<<<<<<< HEAD
    check = fscanf(parameter_file, " %lf ,",  &(params->work_network_rewire));
    if( check < 1){ print_exit("Failed to read parameter work_network_rewire\n"); };

    for( i = 0; i < N_AGE_TYPES; i++ )
    {
        check = fscanf(parameter_file, " %lf ,",  &(params->mean_random_interactions[i]));
        if( check < 1){ print_exit("Failed to read parameter mean_daily_interactions\n"); };

        check = fscanf(parameter_file, " %lf ,",  &(params->sd_random_interactions[i]));
        if( check < 1){ print_exit("Failed to read parameter sd_daily_interactions\n"); };
    }
=======
	check = fscanf(parameter_file, " %i ,",  &(params->days_of_interactions));
	if( check < 1){ print_exit("Failed to read parameter days_of_interactions\n"); };

	check = fscanf(parameter_file, " %i ,",  &(params->end_time));
	if( check < 1){ print_exit("Failed to read parameter end_time\n"); };

	check = fscanf(parameter_file, " %i ,",  &(params->n_seed_infection));
	if( check < 1){ print_exit("Failed to read parameter n_seed_infection\n"); };

	check = fscanf(parameter_file, " %lf ,", &(params->mean_infectious_period));
	if( check < 1){ print_exit("Failed to read parameter mean_infectious_period\n"); };

	check = fscanf(parameter_file, " %lf ,", &(params->sd_infectious_period));
	if( check < 1){ print_exit("Failed to read parameter sd_infectious_period\n"); };

	check = fscanf(parameter_file, " %lf ,", &(params->infectious_rate));
	if( check < 1){ print_exit("Failed to read parameter infectious_rate\n"); };

	check = fscanf(parameter_file, " %lf ,", &(params->mean_time_to_symptoms));
	if( check < 1){ print_exit("Failed to read parameter mean_time_to_symptoms\n"); };

	check = fscanf(parameter_file, " %lf ,", &(params->sd_time_to_symptoms));
	if( check < 1){ print_exit("Failed to read parameter sd_time_to_symptoms\n"); };

	check = fscanf(parameter_file, " %lf ,", &(params->mean_time_to_hospital));
	if( check < 1){ print_exit("Failed to read parameter mean_time_to_hospital\n"); };

	check = fscanf(parameter_file, " %lf ,", &(params->mean_time_to_critical));
	if( check < 1){ print_exit("Failed to read parameter mean_time_to_critical\n"); };

	check = fscanf(parameter_file, " %lf ,", &(params->mean_time_to_recover));
	if( check < 1){ print_exit("Failed to read parameter mean_time_to_recover\n"); };

	check = fscanf(parameter_file, " %lf ,", &(params->sd_time_to_recover));
	if( check < 1){ print_exit("Failed to read parameter sd_time_to_recover\n"); };

	check = fscanf(parameter_file, " %lf ,", &(params->mean_time_to_death));
	if( check < 1){ print_exit("Failed to read parameter mean_time_to_death\n"); };

	check = fscanf(parameter_file, " %lf ,", &(params->sd_time_to_death));
	if( check < 1){ print_exit("Failed to read parameter sd_time_to_death\n"); };
>>>>>>> 477ab3b0

    check = fscanf(parameter_file, " %i ,",  &(params->random_interaction_distribution));
    if( check < 1){ print_exit("Failed to read parameter random_interaction_distribution\n"); };

<<<<<<< HEAD
    check = fscanf(parameter_file, " %lf ,",  &(params->child_network_adults));
    if( check < 1){ print_exit("Failed to read parameter child_network_adults\n"); };
=======
	check = fscanf(parameter_file, " %lf ,", &(params->asymptomatic_infectious_factor));
	if( check < 1){ print_exit("Failed to read parameter asymptomatic_infectious_factor\n"); };

	for( i = 0; i < N_AGE_GROUPS; i++ )
	{
		check = fscanf(parameter_file, " %lf ,", &(params->mild_fraction[i]));
		if( check < 1){ print_exit("Failed to read parameter mild_fraction\n"); };
	}
>>>>>>> 477ab3b0

    check = fscanf(parameter_file, " %lf ,",  &(params->elderly_network_adults));
    if( check < 1){ print_exit("Failed to read parameter elderly_network_adults\n"); };

<<<<<<< HEAD
    check = fscanf(parameter_file, " %i ,",  &(params->days_of_interactions));
    if( check < 1){ print_exit("Failed to read parameter days_of_interactions\n"); };

    check = fscanf(parameter_file, " %i ,",  &(params->end_time));
    if( check < 1){ print_exit("Failed to read parameter end_time\n"); };
=======
	check = fscanf(parameter_file, " %lf ,", &(params->mean_asymptomatic_to_recovery));
	if( check < 1){ print_exit("Failed to read parameter mean_asymptomatic_to_recovery\n"); };

	check = fscanf(parameter_file, " %lf ,", &(params->sd_asymptomatic_to_recovery));
	if( check < 1){ print_exit("Failed to read parameter sd_asymptomatic_to_recovery\n"); };


	for( i = 0; i < N_HOUSEHOLD_MAX; i++ )
	{
		check = fscanf(parameter_file, " %lf ,", &(params->household_size[i]));
		if( check < 1){ print_exit("Failed to read parameter household_size_*\n"); };
	}
>>>>>>> 477ab3b0

    check = fscanf(parameter_file, " %i ,",  &(params->n_seed_infection));
    if( check < 1){ print_exit("Failed to read parameter n_seed_infection\n"); };

    check = fscanf(parameter_file, " %lf ,", &(params->mean_infectious_period));
    if( check < 1){ print_exit("Failed to read parameter mean_infectious_period\n"); };

    check = fscanf(parameter_file, " %lf ,", &(params->sd_infectious_period));
    if( check < 1){ print_exit("Failed to read parameter sd_infectious_period\n"); };

    check = fscanf(parameter_file, " %lf ,", &(params->infectious_rate));
    if( check < 1){ print_exit("Failed to read parameter infectious_rate\n"); };

    check = fscanf(parameter_file, " %lf ,", &(params->mean_time_to_symptoms));
    if( check < 1){ print_exit("Failed to read parameter mean_time_to_symptoms\n"); };

    check = fscanf(parameter_file, " %lf ,", &(params->sd_time_to_symptoms));
    if( check < 1){ print_exit("Failed to read parameter sd_time_to_symptoms\n"); };

    check = fscanf(parameter_file, " %lf ,", &(params->mean_time_to_hospital));
    if( check < 1){ print_exit("Failed to read parameter mean_time_to_hospital\n"); };

    check = fscanf(parameter_file, " %lf ,", &(params->mean_time_to_critical));
    if( check < 1){ print_exit("Failed to read parameter mean_time_to_critical\n"); };

    check = fscanf(parameter_file, " %lf ,", &(params->mean_time_to_recover));
    if( check < 1){ print_exit("Failed to read parameter mean_time_to_recover\n"); };

    check = fscanf(parameter_file, " %lf ,", &(params->sd_time_to_recover));
    if( check < 1){ print_exit("Failed to read parameter sd_time_to_recover\n"); };

    check = fscanf(parameter_file, " %lf ,", &(params->mean_time_to_death));
    if( check < 1){ print_exit("Failed to read parameter mean_time_to_death\n"); };

<<<<<<< HEAD
    check = fscanf(parameter_file, " %lf ,", &(params->sd_time_to_death));
    if( check < 1){ print_exit("Failed to read parameter sd_time_to_death\n"); };
=======
	for( i = 0; i < N_AGE_GROUPS; i++ )
	{
		check = fscanf(parameter_file, " %lf ,", &(params->location_death_icu[i]));
		if( check < 1){ print_exit("Failed to read parameter location_death_icu\n"); };
	}
>>>>>>> 477ab3b0

    for( i = 0; i < N_AGE_GROUPS; i++ )
    {
        check = fscanf(parameter_file, " %lf ,", &(params->fraction_asymptomatic[i]));
        if( check < 1){ print_exit("Failed to read parameter fraction_asymptomatic\n"); };
    }

    check = fscanf(parameter_file, " %lf ,", &(params->asymptomatic_infectious_factor));
    if( check < 1){ print_exit("Failed to read parameter asymptomatic_infectious_factor\n"); };

    for( i = 0; i < N_AGE_GROUPS; i++ )
    {
        check = fscanf(parameter_file, " %lf ,", &(params->mild_fraction[i]));
        if( check < 1){ print_exit("Failed to read parameter mild_fraction\n"); };
    }

    check = fscanf(parameter_file, " %lf ,", &(params->mild_infectious_factor));
    if( check < 1){ print_exit("Failed to read parameter mild_infectious_factor\n"); };

    check = fscanf(parameter_file, " %lf ,", &(params->mean_asymptomatic_to_recovery));
    if( check < 1){ print_exit("Failed to read parameter mean_asymptomatic_to_recovery\n"); };

    check = fscanf(parameter_file, " %lf ,", &(params->sd_asymptomatic_to_recovery));
    if( check < 1){ print_exit("Failed to read parameter sd_asymptomatic_to_recovery\n"); };

    for( i = 0; i < N_HOUSEHOLD_MAX; i++ )
    {
        check = fscanf(parameter_file, " %lf ,", &(params->household_size[i]));
        if( check < 1){ print_exit("Failed to read parameter household_size_*\n"); };
    }

    for( i = 0; i < N_AGE_GROUPS; i++ )
    {
        check = fscanf(parameter_file, " %lf ,", &(params->population[i]));
        if( check < 1){ print_exit("Failed to read parameter population_**\n"); };
    }

    check = fscanf(parameter_file, " %lf ,", &(params->daily_non_cov_symptoms_rate));
    if( check < 1){ print_exit("Failed to read parameter daily_non_cov_symptoms_rate\n"); };

    for( i = 0; i < N_AGE_GROUPS; i++ )
        {
            check = fscanf(parameter_file, " %lf ,", &(params->relative_susceptibility[i]));
            if( check < 1){ print_exit("Failed to read parameter relative_susceptibility\n"); };
        }

    //Hardcoded this in until we separate out interaction types for the community and hospital. - Tom.
    //Previously iterated over N_INTERACTION_TYPES.
    for( i = 0; i < 3; i++ )
    {
        check = fscanf(parameter_file, " %lf ,", &(params->relative_transmission[i]));
        if( check < 1){ print_exit("Failed to read parameter relative_transmission_**\n"); };
    }

    for( i = 0; i < N_AGE_GROUPS; i++ )
    {
        check = fscanf(parameter_file, " %lf ,", &(params->hospitalised_fraction[i]));
        if( check < 1){ print_exit("Failed to read parameter hopsitalised_fraction_**\n"); };
    }

    for( i = 0; i < N_AGE_GROUPS; i++ )
    {
        check = fscanf(parameter_file, " %lf ,", &(params->critical_fraction[i]));
        if( check < 1){ print_exit("Failed to read parameter critical_fraction_**\n"); };
    }

    for( i = 0; i < N_AGE_GROUPS; i++ )
    {
        check = fscanf(parameter_file, " %lf ,", &(params->fatality_fraction[i]));
        if( check < 1){ print_exit("Failed to read parameter fatality_fraction\n"); };
    }

    check = fscanf(parameter_file, " %lf,", &(params->mean_time_hospitalised_recovery ));
    if( check < 1){ print_exit("Failed to read parameter mean_time_hospitalised_recovery\n"); };

    check = fscanf(parameter_file, " %lf,", &(params->sd_time_hospitalised_recovery ));
    if( check < 1){ print_exit("Failed to read parameter sd_time_hospitalised_recovery\n"); };

    check = fscanf(parameter_file, " %lf,", &(params->mean_time_critical_survive ));
    if( check < 1){ print_exit("Failed to read parameter mean_time_critical_survive\n"); };

    check = fscanf(parameter_file, " %lf,", &(params->sd_time_critical_survive ));
    if( check < 1){ print_exit("Failed to read parameter sd_time_critical_survive\n"); };

    for( i = 0; i < N_AGE_GROUPS; i++ )
    {
        check = fscanf(parameter_file, " %lf ,", &(params->icu_allocation[i]));
        if( check < 1){ print_exit("Failed to read parameter icu_allocation\n"); };
    }

    check = fscanf(parameter_file, " %i ,", &(params->quarantine_length_self));
    if( check < 1){ print_exit("Failed to read parameter quarantine_length_self\n"); };

    check = fscanf(parameter_file, " %i ,", &(params->quarantine_length_traced_symptoms));
    if( check < 1){ print_exit("Failed to read parameter quarantine_length_traced_symptoms\n"); };

    check = fscanf(parameter_file, " %i ,", &(params->quarantine_length_traced_positive));
    if( check < 1){ print_exit("Failed to read parameter quarantine_length_traced_positive\n"); };

    check = fscanf(parameter_file, " %i ,", &(params->quarantine_length_positive));
    if( check < 1){ print_exit("Failed to read parameter quarantine_length_positive\n"); };

    check = fscanf(parameter_file, " %lf ,", &(params->quarantine_dropout_self));
    if( check < 1){ print_exit("Failed to read parameter quarantine_dropout_self\n"); };

    check = fscanf(parameter_file, " %lf ,", &(params->quarantine_dropout_traced_symptoms));
    if( check < 1){ print_exit("Failed to read parameter quarantine_dropout_traced\n"); };

    check = fscanf(parameter_file, " %lf ,", &(params->quarantine_dropout_traced_positive));
    if( check < 1){ print_exit("Failed to read parameter quarantine_dropout_traced\n"); };

    check = fscanf(parameter_file, " %lf ,", &(params->quarantine_dropout_positive));
    if( check < 1){ print_exit("Failed to read parameter quarantine_dropout_positive\n"); };

    check = fscanf(parameter_file, " %lf ,", &(params->quarantine_compliance_traced_symptoms));
    if( check < 1){ print_exit("Failed to read parameter quarantine_compliance_traced_symptoms\n"); };

    check = fscanf(parameter_file, " %lf ,", &(params->quarantine_compliance_traced_positive));
    if( check < 1){ print_exit("Failed to read parameter quarantine_compliance_traced_positive\n"); };

    check = fscanf(parameter_file, " %i ,", &(params->test_on_symptoms));
    if( check < 1){ print_exit("Failed to read parameter test_on_symptoms\n"); };

    check = fscanf(parameter_file, " %i ,", &(params->test_on_traced));
    if( check < 1){ print_exit("Failed to read parameter test_on_traced\n"); };

    check = fscanf(parameter_file, " %i ,", &(params->trace_on_symptoms));
    if( check < 1){ print_exit("Failed to read parameter trace_on_symptoms\n"); };

    check = fscanf(parameter_file, " %i ,", &(params->trace_on_positive));
    if( check < 1){ print_exit("Failed to read parameter trace_on_positive\n"); };

    check = fscanf(parameter_file, " %i ,", &(params->retrace_on_positive));
    if( check < 1){ print_exit("Failed to read parameter retrace_on_positive\n"); };

    check = fscanf(parameter_file, " %i ,", &(params->quarantine_on_traced));
    if( check < 1){ print_exit("Failed to read parameter quarantine_on_traced\n"); };

    check = fscanf(parameter_file, " %lf ,", &(params->traceable_interaction_fraction));
    if( check < 1){ print_exit("Failed to read parameter traceable_interaction_fraction\n"); };

    check = fscanf(parameter_file, " %i ,", &(params->tracing_network_depth));
    if( check < 1){ print_exit("Failed to read parameter tracing_network_depth\n"); };

    check = fscanf(parameter_file, " %i ,", &(params->allow_clinical_diagnosis));
    if( check < 1){ print_exit("Failed to read parameter allow_clinical_diagnosis\n"); };

    check = fscanf(parameter_file, " %i ,", &(params->quarantine_household_on_positive));
    if( check < 1){ print_exit("Failed to read parameter quarantine_household_on_positive\n"); };

    check = fscanf(parameter_file, " %i ,", &(params->quarantine_household_on_symptoms));
    if( check < 1){ print_exit("Failed to read parameter quarantine_household_on_symptoms\n"); };

    check = fscanf(parameter_file, " %i ,", &(params->quarantine_household_on_traced_positive));
    if( check < 1){ print_exit("Failed to read parameter quarantine_household_on_traced_positive\n"); };

    check = fscanf(parameter_file, " %i ,", &(params->quarantine_household_on_traced_symptoms));
    if( check < 1){ print_exit("Failed to read parameter quarantine_household_on_traced_symptoms\n"); };

<<<<<<< HEAD
    check = fscanf(parameter_file, " %i ,", &(params->quarantine_household_contacts_on_positive));
    if( check < 1){ print_exit("Failed to read parameter quarantine_household_contacts_on_positive\n"); };

    check = fscanf(parameter_file, " %i ,", &(params->quarantine_household_contacts_on_symptoms));
    if( check < 1){ print_exit("Failed to read parameter quarantine_household_contacts_on_symptoms\n"); };

    check = fscanf(parameter_file, " %i  ,", &(params->quarantined_daily_interactions));
    if( check < 1){ print_exit("Failed to read parameter quarantined_daily_interactions\n"); };
=======
	check = fscanf(parameter_file, " %i ,", &(params->lockdown_elderly_time_off));
	if( check < 1){ print_exit("Failed to read parameter lockdown_elderly_time_off)\n"); };

	check = fscanf(parameter_file, " %i ,", &(params->testing_symptoms_time_on));
	if( check < 1){ print_exit("Failed to read parameter testing_symptoms_time_on)\n"); };
>>>>>>> 477ab3b0

    check = fscanf(parameter_file, " %i  ,", &(params->quarantine_days));
    if( check < 1){ print_exit("Failed to read parameter quarantine_days\n"); };

    check = fscanf(parameter_file, " %i  ,", &(params->quarantine_smart_release_day));
    if( check < 1){ print_exit("Failed to read parameter quarantine_smart_release_day\n"); };

    check = fscanf(parameter_file, " %i  ,", &(params->hospitalised_daily_interactions));
    if( check < 1){ print_exit("Failed to read parameter hospitalised_daily_interactions\n"); };

    check = fscanf(parameter_file, " %i , ",   &(params->test_insensitive_period));
    if( check < 1){ print_exit("Failed to read parameter test_insensitive_period\n"); };

    check = fscanf(parameter_file, " %i , ",   &(params->test_order_wait));
    if( check < 1){ print_exit("Failed to read parameter test_order_wait\n"); };

    check = fscanf(parameter_file, " %i , ",   &(params->test_result_wait));
    if( check < 1){ print_exit("Failed to read parameter test_result_wait\n"); };

    check = fscanf(parameter_file, " %lf ,", &(params->self_quarantine_fraction));
    if( check < 1){ print_exit("Failed to read parameter self_quarantine_fraction\n"); };

    for( i = 0; i < N_AGE_GROUPS; i++ )
    {
        check = fscanf(parameter_file, " %lf ,", &(params->app_users_fraction[i]));
        if( check < 1){ print_exit("Failed to read parameter app_users_fraction\n"); };
    }

    check = fscanf(parameter_file, " %i ,", &(params->app_turn_on_time));
    if( check < 1){ print_exit("Failed to read parameter app_turn_on_time)\n"); };

    for (i = 0; i<N_OCCUPATION_NETWORKS; i++){

        check = fscanf(parameter_file, " %lf ,", &(params->lockdown_occupation_multiplier[i]));
        if( check < 1){ print_exit("Failed to read parameter lockdown_occupation_multiplier)\n"); };

    }
    check = fscanf(parameter_file, " %lf ,", &(params->lockdown_random_network_multiplier));
    if( check < 1){ print_exit("Failed to read parameter lockdown_random_network_multiplier)\n"); };

    check = fscanf(parameter_file, " %lf ,", &(params->lockdown_house_interaction_multiplier));
    if( check < 1){ print_exit("Failed to read parameter lockdown_house_interaction_multiplier)\n"); };

    check = fscanf(parameter_file, " %i ,", &(params->lockdown_time_on));
    if( check < 1){ print_exit("Failed to read parameter lockdown_time_on)\n"); };

    check = fscanf(parameter_file, " %i ,", &(params->lockdown_time_off));
    if( check < 1){ print_exit("Failed to read parameter lockdown_time_off)\n"); };

    check = fscanf(parameter_file, " %i ,", &(params->lockdown_elderly_time_on));
    if( check < 1){ print_exit("Failed to read parameter lockdown_elderly_time_on)\n"); };

    check = fscanf(parameter_file, " %i ,", &(params->lockdown_elderly_time_off));
    if( check < 1){ print_exit("Failed to read parameter lockdown_elderly_time_off)\n"); };

    check = fscanf(parameter_file, " %i ,", &(params->testing_symptoms_time_on));
    if( check < 1){ print_exit("Failed to read parameter testing_symptoms_time_on)\n"); };

    check = fscanf(parameter_file, " %i ,", &(params->testing_symptoms_time_off));
    if( check < 1){ print_exit("Failed to read parameter testing_symptoms_time_off)\n"); };

    check = fscanf(parameter_file, " %i ,", &(params->intervention_start_time));
    if( check < 1){ print_exit("Failed to read parameter intervention_start_time)\n"); };

    check = fscanf(parameter_file, " %i ,", &(params->hospital_on));
    if( check < 1){ print_exit("Failed to read parameter hospital_on)\n"); };

    fclose(parameter_file);
}

void read_hospital_param_file( parameters *params)
{
    FILE *hospital_parameter_file;
    int i, j, check;

    hospital_parameter_file = fopen(params->hospital_input_param_file, "r");
    if(hospital_parameter_file == NULL)
        print_exit("Can't open hospital parameter file");

    // Throw away header (and first `params->hospital_param_line_number` lines)
    for(i = 0; i < params->param_line_number; i++)
        fscanf(hospital_parameter_file, "%*[^\n]\n");

    // Read and attach parameter values to parameter structure
    check = fscanf(hospital_parameter_file, " %i ,", &(params->n_hospitals));
    if( check < 1){ print_exit("Failed to read parameter n_hospitals\n"); };

    for( i = 0; i < N_HOSPITAL_WARD_TYPES; i++ )
    {
        check = fscanf(hospital_parameter_file, " %i ,", &(params->n_wards[i]));
        if( check < 1){ print_exit("Failed to read parameter n_wards\n"); };

        check = fscanf(hospital_parameter_file, " %i ,", &(params->n_ward_beds[i]));
        if( check < 1){ print_exit("Failed to read parameter n_ward_beds\n"); };

        for( j = 0; j < N_WORKER_TYPES; j++)
        {
            check = fscanf(hospital_parameter_file, " %i ,", &(params->n_hcw_per_ward[i][j]));
            if( check < 1){ print_exit("Failed to read parameter n_hcw_per_ward\n"); };

            check = fscanf(hospital_parameter_file, " %i ,", &(params->n_patient_required_interactions[i][j]));
            if( check < 1){ print_exit("Failed to read parameter n_patient_required_interactions\n"); };
        }
    }

    check = fscanf( hospital_parameter_file, " %i ,", &( params->max_hcw_daily_interactions ) );
    if( check < 1){ print_exit( "Failed to read parametermax_hcw_daily_interactions\n" ); };

    check = fscanf( hospital_parameter_file, " %lf ,", &( params->waiting_infectivity_modifier ) );
    if( check < 1 ){ print_exit( "Failed to read parameter max_hcw_daily_interactions\n" ); };

    check = fscanf( hospital_parameter_file, " %lf ,", &( params->general_infectivity_modifier ) );
    if( check < 1 ){ print_exit( "Failed to read parameter general_infectivity_modifier\n" ); };

    check = fscanf( hospital_parameter_file, " %lf ,", &( params->icu_infectivity_modifier ) );
    if( check < 1 ){ print_exit( "Failed to read parameter icu_infectivity_modifier\n" ); };

    check = fscanf( hospital_parameter_file, " %lf ,", &( params->mean_time_hospital_transition ) );
    if( check < 1 ){ print_exit( "Failed to read parameter mean_time_hospital_transition\n" ); };

    check = fscanf( hospital_parameter_file, " %lf ,", &( params->sd_time_hospital_transition ) );
    if( check < 1 ){ print_exit( "Failed to read parameter sd_time_hospital_transition\n" ); };

    check = fscanf( hospital_parameter_file, " %lf ,", &( params->hospitalised_waiting_mod ) );
    if( check < 1 ){ print_exit( "Failed to read parameter hospitalised_waiting_mod\n" ); };

    check = fscanf( hospital_parameter_file, " %lf ,", &( params->critical_waiting_mod ) );
    if( check < 1 ){ print_exit( "Failed to read parameter critical_waiting_mod\n" ); };

    //Hardcoded until we can separate out interaction types for hospitals and the community. - Tom
    for( i = 3; i < 8; i++ )
    {
        check = fscanf(hospital_parameter_file, " %lf ,", &(params->relative_transmission[i]));
        if( check < 1){ print_exit("Failed to read parameter relative_transmission_**\n"); };
    }

    check = fscanf( hospital_parameter_file, " %lf ,", &( params->hcw_mean_work_interactions ) );
    if( check < 1 ){ print_exit( "Failed to read parameter hcw_mean_work_interactions\n" ); };

    fclose(hospital_parameter_file);
}

/*****************************************************************************************
*  Name:		write_output_files
*  Description: Write (csv) files of simulation output
******************************************************************************************/
void write_output_files(model *model, parameters *params)
{
	if(params->sys_write_individual == TRUE)
	{
		write_individual_file( model, params );
		write_interactions( model );
		write_transmissions( model );
		write_trace_tokens( model );
        if( params->hospital_on )
            write_ward_data( model );
	}
}


/*****************************************************************************************
*  Name:		write_quarantine_reasons
*  Description: Write (csv) files of reasons individuals are quarantined
******************************************************************************************/

void write_quarantine_reasons(model *model, parameters *params)
{
	char output_file_name[INPUT_CHAR_LEN];
	long idx, jdx;
	int quarantine_reasons[N_QUARANTINE_REASONS], quarantine_reason, n_reasons, i, n;
	int index_true_status, index_from_household;
	long index_id, index_house_no;
	
	individual *indiv;
	trace_token *index_token;
	long *members;

	char param_line_number[10];
	sprintf(param_line_number, "%d", model->params->param_line_number);

	// Concatenate file name
	strcpy(output_file_name, model->params->output_file_dir);
	strcat(output_file_name, "/quarantine_reasons_file_Run");
	strcat(output_file_name, param_line_number);
	strcat(output_file_name, ".csv");
	
	FILE *quarantine_reasons_output_file;
	quarantine_reasons_output_file = fopen(output_file_name, "w");
	if(quarantine_reasons_output_file == NULL)
		print_exit("Can't open quarantine_reasons output file");
	
	fprintf(quarantine_reasons_output_file,"time,");
	fprintf(quarantine_reasons_output_file,"ID,");
	fprintf(quarantine_reasons_output_file,"status,");
	fprintf(quarantine_reasons_output_file,"house_no,");
	fprintf(quarantine_reasons_output_file,"ID_index,");
	fprintf(quarantine_reasons_output_file,"status_index,");
	fprintf(quarantine_reasons_output_file,"house_no_index,");
	fprintf(quarantine_reasons_output_file,"quarantine_reason,");
	fprintf(quarantine_reasons_output_file,"n_reasons");
	fprintf(quarantine_reasons_output_file,"\n");
	
	for(idx = 0; idx < params->n_total; idx++)
	{
		indiv = &(model->population[idx]);
		
		if(indiv->quarantined == TRUE){
			
			for(i = 0; i < N_QUARANTINE_REASONS; i++)
				quarantine_reasons[i] = FALSE;
			
			index_true_status = UNKNOWN;
			index_id = UNKNOWN;
			index_house_no = UNKNOWN;
			
			// Check if this individual has non-NULL trace_tokens attribute
			if( indiv->index_trace_token != NULL ){
				
				// Quarantined from self-reported symptoms
				if(indiv->index_trace_token->index_status == SYMPTOMS_ONLY)
					quarantine_reasons[QR_SELF_SYMPTOMS] = TRUE;
				
				// Quarantined from self positive
				if(indiv->index_trace_token->index_status == POSITIVE_TEST)
					quarantine_reasons[QR_SELF_POSITIVE] = TRUE;
				
				index_true_status = indiv->status;
				index_id = indiv->idx;
				index_house_no = indiv->house_no;
			}
			
			if( indiv->trace_tokens != NULL ){
				// Find original index and check if the index was a household member
				n = model->household_directory->n_jdx[indiv->house_no];
				members = model->household_directory->val[indiv->house_no];
				
				index_token = indiv->trace_tokens;
				while( index_token->last_index != NULL )
					index_token = index_token->last_index;

				for(jdx = 0; jdx < n; jdx++){
					if( index_token->individual->idx == members[jdx] ){
						index_from_household = TRUE;
					}
				}
				
				if(index_from_household == TRUE){
					if(index_token->index_status == SYMPTOMS_ONLY)
						quarantine_reasons[QR_HOUSEHOLD_SYMPTOMS] = TRUE;
			
					if(index_token->index_status == POSITIVE_TEST)
						quarantine_reasons[QR_HOUSEHOLD_POSITIVE] = TRUE;
				}else{
					if(index_token->index_status == SYMPTOMS_ONLY)
						quarantine_reasons[QR_TRACE_SYMPTOMS] = TRUE;
					
					if(index_token->index_status == POSITIVE_TEST)
						quarantine_reasons[QR_TRACE_POSITIVE] = TRUE;
				}
				index_id = index_token->individual->idx;
				index_true_status = index_token->individual->status;
				index_house_no = index_token->individual->house_no;
			}
			
			// Resolve multiple reasons for quarantine into one reason
			quarantine_reason = resolve_quarantine_reasons(quarantine_reasons);
			
			n_reasons = 0;
			for(i = 0; i < N_QUARANTINE_REASONS; i++){
				if(quarantine_reasons[i] == TRUE)
					n_reasons += 1;
			}
			
			fprintf(quarantine_reasons_output_file, 
				"%d,%li,%d,%li,%li,%d,%li,%d,%d\n",
				model->time,
				indiv->idx,
				indiv->status,
				indiv->house_no,
				index_id, 
				index_true_status,
				index_house_no,
				quarantine_reason,
				n_reasons);
		}
	}
	fclose(quarantine_reasons_output_file);
}


/*****************************************************************************************
*  Name:		write_individual_file
*  Description: Write (csv) file of individuals in simulation
******************************************************************************************/
void write_individual_file(model *model, parameters *params)
{
<<<<<<< HEAD
=======

>>>>>>> 477ab3b0
	char output_file[INPUT_CHAR_LEN];
	FILE *individual_output_file;
	individual *indiv;

	int infection_count;
	long idx;

	char param_line_number[10];
	sprintf(param_line_number, "%d", params->param_line_number);

	// Concatenate file name
	strcpy(output_file, params->output_file_dir);
	strcat(output_file, "/individual_file_Run");
	strcat(output_file, param_line_number);
	strcat(output_file, ".csv");

	individual_output_file = fopen(output_file, "w");
	if(individual_output_file == NULL)
		print_exit("Can't open individual output file");

	fprintf(individual_output_file,"ID,");
	fprintf(individual_output_file,"current_status,");
	fprintf(individual_output_file,"age_group,");
    fprintf(individual_output_file,"occupation_network,");
    fprintf(individual_output_file,"worker_type,");
    fprintf(individual_output_file,"assigned_worker_ward_type,"),
	fprintf(individual_output_file,"house_no,");
	fprintf(individual_output_file,"quarantined,");
	fprintf(individual_output_file,"time_quarantined,");
	fprintf(individual_output_file,"app_user,");
	fprintf(individual_output_file,"mean_interactions,");
	fprintf(individual_output_file,"infection_count");
	fprintf(individual_output_file,"\n");

	// Loop through all individuals in the simulation
	for(idx = 0; idx < params->n_total; idx++)
	{
		indiv = &(model->population[idx]);
<<<<<<< HEAD
		
        int worker_ward_type;
        if ( indiv->worker_type != NOT_HEALTHCARE_WORKER )
            worker_ward_type = get_worker_ward_type( model, indiv->idx );
        else
            worker_ward_type = NO_WARD;

		/* Count the number of times an individual has been infected */
		infection_count = count_infection_events( indiv );
		
		fprintf(individual_output_file, 
            "%li,%d,%d,%d,%d,%d,%li,%d,%d,%d,%d,%d\n",
=======

		/* Count the number of times an individual has been infected */
		infection_count = count_infection_events( indiv );

		fprintf(individual_output_file,
			"%li,%d,%d,%d,%li,%d,%d,%d,%d,%d\n",
>>>>>>> 477ab3b0
			indiv->idx,
			indiv->status,
			indiv->age_group,
			indiv->occupation_network,
            		indiv->worker_type,
            		worker_ward_type,
			indiv->house_no,
			indiv->quarantined,
			indiv->infection_events->times[QUARANTINED],
			indiv->app_user,
			indiv->random_interactions,
			infection_count
			);
	}
	fclose(individual_output_file);
}

/*****************************************************************************************
*  Name:		print_interactions_averages
*  Description: average interactions by type
******************************************************************************************/
void print_interactions_averages(model *model, int header)
{
	int day_idx, n_int, idx, jdx, cqh;
	long pdx;
	double int_tot = 0;
	double per_tot = 0;
	double  int_by_age[N_AGE_TYPES],per_by_age[N_AGE_TYPES];
	double int_by_cqh[3],per_by_cqh[3];
	double assort[N_AGE_TYPES][N_AGE_TYPES];
	individual *indiv;
	interaction *inter;

	for( idx = 0; idx < N_AGE_TYPES; idx++ )
	{
		 int_by_age[idx] = 0;
		 per_by_age[idx] = 0.00001;
		 for( jdx = 0; jdx < N_AGE_TYPES; jdx++ )
			 assort[idx][jdx] = 0;
	}

	for( idx = 0; idx < 3; idx++ )
	{
		 int_by_cqh[idx] = 0;
		 per_by_cqh[idx] = 0.00001;
	}

	day_idx = model->interaction_day_idx;
	ring_dec( day_idx, model->params->days_of_interactions );

	for( pdx = 0; pdx < model->params->n_total; pdx++ )
	{
		indiv = &(model->population[pdx]);
		if( indiv->status == DEATH )
			continue;

		n_int = indiv->n_interactions[day_idx];
		inter = indiv->interactions[day_idx];
		for( jdx = 0; jdx < n_int; jdx++ )
		{
			assort[ indiv->age_type][inter->individual->age_type]++;
			inter = inter->next;
		}

		int_tot += n_int;
		per_tot++;

		int_by_age[ indiv->age_type] += n_int;
		per_by_age[ indiv->age_type]++;

        cqh = ifelse( indiv->status == HOSPITALISED , 2, ifelse( indiv->quarantined && indiv->infection_events->times[QUARANTINED] != model->time, 1, 0 ) );
		int_by_cqh[cqh] += n_int;
		per_by_cqh[cqh]++;
	}

	if( header )
		printf( "time,int,int_child,ind_adult,int_elderly,int_community,int_quarantined,int_hospital, assort_c_c, assort_c_a, assort_c_e, assort_a_c, assort_a_a, assort_a_e, assort_e_c, assort_e_a, assort_e_e\n" );

	printf( "%i %.3lf %.3lf %.3lf %.3lf %.3lf %.3lf %.3lf %.3lf %.3lf %.3lf %.3lf %.3lf %.3lf %.3lf %.3lf %.3lf\n" ,
		model->time,
		1.0 * int_tot / per_tot,
		1.0 * int_by_age[0] / per_by_age[0],
		1.0 * int_by_age[1] / per_by_age[1],
		1.0 * int_by_age[2] / per_by_age[2],
		1.0 * int_by_cqh[0] / per_by_cqh[0],
		1.0 * int_by_cqh[1] / per_by_cqh[1],
		1.0 * int_by_cqh[2] / per_by_cqh[2],
		1.0 * assort[0][0]/ int_by_age[0],
		1.0 * assort[0][1]/ int_by_age[0],
		1.0 * assort[0][2]/ int_by_age[0],
		1.0 * assort[1][0]/ int_by_age[1],
		1.0 * assort[1][1]/ int_by_age[1],
		1.0 * assort[1][2]/ int_by_age[1],
		1.0 * assort[2][0]/ int_by_age[2],
		1.0 * assort[2][1]/ int_by_age[2],
		1.0 * assort[2][2]/ int_by_age[2]
	);
}

/*****************************************************************************************
*  Name:		read_household_demographics_file
*  Description: Read household demographics (csv), attach values to params struct
******************************************************************************************/
void read_household_demographics_file( parameters *params)
{
<<<<<<< HEAD
    FILE *hh_file;
    int check, value, adx;
    long hdx, fileSize;
    char lineBuffer[80];

    // get the length of the reference household file
    hh_file = fopen(params->input_household_file, "r");
    if(hh_file == NULL)
        print_exit("Can't open household demographics file");
    fileSize = 0;
    while( fgets(lineBuffer, 80, hh_file ) )
        fileSize++;
    fclose( hh_file );
    params->N_REFERENCE_HOUSEHOLDS = fileSize - 1;

    if( params->N_REFERENCE_HOUSEHOLDS < 100 )
        print_exit( "Reference household panel too small (<100) - will not be able to assign household structure");

    // allocate memory on the params object
    set_up_reference_household_memory(params);

    // read in the data (throw away the header line)
    hh_file = fopen(params->input_household_file, "r");
    fscanf(hh_file, "%*[^\n]\n");
    for(hdx = 0; hdx < params->N_REFERENCE_HOUSEHOLDS; hdx++){
        for(adx = 0; adx < N_AGE_GROUPS; adx++){
            // Read and attach parameter values to parameter structure
            check = fscanf(hh_file, " %d ,", &value);
            if( check < 1){ print_exit("Failed to read household demographics file\n"); };

            params->REFERENCE_HOUSEHOLDS[hdx][adx] = value;
        }
    }
    fclose(hh_file);
=======
	FILE *hh_file;
	int check, value, adx;
	long hdx, fileSize;
	char lineBuffer[80];

	// get the length of the reference household file
	hh_file = fopen(params->input_household_file, "r");
	if(hh_file == NULL)
		print_exit("Can't open household demographics file");
	fileSize = 0;
	while( fgets(lineBuffer, 80, hh_file ) )
		fileSize++;
	fclose( hh_file );
	params->N_REFERENCE_HOUSEHOLDS = fileSize - 1;

	if( params->N_REFERENCE_HOUSEHOLDS < 100 )
		print_exit( "Reference household panel too small (<100) - will not be able to assign household structure");

	// allocate memory on the params object
	set_up_reference_household_memory(params);

	// read in the data (throw away the header line)
	hh_file = fopen(params->input_household_file, "r");
	fscanf(hh_file, "%*[^\n]\n");
	for(hdx = 0; hdx < params->N_REFERENCE_HOUSEHOLDS; hdx++){
		for(adx = 0; adx < N_AGE_GROUPS; adx++){
			// Read and attach parameter values to parameter structure
			check = fscanf(hh_file, " %d ,", &value);
			if( check < 1){ print_exit("Failed to read household demographics file\n"); };

			params->REFERENCE_HOUSEHOLDS[hdx][adx] = value;
		}
	}
	fclose(hh_file);
>>>>>>> 477ab3b0
}


void set_up_reference_household_memory(parameters *params){
    long hdx;
    params->REFERENCE_HOUSEHOLDS = calloc(params->N_REFERENCE_HOUSEHOLDS, sizeof(int*));
    for(hdx = 0; hdx < params->N_REFERENCE_HOUSEHOLDS; hdx++){
        params->REFERENCE_HOUSEHOLDS[hdx] = calloc(N_AGE_GROUPS, sizeof(int));
    }
}
/*****************************************************************************************
*  Name:		write_interactions
*  Description: write interactions details
******************************************************************************************/
void write_interactions( model *model )
{
	char output_file_name[INPUT_CHAR_LEN];
	FILE *output_file;
	long pdx;
	int day, idx;
	individual *indiv;
	interaction *inter;

	char param_line_number[10];
	sprintf(param_line_number, "%d", model->params->param_line_number);

	// Concatenate file name
	strcpy(output_file_name, model->params->output_file_dir);
	strcat(output_file_name, "/interactions_Run");
	strcat(output_file_name, param_line_number);
	strcat(output_file_name, ".csv");

	output_file = fopen(output_file_name, "w");

	day = model->interaction_day_idx;
	ring_dec( day, model->params->days_of_interactions );

    fprintf(output_file ,"ID_1,age_group_1,worker_type_1,house_no_1,occupation_network_1,type,ID_2,age_group_2,worker_type_2,house_no_2,occupation_network_2\n");
	for( pdx = 0; pdx < model->params->n_total; pdx++ )
	{

		indiv = &(model->population[pdx]);

		if( indiv->n_interactions[day] > 0 )
		{
			inter = indiv->interactions[day];
			for( idx = 0; idx < indiv->n_interactions[day]; idx++ )
			{
                fprintf(output_file ,"%li,%i,%i,%li,%i,%i,%li,%i,%i,%li,%i\n",
					indiv->idx,
					indiv->age_group,
                    			indiv->worker_type,
					indiv->house_no,
					indiv->occupation_network,
					inter->type,
					inter->individual->idx,
					inter->individual->age_group,
                    			inter->individual->worker_type,
					inter->individual->house_no,
					inter->individual->occupation_network
				);
				inter = inter->next;
			}
		}
	}
	fclose(output_file);
}


/*****************************************************************************************
*  Name:        write_ward_data
*  Description: write data about healthcare workers in each ward
******************************************************************************************/
void write_ward_data( model *model)
{
    char output_file_name[INPUT_CHAR_LEN];
    FILE *ward_output_file;
    int ward_type, ward_idx, doctor_idx, nurse_idx;

    // TODO: currently only for one hospital, should loop through more hospitals when we have more
    
    int hospital_idx = 0;

    // Concatenate file name
    strcpy(output_file_name, model->params->output_file_dir);
    strcat(output_file_name, "/ward_output");
    strcat(output_file_name, ".csv");
    ward_output_file = fopen(output_file_name, "w");

    fprintf(ward_output_file,"%s,%s,%s,%s,%s,%s,%s,%s\n", "ward_idx", "ward_type","number_doctors", "number_nurses", "doctor_type", "nurse_type", "pdx", "hospital_idx");
    
    // For each ward type
    for( ward_type = 0; ward_type < N_HOSPITAL_WARD_TYPES; ward_type++ )
    {
        // For each ward
        for( ward_idx = 0; ward_idx < model->hospitals->n_wards[ward_type]; ward_idx++ )
        {
            int number_doctors = model->hospitals[hospital_idx].wards[ward_type][ward_idx].n_max_hcw[DOCTOR];
            int number_nurses = model->hospitals[hospital_idx].wards[ward_type][ward_idx].n_max_hcw[NURSE];

            // For each doctor
            for( doctor_idx = 0; doctor_idx < number_doctors; doctor_idx++ )
            {
                int doctor_pdx = model->hospitals[hospital_idx].wards[ward_type][ward_idx].doctors[doctor_idx].pdx;
                int doctor_hospital_idx = model->hospitals[hospital_idx].wards[ward_type][ward_idx].doctors[doctor_idx].hospital_idx;
                fprintf(ward_output_file,"%i,%i,%i,%i,%i,%i,%i,%i\n",ward_idx, ward_type, number_doctors, number_nurses, 1, 0, doctor_pdx, doctor_hospital_idx);
            }
            // Loop for each nurse
            for( nurse_idx = 0; nurse_idx < number_nurses; nurse_idx++ )
            {
                int nurse_pdx = model->hospitals[hospital_idx].wards[ward_type][ward_idx].nurses[nurse_idx].pdx;
                int nurse_hospital_idx = model->hospitals[hospital_idx].wards[ward_type][ward_idx].nurses[nurse_idx].hospital_idx;
                fprintf(ward_output_file,"%i,%i,%i,%i,%i,%i,%i,%i\n",ward_idx, ward_type, number_doctors, number_nurses, 0, 1, nurse_pdx, nurse_hospital_idx);
            }
        }
    }

    fclose(ward_output_file);
        
}

/*****************************************************************************************
*  Name:		write_transmissions
*  Description: write_transmissions details
******************************************************************************************/
void write_transmissions( model *model )
{
	char output_file_name[INPUT_CHAR_LEN];
	FILE *output_file;
	long pdx;
	individual *indiv;
	infection_event *infection_event;

	char param_line_number[10];
	sprintf(param_line_number, "%d", model->params->param_line_number);

	// Concatenate file name
	strcpy(output_file_name, model->params->output_file_dir);
	strcat(output_file_name, "/transmission_Run");
	strcat(output_file_name, param_line_number);
	strcat(output_file_name, ".csv");

	output_file = fopen(output_file_name, "w");
	fprintf(output_file , "ID_recipient,");
	fprintf(output_file , "age_group_recipient,");
	fprintf(output_file , "house_no_recipient,");
	fprintf(output_file , "occupation_network_recipient,");
    	fprintf(output_file , "worker_type_recipient,");
    	fprintf(output_file , "hospital_state_recipient,");
	fprintf(output_file , "infector_network,");
	fprintf(output_file , "generation_time,");
	fprintf(output_file , "ID_source,");
	fprintf(output_file , "age_group_source,");
	fprintf(output_file , "house_no_source,");
	fprintf(output_file , "occupation_network_source,");
    	fprintf(output_file , "worker_type_source,");
    	fprintf(output_file , "hospital_state_source,");
	fprintf(output_file , "time_infected_source,");
	fprintf(output_file , "status_source,");
	fprintf(output_file , "time_infected,");
	fprintf(output_file , "time_presymptomatic,");
	fprintf(output_file , "time_presymptomatic_mild,");
	fprintf(output_file , "time_presymptomatic_severe,");
	fprintf(output_file , "time_symptomatic,");
	fprintf(output_file , "time_symptomatic_mild,");
	fprintf(output_file , "time_symptomatic_severe,");
	fprintf(output_file , "time_asymptomatic,");
	fprintf(output_file , "time_hospitalised,");
	fprintf(output_file , "time_critical,");
	fprintf(output_file , "time_hospitalised_recovering,");
	fprintf(output_file , "time_death,");
	fprintf(output_file , "time_recovered,");
	fprintf(output_file , "time_susceptible,");
	fprintf(output_file , "is_case\n");

	for( pdx = 0; pdx < model->params->n_total; pdx++ )
	{
		indiv = &(model->population[pdx]);
		infection_event = indiv->infection_events;

		while(infection_event != NULL)
		{
			if( time_infected_infection_event(infection_event) != UNKNOWN )
				fprintf(output_file ,"%li,%i,%li,%i,%i,%i,%i,%i,%li,%i,%li,%i,%i,%i,%d,%d,%d,%d,%d,%d,%d,%d,%d,%d,%d,%d,%d,%d,%d,%d,%d\n",
					indiv->idx,
					indiv->age_group,
					indiv->house_no,
					indiv->occupation_network,
                    			indiv->worker_type,
                    			indiv->hospital_state,
					infection_event->infector_network,
					time_infected_infection_event( infection_event ) - infection_event->time_infected_infector,
					infection_event->infector->idx,
					infection_event->infector->age_group,
					infection_event->infector->house_no,
					infection_event->infector->occupation_network,
                    			infection_event->infector->worker_type,
                    			infection_event->infector_hospital_state,
					infection_event->time_infected_infector,
					infection_event->infector_status,
					time_infected_infection_event( infection_event ),
					max( infection_event->times[PRESYMPTOMATIC], infection_event->times[PRESYMPTOMATIC_MILD] ),
					infection_event->times[PRESYMPTOMATIC_MILD],
					infection_event->times[PRESYMPTOMATIC],
					max(infection_event->times[SYMPTOMATIC], infection_event->times[SYMPTOMATIC_MILD]),
					infection_event->times[SYMPTOMATIC_MILD],
					infection_event->times[SYMPTOMATIC],
					infection_event->times[ASYMPTOMATIC],
					infection_event->times[HOSPITALISED],
					infection_event->times[CRITICAL],
					infection_event->times[HOSPITALISED_RECOVERING],
					infection_event->times[DEATH],
					infection_event->times[RECOVERED],
					infection_event->times[SUSCEPTIBLE],
					infection_event->is_case
				);
			infection_event = infection_event->next;
		}
	}
	fclose(output_file);
}

/*****************************************************************************************
*  Name:		write_trace_tokens
*  Description: write trace tokens details
******************************************************************************************/
void write_trace_tokens( model *model )
{
	char output_file_name[INPUT_CHAR_LEN];
	FILE *output_file;
	long idx, n_events;
	int day, index_time;
	individual *indiv;
	event *event, *next_event;
	trace_token *token;

	char param_line_number[10];
	sprintf(param_line_number, "%d", model->params->param_line_number);

	// Concatenate file name
	strcpy(output_file_name, model->params->output_file_dir);
	strcat(output_file_name, "/trace_tokens_Run");
	strcat(output_file_name, param_line_number);
	strcat(output_file_name, ".csv");

	output_file = fopen(output_file_name, "w");
	fprintf( output_file ,"time,index_time,index_ID,index_reason,index_status,contact_time,traced_ID,traced_status,traced_infector_ID,traced_time_infected\n" );

	int max_quarantine_length = max( model->params->quarantine_length_traced_symptoms, model->params->quarantine_length_traced_positive );
	for( day = 1; day <= max_quarantine_length; day++ )
	{
		n_events    = model->event_lists[TRACE_TOKEN_RELEASE].n_daily_current[ model->time + day ];
		next_event  = model->event_lists[TRACE_TOKEN_RELEASE].events[ model->time + day ];

		for( idx = 0; idx < n_events; idx++ )
		{
			event      = next_event;
			next_event = event->next;
			indiv      = event->individual;

			token = indiv->index_trace_token;
			if( token == NULL )
				continue;

			index_time = token->contact_time;

			while( token != NULL )
			{
				fprintf( output_file, "%i,%i,%li,%i,%i,%i,%li,%i,%li,%i\n",
					model->time,
					index_time,
					indiv->idx,
					token->index_status,
					indiv->status,
					token->contact_time,
					token->individual->idx,
					token->individual->status,
					ifelse( token->individual->status > 0, token->individual->infection_events->infector->idx, -1 ),
					time_infected( token->individual )
				);
				token = token->next_index;
			}
		}
	}
	fclose(output_file);
}

/*****************************************************************************************
*  Name:		write_trace_tokens_ts
*  Description: write top level stats of trace_tokens
******************************************************************************************/
void write_trace_tokens_ts( model *model, int initialise )
{
	char output_file_name[INPUT_CHAR_LEN];
	FILE *output_file;
	long idx, n_events;
	int day, n_traced,n_symptoms,n_infected,n_infected_by_index, time_index;
	individual *indiv, *contact;
	event *event, *next_event;
	trace_token *token;

	char param_line_number[10];
	sprintf(param_line_number, "%d", model->params->param_line_number);

	// Concatenate file name
	strcpy(output_file_name, model->params->output_file_dir);
	strcat(output_file_name, "/trace_tokens_ts_Run");
	strcat(output_file_name, param_line_number);
	strcat(output_file_name, ".csv");


	if( initialise )
	{
		output_file = fopen(output_file_name, "w");
		fprintf( output_file ,"time,time_index,index_ID,n_traced,n_symptoms,n_infected,n_infected_by_index\n" );
		fclose(output_file);
		return;
	}
	else
		output_file = fopen(output_file_name, "a");

	int max_quarantine_length = max( model->params->quarantine_length_traced_symptoms, model->params->quarantine_length_traced_positive );
	for( day = 1; day <=  max_quarantine_length; day++ )
	{
		n_events    = model->event_lists[TRACE_TOKEN_RELEASE].n_daily_current[ model->time + day ];
		next_event  = model->event_lists[TRACE_TOKEN_RELEASE].events[ model->time + day ];

		for( idx = 0; idx < n_events; idx++ )
		{
			event      = next_event;
			next_event = event->next;
			indiv      = event->individual;
			time_index = model->time + day -  max_quarantine_length;

			n_traced   = 0;
			n_symptoms = 0;
			n_infected = 0;
			n_infected_by_index = 0;

			token = indiv->index_trace_token;
			if( token == NULL )
				continue;

			token = token->next_index;
			while( token != NULL )
			{
				contact = token->individual;
				n_traced++;
				if( contact->status > 0 )
					n_infected++;
				if( (contact->status >= SYMPTOMATIC) & (contact->infection_events->times[ASYMPTOMATIC] == UNKNOWN)  &
				+					( (contact->infection_events->times[RECOVERED] == UNKNOWN) | (contact->infection_events->times[RECOVERED] > time_index) )
				)
					n_symptoms++;
				if( indiv == contact->infection_events->infector )
					n_infected_by_index++;

				token = token->next_index;
			}
			fprintf( output_file, "%i,%i,%li,%i,%i,%i,%i\n",
				model->time,
				time_index,
				indiv->idx,
				n_traced,
				n_symptoms,
				n_infected,
				n_infected_by_index
			);
		}
	}
	fclose(output_file);
<<<<<<< HEAD
}

/*****************************************************************************************
*  Name:		get_worker_ward_type
*  Description: Returns the ward type of the healthcare worker passed to this function.
*  Returns:     int
******************************************************************************************/
int get_worker_ward_type( model *model, int pdx ) {
    individual *indiv;
    hospital *hospital;
    ward *ward;

    int indiv_ward_type;
    indiv = &( model->population[pdx] );

    // For all wards in all hospitals, check to see if any worker index matches the provided index.
    // If yes, return the ward type of the ward they are in.
    for( int hospital_idx = 0; hospital_idx < model->params->n_hospitals; hospital_idx++ ) {
        hospital = &( model->hospitals[ hospital_idx ] );

        // Check all general wards in the hospital.
        for ( int ward_idx = 0; ward_idx < hospital->n_wards[ COVID_GENERAL ]; ward_idx++ ) {
            ward = &( hospital->wards[ COVID_GENERAL ][ ward_idx ] );

            for ( int idx = 0; idx < ward->n_worker[ DOCTOR ]; idx++ ) {
                if ( ward->doctors[ idx ].pdx == indiv->idx )
                    indiv_ward_type = ward->type;
            }
            for ( int idx = 0; idx < ward->n_worker[ NURSE ]; idx++ ) {
                if ( ward->nurses[ idx ].pdx == indiv->idx )
                    indiv_ward_type = ward->type;
            }
        }

        // Check all ICU wards in the hospital.
        for ( int ward_idx = 0; ward_idx < hospital->n_wards[ COVID_ICU ]; ward_idx++ ) {
            ward = &( hospital->wards[ COVID_ICU ][ ward_idx ] );

            for ( int idx = 0; idx < ward->n_worker[ DOCTOR ]; idx++ ) {
                if ( ward->doctors[idx].pdx == indiv->idx )
                    indiv_ward_type = ward->type;
            }
            for ( int idx = 0; idx < ward->n_worker[ NURSE ]; idx++ ) {
                if ( ward->nurses[ idx ].pdx == indiv->idx )
                    indiv_ward_type = ward->type;
            }
        }
    }
    return indiv_ward_type;
}
=======
}
>>>>>>> 477ab3b0
<|MERGE_RESOLUTION|>--- conflicted
+++ resolved
@@ -24,12 +24,12 @@
 ******************************************************************************************/
 void read_command_line_args( parameters *params, int argc, char **argv )
 {
-    	int param_line_number, hospital_param_line_number;
+    int param_line_number, hospital_param_line_number;
 	char input_param_file[ INPUT_CHAR_LEN ];
 	char input_household_file [INPUT_CHAR_LEN ];
-    	char hospital_input_param_file[ INPUT_CHAR_LEN ];
+	char hospital_input_param_file[ INPUT_CHAR_LEN ];
 	char output_file_dir[ INPUT_CHAR_LEN ];
-
+	
 	if(argc > 1)
 	{
 		strncpy(input_param_file, argv[1], INPUT_CHAR_LEN );
@@ -66,7 +66,6 @@
 			INPUT_CHAR_LEN );
         params->sys_write_hospital = FALSE;
 	}
-
 
     if(argc > 5)
     {
@@ -96,15 +95,7 @@
 	strncpy(params->input_param_file, input_param_file, sizeof(params->input_param_file) - 1);
 	params->input_param_file[sizeof(params->input_param_file) - 1] = '\0';
 
-<<<<<<< HEAD
-	strncpy(params->input_household_file, input_household_file, 
-		sizeof(params->input_household_file) - 1);
-	params->input_household_file[sizeof(params->input_household_file) - 1] = '\0';
-	
-	strncpy(params->input_household_file, input_household_file, 
-=======
 	strncpy(params->input_household_file, input_household_file,
->>>>>>> 477ab3b0
 		sizeof(params->input_household_file) - 1);
 	params->input_household_file[sizeof(params->input_household_file) - 1] = '\0';
 
@@ -118,10 +109,6 @@
 ******************************************************************************************/
 void read_param_file( parameters *params)
 {
-<<<<<<< HEAD
-    FILE *parameter_file;
-    int i, check;
-=======
 	FILE *parameter_file;
 	int i, check;
 
@@ -148,131 +135,36 @@
 		check = fscanf(parameter_file, " %lf ,",  &(params->mean_work_interactions[i]));
 		if( check < 1){ print_exit("Failed to read parameter mean_work_interactions\n"); };
 	}
->>>>>>> 477ab3b0
-
-    parameter_file = fopen(params->input_param_file, "r");
-    if(parameter_file == NULL)
-        print_exit("Can't open parameter file");
-
-    // Throw away header (and first `params->param_line_number` lines)
-    for(i = 0; i < params->param_line_number; i++)
-        fscanf(parameter_file, "%*[^\n]\n");
-
-    // Read and attach parameter values to parameter structure
-    check = fscanf(parameter_file, " %li ,", &(params->rng_seed));
-    if( check < 1){ print_exit("Failed to read parameter rng_seed\n"); };
-
-    check = fscanf(parameter_file, " %li ,", &(params->param_id));
-    if( check < 1){ print_exit("Failed to read parameter param_id\n"); };
-
-    check = fscanf(parameter_file, " %li ,", &(params->n_total));
-    if( check < 1){ print_exit("Failed to read parameter n_total\n"); };
-
-    for( i = 0; i < N_OCCUPATION_NETWORK_TYPES; i++ )
-    {
-        check = fscanf(parameter_file, " %lf ,",  &(params->mean_work_interactions[i]));
-        if( check < 1){ print_exit("Failed to read parameter mean_work_interactions\n"); };
-    }
-
-    check = fscanf(parameter_file, " %lf ,",  &(params->daily_fraction_work));
-    if( check < 1){ print_exit("Failed to read parameter daily_fraction_work\n"); };
-
-<<<<<<< HEAD
-    check = fscanf(parameter_file, " %lf ,",  &(params->work_network_rewire));
-    if( check < 1){ print_exit("Failed to read parameter work_network_rewire\n"); };
-
-    for( i = 0; i < N_AGE_TYPES; i++ )
-    {
-        check = fscanf(parameter_file, " %lf ,",  &(params->mean_random_interactions[i]));
-        if( check < 1){ print_exit("Failed to read parameter mean_daily_interactions\n"); };
-
-        check = fscanf(parameter_file, " %lf ,",  &(params->sd_random_interactions[i]));
-        if( check < 1){ print_exit("Failed to read parameter sd_daily_interactions\n"); };
-    }
-=======
-	check = fscanf(parameter_file, " %i ,",  &(params->days_of_interactions));
-	if( check < 1){ print_exit("Failed to read parameter days_of_interactions\n"); };
-
-	check = fscanf(parameter_file, " %i ,",  &(params->end_time));
-	if( check < 1){ print_exit("Failed to read parameter end_time\n"); };
-
-	check = fscanf(parameter_file, " %i ,",  &(params->n_seed_infection));
-	if( check < 1){ print_exit("Failed to read parameter n_seed_infection\n"); };
-
-	check = fscanf(parameter_file, " %lf ,", &(params->mean_infectious_period));
-	if( check < 1){ print_exit("Failed to read parameter mean_infectious_period\n"); };
-
-	check = fscanf(parameter_file, " %lf ,", &(params->sd_infectious_period));
-	if( check < 1){ print_exit("Failed to read parameter sd_infectious_period\n"); };
-
-	check = fscanf(parameter_file, " %lf ,", &(params->infectious_rate));
-	if( check < 1){ print_exit("Failed to read parameter infectious_rate\n"); };
-
-	check = fscanf(parameter_file, " %lf ,", &(params->mean_time_to_symptoms));
-	if( check < 1){ print_exit("Failed to read parameter mean_time_to_symptoms\n"); };
-
-	check = fscanf(parameter_file, " %lf ,", &(params->sd_time_to_symptoms));
-	if( check < 1){ print_exit("Failed to read parameter sd_time_to_symptoms\n"); };
-
-	check = fscanf(parameter_file, " %lf ,", &(params->mean_time_to_hospital));
-	if( check < 1){ print_exit("Failed to read parameter mean_time_to_hospital\n"); };
-
-	check = fscanf(parameter_file, " %lf ,", &(params->mean_time_to_critical));
-	if( check < 1){ print_exit("Failed to read parameter mean_time_to_critical\n"); };
-
-	check = fscanf(parameter_file, " %lf ,", &(params->mean_time_to_recover));
-	if( check < 1){ print_exit("Failed to read parameter mean_time_to_recover\n"); };
-
-	check = fscanf(parameter_file, " %lf ,", &(params->sd_time_to_recover));
-	if( check < 1){ print_exit("Failed to read parameter sd_time_to_recover\n"); };
-
-	check = fscanf(parameter_file, " %lf ,", &(params->mean_time_to_death));
-	if( check < 1){ print_exit("Failed to read parameter mean_time_to_death\n"); };
-
-	check = fscanf(parameter_file, " %lf ,", &(params->sd_time_to_death));
-	if( check < 1){ print_exit("Failed to read parameter sd_time_to_death\n"); };
->>>>>>> 477ab3b0
-
-    check = fscanf(parameter_file, " %i ,",  &(params->random_interaction_distribution));
-    if( check < 1){ print_exit("Failed to read parameter random_interaction_distribution\n"); };
-
-<<<<<<< HEAD
-    check = fscanf(parameter_file, " %lf ,",  &(params->child_network_adults));
-    if( check < 1){ print_exit("Failed to read parameter child_network_adults\n"); };
-=======
-	check = fscanf(parameter_file, " %lf ,", &(params->asymptomatic_infectious_factor));
-	if( check < 1){ print_exit("Failed to read parameter asymptomatic_infectious_factor\n"); };
-
-	for( i = 0; i < N_AGE_GROUPS; i++ )
-	{
-		check = fscanf(parameter_file, " %lf ,", &(params->mild_fraction[i]));
-		if( check < 1){ print_exit("Failed to read parameter mild_fraction\n"); };
-	}
->>>>>>> 477ab3b0
-
-    check = fscanf(parameter_file, " %lf ,",  &(params->elderly_network_adults));
-    if( check < 1){ print_exit("Failed to read parameter elderly_network_adults\n"); };
-
-<<<<<<< HEAD
+
+	check = fscanf(parameter_file, " %lf ,",  &(params->daily_fraction_work));
+	if( check < 1){ print_exit("Failed to read parameter daily_fraction_work\n"); };
+
+	check = fscanf(parameter_file, " %lf ,",  &(params->work_network_rewire));
+	if( check < 1){ print_exit("Failed to read parameter work_network_rewire\n"); };
+
+	for( i = 0; i < N_AGE_TYPES; i++ )
+	{
+		check = fscanf(parameter_file, " %lf ,",  &(params->mean_random_interactions[i]));
+		if( check < 1){ print_exit("Failed to read parameter mean_daily_interactions\n"); };
+
+		check = fscanf(parameter_file, " %lf ,",  &(params->sd_random_interactions[i]));
+		if( check < 1){ print_exit("Failed to read parameter sd_daily_interactions\n"); };
+	}
+
+	check = fscanf(parameter_file, " %i ,",  &(params->random_interaction_distribution));
+	if( check < 1){ print_exit("Failed to read parameter random_interaction_distribution\n"); };
+
+	check = fscanf(parameter_file, " %lf ,",  &(params->child_network_adults));
+	if( check < 1){ print_exit("Failed to read parameter child_network_adults\n"); };
+
+	check = fscanf(parameter_file, " %lf ,",  &(params->elderly_network_adults));
+	if( check < 1){ print_exit("Failed to read parameter elderly_network_adults\n"); };
+
     check = fscanf(parameter_file, " %i ,",  &(params->days_of_interactions));
     if( check < 1){ print_exit("Failed to read parameter days_of_interactions\n"); };
 
     check = fscanf(parameter_file, " %i ,",  &(params->end_time));
     if( check < 1){ print_exit("Failed to read parameter end_time\n"); };
-=======
-	check = fscanf(parameter_file, " %lf ,", &(params->mean_asymptomatic_to_recovery));
-	if( check < 1){ print_exit("Failed to read parameter mean_asymptomatic_to_recovery\n"); };
-
-	check = fscanf(parameter_file, " %lf ,", &(params->sd_asymptomatic_to_recovery));
-	if( check < 1){ print_exit("Failed to read parameter sd_asymptomatic_to_recovery\n"); };
-
-
-	for( i = 0; i < N_HOUSEHOLD_MAX; i++ )
-	{
-		check = fscanf(parameter_file, " %lf ,", &(params->household_size[i]));
-		if( check < 1){ print_exit("Failed to read parameter household_size_*\n"); };
-	}
->>>>>>> 477ab3b0
 
     check = fscanf(parameter_file, " %i ,",  &(params->n_seed_infection));
     if( check < 1){ print_exit("Failed to read parameter n_seed_infection\n"); };
@@ -307,22 +199,14 @@
     check = fscanf(parameter_file, " %lf ,", &(params->mean_time_to_death));
     if( check < 1){ print_exit("Failed to read parameter mean_time_to_death\n"); };
 
-<<<<<<< HEAD
     check = fscanf(parameter_file, " %lf ,", &(params->sd_time_to_death));
     if( check < 1){ print_exit("Failed to read parameter sd_time_to_death\n"); };
-=======
+
 	for( i = 0; i < N_AGE_GROUPS; i++ )
 	{
-		check = fscanf(parameter_file, " %lf ,", &(params->location_death_icu[i]));
-		if( check < 1){ print_exit("Failed to read parameter location_death_icu\n"); };
-	}
->>>>>>> 477ab3b0
-
-    for( i = 0; i < N_AGE_GROUPS; i++ )
-    {
-        check = fscanf(parameter_file, " %lf ,", &(params->fraction_asymptomatic[i]));
-        if( check < 1){ print_exit("Failed to read parameter fraction_asymptomatic\n"); };
-    }
+		check = fscanf(parameter_file, " %lf ,", &(params->fraction_asymptomatic[i]));
+		if( check < 1){ print_exit("Failed to read parameter fraction_asymptomatic\n"); };
+	}
 
     check = fscanf(parameter_file, " %lf ,", &(params->asymptomatic_infectious_factor));
     if( check < 1){ print_exit("Failed to read parameter asymptomatic_infectious_factor\n"); };
@@ -333,8 +217,8 @@
         if( check < 1){ print_exit("Failed to read parameter mild_fraction\n"); };
     }
 
-    check = fscanf(parameter_file, " %lf ,", &(params->mild_infectious_factor));
-    if( check < 1){ print_exit("Failed to read parameter mild_infectious_factor\n"); };
+	check = fscanf(parameter_file, " %lf ,", &(params->mild_infectious_factor));
+	if( check < 1){ print_exit("Failed to read parameter mild_infectious_factor\n"); };
 
     check = fscanf(parameter_file, " %lf ,", &(params->mean_asymptomatic_to_recovery));
     if( check < 1){ print_exit("Failed to read parameter mean_asymptomatic_to_recovery\n"); };
@@ -348,201 +232,191 @@
         if( check < 1){ print_exit("Failed to read parameter household_size_*\n"); };
     }
 
+	for( i = 0; i < N_AGE_GROUPS; i++ )
+	{
+		check = fscanf(parameter_file, " %lf ,", &(params->population[i]));
+		if( check < 1){ print_exit("Failed to read parameter population_**\n"); };
+	}
+
+	check = fscanf(parameter_file, " %lf ,", &(params->daily_non_cov_symptoms_rate));
+	if( check < 1){ print_exit("Failed to read parameter daily_non_cov_symptoms_rate\n"); };
+
+	for( i = 0; i < N_AGE_GROUPS; i++ )
+		{
+			check = fscanf(parameter_file, " %lf ,", &(params->relative_susceptibility[i]));
+			if( check < 1){ print_exit("Failed to read parameter relative_susceptibility\n"); };
+		}
+
+	for( i = 0; i < N_INTERACTION_TYPES; i++ )
+	{
+		check = fscanf(parameter_file, " %lf ,", &(params->relative_transmission[i]));
+		if( check < 1){ print_exit("Failed to read parameter relative_transmission_**\n"); };
+	}
+
+	for( i = 0; i < N_AGE_GROUPS; i++ )
+	{
+		check = fscanf(parameter_file, " %lf ,", &(params->hospitalised_fraction[i]));
+		if( check < 1){ print_exit("Failed to read parameter hopsitalised_fraction_**\n"); };
+	}
+
+	for( i = 0; i < N_AGE_GROUPS; i++ )
+	{
+		check = fscanf(parameter_file, " %lf ,", &(params->critical_fraction[i]));
+		if( check < 1){ print_exit("Failed to read parameter critical_fraction_**\n"); };
+	}
+
+	for( i = 0; i < N_AGE_GROUPS; i++ )
+	{
+		check = fscanf(parameter_file, " %lf ,", &(params->fatality_fraction[i]));
+		if( check < 1){ print_exit("Failed to read parameter fatality_fraction\n"); };
+	}
+
+	check = fscanf(parameter_file, " %lf,", &(params->mean_time_hospitalised_recovery ));
+	if( check < 1){ print_exit("Failed to read parameter mean_time_hospitalised_recovery\n"); };
+
+	check = fscanf(parameter_file, " %lf,", &(params->sd_time_hospitalised_recovery ));
+	if( check < 1){ print_exit("Failed to read parameter sd_time_hospitalised_recovery\n"); };
+
+	check = fscanf(parameter_file, " %lf,", &(params->mean_time_critical_survive ));
+	if( check < 1){ print_exit("Failed to read parameter mean_time_critical_survive\n"); };
+
+	check = fscanf(parameter_file, " %lf,", &(params->sd_time_critical_survive ));
+	if( check < 1){ print_exit("Failed to read parameter sd_time_critical_survive\n"); };
+
     for( i = 0; i < N_AGE_GROUPS; i++ )
     {
-        check = fscanf(parameter_file, " %lf ,", &(params->population[i]));
-        if( check < 1){ print_exit("Failed to read parameter population_**\n"); };
+        check = fscanf(parameter_file, " %lf ,", &(params->location_death_icu[i]));
+        if( check < 1){ print_exit("Failed to read parameter location_death_icu\n"); };
     }
 
-    check = fscanf(parameter_file, " %lf ,", &(params->daily_non_cov_symptoms_rate));
-    if( check < 1){ print_exit("Failed to read parameter daily_non_cov_symptoms_rate\n"); };
-
-    for( i = 0; i < N_AGE_GROUPS; i++ )
-        {
-            check = fscanf(parameter_file, " %lf ,", &(params->relative_susceptibility[i]));
-            if( check < 1){ print_exit("Failed to read parameter relative_susceptibility\n"); };
-        }
-
-    //Hardcoded this in until we separate out interaction types for the community and hospital. - Tom.
-    //Previously iterated over N_INTERACTION_TYPES.
-    for( i = 0; i < 3; i++ )
-    {
-        check = fscanf(parameter_file, " %lf ,", &(params->relative_transmission[i]));
-        if( check < 1){ print_exit("Failed to read parameter relative_transmission_**\n"); };
-    }
-
-    for( i = 0; i < N_AGE_GROUPS; i++ )
-    {
-        check = fscanf(parameter_file, " %lf ,", &(params->hospitalised_fraction[i]));
-        if( check < 1){ print_exit("Failed to read parameter hopsitalised_fraction_**\n"); };
-    }
-
-    for( i = 0; i < N_AGE_GROUPS; i++ )
-    {
-        check = fscanf(parameter_file, " %lf ,", &(params->critical_fraction[i]));
-        if( check < 1){ print_exit("Failed to read parameter critical_fraction_**\n"); };
-    }
-
-    for( i = 0; i < N_AGE_GROUPS; i++ )
-    {
-        check = fscanf(parameter_file, " %lf ,", &(params->fatality_fraction[i]));
-        if( check < 1){ print_exit("Failed to read parameter fatality_fraction\n"); };
-    }
-
-    check = fscanf(parameter_file, " %lf,", &(params->mean_time_hospitalised_recovery ));
-    if( check < 1){ print_exit("Failed to read parameter mean_time_hospitalised_recovery\n"); };
-
-    check = fscanf(parameter_file, " %lf,", &(params->sd_time_hospitalised_recovery ));
-    if( check < 1){ print_exit("Failed to read parameter sd_time_hospitalised_recovery\n"); };
-
-    check = fscanf(parameter_file, " %lf,", &(params->mean_time_critical_survive ));
-    if( check < 1){ print_exit("Failed to read parameter mean_time_critical_survive\n"); };
-
-    check = fscanf(parameter_file, " %lf,", &(params->sd_time_critical_survive ));
-    if( check < 1){ print_exit("Failed to read parameter sd_time_critical_survive\n"); };
-
-    for( i = 0; i < N_AGE_GROUPS; i++ )
-    {
-        check = fscanf(parameter_file, " %lf ,", &(params->icu_allocation[i]));
-        if( check < 1){ print_exit("Failed to read parameter icu_allocation\n"); };
-    }
-
-    check = fscanf(parameter_file, " %i ,", &(params->quarantine_length_self));
-    if( check < 1){ print_exit("Failed to read parameter quarantine_length_self\n"); };
-
-    check = fscanf(parameter_file, " %i ,", &(params->quarantine_length_traced_symptoms));
-    if( check < 1){ print_exit("Failed to read parameter quarantine_length_traced_symptoms\n"); };
-
-    check = fscanf(parameter_file, " %i ,", &(params->quarantine_length_traced_positive));
-    if( check < 1){ print_exit("Failed to read parameter quarantine_length_traced_positive\n"); };
-
-    check = fscanf(parameter_file, " %i ,", &(params->quarantine_length_positive));
-    if( check < 1){ print_exit("Failed to read parameter quarantine_length_positive\n"); };
-
-    check = fscanf(parameter_file, " %lf ,", &(params->quarantine_dropout_self));
-    if( check < 1){ print_exit("Failed to read parameter quarantine_dropout_self\n"); };
-
-    check = fscanf(parameter_file, " %lf ,", &(params->quarantine_dropout_traced_symptoms));
-    if( check < 1){ print_exit("Failed to read parameter quarantine_dropout_traced\n"); };
-
-    check = fscanf(parameter_file, " %lf ,", &(params->quarantine_dropout_traced_positive));
-    if( check < 1){ print_exit("Failed to read parameter quarantine_dropout_traced\n"); };
-
-    check = fscanf(parameter_file, " %lf ,", &(params->quarantine_dropout_positive));
-    if( check < 1){ print_exit("Failed to read parameter quarantine_dropout_positive\n"); };
-
-    check = fscanf(parameter_file, " %lf ,", &(params->quarantine_compliance_traced_symptoms));
-    if( check < 1){ print_exit("Failed to read parameter quarantine_compliance_traced_symptoms\n"); };
-
-    check = fscanf(parameter_file, " %lf ,", &(params->quarantine_compliance_traced_positive));
-    if( check < 1){ print_exit("Failed to read parameter quarantine_compliance_traced_positive\n"); };
-
-    check = fscanf(parameter_file, " %i ,", &(params->test_on_symptoms));
-    if( check < 1){ print_exit("Failed to read parameter test_on_symptoms\n"); };
-
-    check = fscanf(parameter_file, " %i ,", &(params->test_on_traced));
-    if( check < 1){ print_exit("Failed to read parameter test_on_traced\n"); };
-
-    check = fscanf(parameter_file, " %i ,", &(params->trace_on_symptoms));
-    if( check < 1){ print_exit("Failed to read parameter trace_on_symptoms\n"); };
-
-    check = fscanf(parameter_file, " %i ,", &(params->trace_on_positive));
-    if( check < 1){ print_exit("Failed to read parameter trace_on_positive\n"); };
-
-    check = fscanf(parameter_file, " %i ,", &(params->retrace_on_positive));
-    if( check < 1){ print_exit("Failed to read parameter retrace_on_positive\n"); };
-
-    check = fscanf(parameter_file, " %i ,", &(params->quarantine_on_traced));
-    if( check < 1){ print_exit("Failed to read parameter quarantine_on_traced\n"); };
-
-    check = fscanf(parameter_file, " %lf ,", &(params->traceable_interaction_fraction));
-    if( check < 1){ print_exit("Failed to read parameter traceable_interaction_fraction\n"); };
-
-    check = fscanf(parameter_file, " %i ,", &(params->tracing_network_depth));
-    if( check < 1){ print_exit("Failed to read parameter tracing_network_depth\n"); };
-
-    check = fscanf(parameter_file, " %i ,", &(params->allow_clinical_diagnosis));
-    if( check < 1){ print_exit("Failed to read parameter allow_clinical_diagnosis\n"); };
-
-    check = fscanf(parameter_file, " %i ,", &(params->quarantine_household_on_positive));
-    if( check < 1){ print_exit("Failed to read parameter quarantine_household_on_positive\n"); };
-
-    check = fscanf(parameter_file, " %i ,", &(params->quarantine_household_on_symptoms));
-    if( check < 1){ print_exit("Failed to read parameter quarantine_household_on_symptoms\n"); };
-
-    check = fscanf(parameter_file, " %i ,", &(params->quarantine_household_on_traced_positive));
-    if( check < 1){ print_exit("Failed to read parameter quarantine_household_on_traced_positive\n"); };
-
-    check = fscanf(parameter_file, " %i ,", &(params->quarantine_household_on_traced_symptoms));
-    if( check < 1){ print_exit("Failed to read parameter quarantine_household_on_traced_symptoms\n"); };
-
-<<<<<<< HEAD
-    check = fscanf(parameter_file, " %i ,", &(params->quarantine_household_contacts_on_positive));
-    if( check < 1){ print_exit("Failed to read parameter quarantine_household_contacts_on_positive\n"); };
-
-    check = fscanf(parameter_file, " %i ,", &(params->quarantine_household_contacts_on_symptoms));
-    if( check < 1){ print_exit("Failed to read parameter quarantine_household_contacts_on_symptoms\n"); };
-
-    check = fscanf(parameter_file, " %i  ,", &(params->quarantined_daily_interactions));
-    if( check < 1){ print_exit("Failed to read parameter quarantined_daily_interactions\n"); };
-=======
-	check = fscanf(parameter_file, " %i ,", &(params->lockdown_elderly_time_off));
-	if( check < 1){ print_exit("Failed to read parameter lockdown_elderly_time_off)\n"); };
-
-	check = fscanf(parameter_file, " %i ,", &(params->testing_symptoms_time_on));
-	if( check < 1){ print_exit("Failed to read parameter testing_symptoms_time_on)\n"); };
->>>>>>> 477ab3b0
-
-    check = fscanf(parameter_file, " %i  ,", &(params->quarantine_days));
-    if( check < 1){ print_exit("Failed to read parameter quarantine_days\n"); };
-
-    check = fscanf(parameter_file, " %i  ,", &(params->quarantine_smart_release_day));
-    if( check < 1){ print_exit("Failed to read parameter quarantine_smart_release_day\n"); };
-
-    check = fscanf(parameter_file, " %i  ,", &(params->hospitalised_daily_interactions));
-    if( check < 1){ print_exit("Failed to read parameter hospitalised_daily_interactions\n"); };
-
-    check = fscanf(parameter_file, " %i , ",   &(params->test_insensitive_period));
-    if( check < 1){ print_exit("Failed to read parameter test_insensitive_period\n"); };
-
-    check = fscanf(parameter_file, " %i , ",   &(params->test_order_wait));
-    if( check < 1){ print_exit("Failed to read parameter test_order_wait\n"); };
-
-    check = fscanf(parameter_file, " %i , ",   &(params->test_result_wait));
-    if( check < 1){ print_exit("Failed to read parameter test_result_wait\n"); };
-
-    check = fscanf(parameter_file, " %lf ,", &(params->self_quarantine_fraction));
-    if( check < 1){ print_exit("Failed to read parameter self_quarantine_fraction\n"); };
-
-    for( i = 0; i < N_AGE_GROUPS; i++ )
-    {
-        check = fscanf(parameter_file, " %lf ,", &(params->app_users_fraction[i]));
-        if( check < 1){ print_exit("Failed to read parameter app_users_fraction\n"); };
-    }
-
-    check = fscanf(parameter_file, " %i ,", &(params->app_turn_on_time));
-    if( check < 1){ print_exit("Failed to read parameter app_turn_on_time)\n"); };
-
-    for (i = 0; i<N_OCCUPATION_NETWORKS; i++){
-
-        check = fscanf(parameter_file, " %lf ,", &(params->lockdown_occupation_multiplier[i]));
-        if( check < 1){ print_exit("Failed to read parameter lockdown_occupation_multiplier)\n"); };
-
-    }
-    check = fscanf(parameter_file, " %lf ,", &(params->lockdown_random_network_multiplier));
-    if( check < 1){ print_exit("Failed to read parameter lockdown_random_network_multiplier)\n"); };
-
-    check = fscanf(parameter_file, " %lf ,", &(params->lockdown_house_interaction_multiplier));
-    if( check < 1){ print_exit("Failed to read parameter lockdown_house_interaction_multiplier)\n"); };
-
-    check = fscanf(parameter_file, " %i ,", &(params->lockdown_time_on));
-    if( check < 1){ print_exit("Failed to read parameter lockdown_time_on)\n"); };
-
-    check = fscanf(parameter_file, " %i ,", &(params->lockdown_time_off));
-    if( check < 1){ print_exit("Failed to read parameter lockdown_time_off)\n"); };
-
-    check = fscanf(parameter_file, " %i ,", &(params->lockdown_elderly_time_on));
-    if( check < 1){ print_exit("Failed to read parameter lockdown_elderly_time_on)\n"); };
+	check = fscanf(parameter_file, " %i ,", &(params->quarantine_length_self));
+	if( check < 1){ print_exit("Failed to read parameter quarantine_length_self\n"); };
+
+	check = fscanf(parameter_file, " %i ,", &(params->quarantine_length_traced_symptoms));
+	if( check < 1){ print_exit("Failed to read parameter quarantine_length_traced_symptoms\n"); };
+
+	check = fscanf(parameter_file, " %i ,", &(params->quarantine_length_traced_positive));
+	if( check < 1){ print_exit("Failed to read parameter quarantine_length_traced_positive\n"); };
+
+	check = fscanf(parameter_file, " %i ,", &(params->quarantine_length_positive));
+	if( check < 1){ print_exit("Failed to read parameter quarantine_length_positive\n"); };
+
+	check = fscanf(parameter_file, " %lf ,", &(params->quarantine_dropout_self));
+	if( check < 1){ print_exit("Failed to read parameter quarantine_dropout_self\n"); };
+
+	check = fscanf(parameter_file, " %lf ,", &(params->quarantine_dropout_traced_symptoms));
+	if( check < 1){ print_exit("Failed to read parameter quarantine_dropout_traced\n"); };
+
+	check = fscanf(parameter_file, " %lf ,", &(params->quarantine_dropout_traced_positive));
+	if( check < 1){ print_exit("Failed to read parameter quarantine_dropout_traced\n"); };
+
+	check = fscanf(parameter_file, " %lf ,", &(params->quarantine_dropout_positive));
+	if( check < 1){ print_exit("Failed to read parameter quarantine_dropout_positive\n"); };
+
+	check = fscanf(parameter_file, " %lf ,", &(params->quarantine_compliance_traced_symptoms));
+	if( check < 1){ print_exit("Failed to read parameter quarantine_compliance_traced_symptoms\n"); };
+
+	check = fscanf(parameter_file, " %lf ,", &(params->quarantine_compliance_traced_positive));
+	if( check < 1){ print_exit("Failed to read parameter quarantine_compliance_traced_positive\n"); };
+
+	check = fscanf(parameter_file, " %i ,", &(params->test_on_symptoms));
+	if( check < 1){ print_exit("Failed to read parameter test_on_symptoms\n"); };
+
+	check = fscanf(parameter_file, " %i ,", &(params->test_on_traced));
+	if( check < 1){ print_exit("Failed to read parameter test_on_traced\n"); };
+
+	check = fscanf(parameter_file, " %i ,", &(params->trace_on_symptoms));
+	if( check < 1){ print_exit("Failed to read parameter trace_on_symptoms\n"); };
+
+	check = fscanf(parameter_file, " %i ,", &(params->trace_on_positive));
+	if( check < 1){ print_exit("Failed to read parameter trace_on_positive\n"); };
+
+	check = fscanf(parameter_file, " %i ,", &(params->retrace_on_positive));
+	if( check < 1){ print_exit("Failed to read parameter retrace_on_positive\n"); };
+
+	check = fscanf(parameter_file, " %i ,", &(params->quarantine_on_traced));
+	if( check < 1){ print_exit("Failed to read parameter quarantine_on_traced\n"); };
+
+	check = fscanf(parameter_file, " %lf ,", &(params->traceable_interaction_fraction));
+	if( check < 1){ print_exit("Failed to read parameter traceable_interaction_fraction\n"); };
+
+	check = fscanf(parameter_file, " %i ,", &(params->tracing_network_depth));
+	if( check < 1){ print_exit("Failed to read parameter tracing_network_depth\n"); };
+
+	check = fscanf(parameter_file, " %i ,", &(params->allow_clinical_diagnosis));
+	if( check < 1){ print_exit("Failed to read parameter allow_clinical_diagnosis\n"); };
+
+	check = fscanf(parameter_file, " %i ,", &(params->quarantine_household_on_positive));
+	if( check < 1){ print_exit("Failed to read parameter quarantine_household_on_positive\n"); };
+
+	check = fscanf(parameter_file, " %i ,", &(params->quarantine_household_on_symptoms));
+	if( check < 1){ print_exit("Failed to read parameter quarantine_household_on_symptoms\n"); };
+
+	check = fscanf(parameter_file, " %i ,", &(params->quarantine_household_on_traced_positive));
+	if( check < 1){ print_exit("Failed to read parameter quarantine_household_on_traced_positive\n"); };
+
+	check = fscanf(parameter_file, " %i ,", &(params->quarantine_household_on_traced_symptoms));
+	if( check < 1){ print_exit("Failed to read parameter quarantine_household_on_traced_symptoms\n"); };
+
+	check = fscanf(parameter_file, " %i ,", &(params->quarantine_household_contacts_on_positive));
+	if( check < 1){ print_exit("Failed to read parameter quarantine_household_contacts_on_positive\n"); };
+
+	check = fscanf(parameter_file, " %i ,", &(params->quarantine_household_contacts_on_symptoms));
+	if( check < 1){ print_exit("Failed to read parameter quarantine_household_contacts_on_symptoms\n"); };
+
+	check = fscanf(parameter_file, " %i  ,", &(params->quarantined_daily_interactions));
+	if( check < 1){ print_exit("Failed to read parameter quarantined_daily_interactions\n"); };
+
+	check = fscanf(parameter_file, " %i  ,", &(params->quarantine_days));
+	if( check < 1){ print_exit("Failed to read parameter quarantine_days\n"); };
+
+	check = fscanf(parameter_file, " %i  ,", &(params->quarantine_smart_release_day));
+	if( check < 1){ print_exit("Failed to read parameter quarantine_smart_release_day\n"); };
+
+	check = fscanf(parameter_file, " %i  ,", &(params->hospitalised_daily_interactions));
+	if( check < 1){ print_exit("Failed to read parameter hospitalised_daily_interactions\n"); };
+
+	check = fscanf(parameter_file, " %i , ",   &(params->test_insensitive_period));
+	if( check < 1){ print_exit("Failed to read parameter test_insensitive_period\n"); };
+
+	check = fscanf(parameter_file, " %i , ",   &(params->test_order_wait));
+	if( check < 1){ print_exit("Failed to read parameter test_order_wait\n"); };
+
+	check = fscanf(parameter_file, " %i , ",   &(params->test_result_wait));
+	if( check < 1){ print_exit("Failed to read parameter test_result_wait\n"); };
+
+	check = fscanf(parameter_file, " %lf ,", &(params->self_quarantine_fraction));
+	if( check < 1){ print_exit("Failed to read parameter self_quarantine_fraction\n"); };
+
+	for( i = 0; i < N_AGE_GROUPS; i++ )
+	{
+		check = fscanf(parameter_file, " %lf ,", &(params->app_users_fraction[i]));
+		if( check < 1){ print_exit("Failed to read parameter app_users_fraction\n"); };
+	}
+
+	check = fscanf(parameter_file, " %i ,", &(params->app_turn_on_time));
+	if( check < 1){ print_exit("Failed to read parameter app_turn_on_time)\n"); };
+
+	for (i = 0; i<N_OCCUPATION_NETWORKS; i++){
+
+		check = fscanf(parameter_file, " %lf ,", &(params->lockdown_occupation_multiplier[i]));
+		if( check < 1){ print_exit("Failed to read parameter lockdown_occupation_multiplier)\n"); };
+
+	}
+	check = fscanf(parameter_file, " %lf ,", &(params->lockdown_random_network_multiplier));
+	if( check < 1){ print_exit("Failed to read parameter lockdown_random_network_multiplier)\n"); };
+
+	check = fscanf(parameter_file, " %lf ,", &(params->lockdown_house_interaction_multiplier));
+	if( check < 1){ print_exit("Failed to read parameter lockdown_house_interaction_multiplier)\n"); };
+
+	check = fscanf(parameter_file, " %i ,", &(params->lockdown_time_on));
+	if( check < 1){ print_exit("Failed to read parameter lockdown_time_on)\n"); };
+
+	check = fscanf(parameter_file, " %i ,", &(params->lockdown_time_off));
+	if( check < 1){ print_exit("Failed to read parameter lockdown_time_off)\n"); };
+
+	check = fscanf(parameter_file, " %i ,", &(params->lockdown_elderly_time_on));
+	if( check < 1){ print_exit("Failed to read parameter lockdown_elderly_time_on)\n"); };
 
     check = fscanf(parameter_file, " %i ,", &(params->lockdown_elderly_time_off));
     if( check < 1){ print_exit("Failed to read parameter lockdown_elderly_time_off)\n"); };
@@ -550,16 +424,13 @@
     check = fscanf(parameter_file, " %i ,", &(params->testing_symptoms_time_on));
     if( check < 1){ print_exit("Failed to read parameter testing_symptoms_time_on)\n"); };
 
-    check = fscanf(parameter_file, " %i ,", &(params->testing_symptoms_time_off));
-    if( check < 1){ print_exit("Failed to read parameter testing_symptoms_time_off)\n"); };
-
-    check = fscanf(parameter_file, " %i ,", &(params->intervention_start_time));
-    if( check < 1){ print_exit("Failed to read parameter intervention_start_time)\n"); };
-
-    check = fscanf(parameter_file, " %i ,", &(params->hospital_on));
-    if( check < 1){ print_exit("Failed to read parameter hospital_on)\n"); };
-
-    fclose(parameter_file);
+	check = fscanf(parameter_file, " %i ,", &(params->testing_symptoms_time_off));
+	if( check < 1){ print_exit("Failed to read parameter testing_symptoms_time_off)\n"); };
+
+	check = fscanf(parameter_file, " %i ,", &(params->intervention_start_time));
+	if( check < 1){ print_exit("Failed to read parameter intervention_start_time)\n"); };
+
+	fclose(parameter_file);
 }
 
 void read_hospital_param_file( parameters *params)
@@ -788,10 +659,7 @@
 ******************************************************************************************/
 void write_individual_file(model *model, parameters *params)
 {
-<<<<<<< HEAD
-=======
-
->>>>>>> 477ab3b0
+
 	char output_file[INPUT_CHAR_LEN];
 	FILE *individual_output_file;
 	individual *indiv;
@@ -830,8 +698,8 @@
 	for(idx = 0; idx < params->n_total; idx++)
 	{
 		indiv = &(model->population[idx]);
-<<<<<<< HEAD
-		
+
+
         int worker_ward_type;
         if ( indiv->worker_type != NOT_HEALTHCARE_WORKER )
             worker_ward_type = get_worker_ward_type( model, indiv->idx );
@@ -840,23 +708,15 @@
 
 		/* Count the number of times an individual has been infected */
 		infection_count = count_infection_events( indiv );
-		
-		fprintf(individual_output_file, 
+
+		fprintf(individual_output_file,
             "%li,%d,%d,%d,%d,%d,%li,%d,%d,%d,%d,%d\n",
-=======
-
-		/* Count the number of times an individual has been infected */
-		infection_count = count_infection_events( indiv );
-
-		fprintf(individual_output_file,
-			"%li,%d,%d,%d,%li,%d,%d,%d,%d,%d\n",
->>>>>>> 477ab3b0
 			indiv->idx,
 			indiv->status,
 			indiv->age_group,
 			indiv->occupation_network,
-            		indiv->worker_type,
-            		worker_ward_type,
+			indiv->worker_type,
+			worker_ward_type,
 			indiv->house_no,
 			indiv->quarantined,
 			indiv->infection_events->times[QUARANTINED],
@@ -956,7 +816,6 @@
 ******************************************************************************************/
 void read_household_demographics_file( parameters *params)
 {
-<<<<<<< HEAD
     FILE *hh_file;
     int check, value, adx;
     long hdx, fileSize;
@@ -991,42 +850,6 @@
         }
     }
     fclose(hh_file);
-=======
-	FILE *hh_file;
-	int check, value, adx;
-	long hdx, fileSize;
-	char lineBuffer[80];
-
-	// get the length of the reference household file
-	hh_file = fopen(params->input_household_file, "r");
-	if(hh_file == NULL)
-		print_exit("Can't open household demographics file");
-	fileSize = 0;
-	while( fgets(lineBuffer, 80, hh_file ) )
-		fileSize++;
-	fclose( hh_file );
-	params->N_REFERENCE_HOUSEHOLDS = fileSize - 1;
-
-	if( params->N_REFERENCE_HOUSEHOLDS < 100 )
-		print_exit( "Reference household panel too small (<100) - will not be able to assign household structure");
-
-	// allocate memory on the params object
-	set_up_reference_household_memory(params);
-
-	// read in the data (throw away the header line)
-	hh_file = fopen(params->input_household_file, "r");
-	fscanf(hh_file, "%*[^\n]\n");
-	for(hdx = 0; hdx < params->N_REFERENCE_HOUSEHOLDS; hdx++){
-		for(adx = 0; adx < N_AGE_GROUPS; adx++){
-			// Read and attach parameter values to parameter structure
-			check = fscanf(hh_file, " %d ,", &value);
-			if( check < 1){ print_exit("Failed to read household demographics file\n"); };
-
-			params->REFERENCE_HOUSEHOLDS[hdx][adx] = value;
-		}
-	}
-	fclose(hh_file);
->>>>>>> 477ab3b0
 }
 
 
@@ -1078,13 +901,13 @@
                 fprintf(output_file ,"%li,%i,%i,%li,%i,%i,%li,%i,%i,%li,%i\n",
 					indiv->idx,
 					indiv->age_group,
-                    			indiv->worker_type,
+					indiv->worker_type,
 					indiv->house_no,
 					indiv->occupation_network,
 					inter->type,
 					inter->individual->idx,
 					inter->individual->age_group,
-                    			inter->individual->worker_type,
+					inter->individual->worker_type,
 					inter->individual->house_no,
 					inter->individual->occupation_network
 				);
@@ -1107,7 +930,7 @@
     int ward_type, ward_idx, doctor_idx, nurse_idx;
 
     // TODO: currently only for one hospital, should loop through more hospitals when we have more
-    
+
     int hospital_idx = 0;
 
     // Concatenate file name
@@ -1117,7 +940,7 @@
     ward_output_file = fopen(output_file_name, "w");
 
     fprintf(ward_output_file,"%s,%s,%s,%s,%s,%s,%s,%s\n", "ward_idx", "ward_type","number_doctors", "number_nurses", "doctor_type", "nurse_type", "pdx", "hospital_idx");
-    
+
     // For each ward type
     for( ward_type = 0; ward_type < N_HOSPITAL_WARD_TYPES; ward_type++ )
     {
@@ -1145,7 +968,7 @@
     }
 
     fclose(ward_output_file);
-        
+
 }
 
 /*****************************************************************************************
@@ -1174,16 +997,16 @@
 	fprintf(output_file , "age_group_recipient,");
 	fprintf(output_file , "house_no_recipient,");
 	fprintf(output_file , "occupation_network_recipient,");
-    	fprintf(output_file , "worker_type_recipient,");
-    	fprintf(output_file , "hospital_state_recipient,");
+	fprintf(output_file , "worker_type_recipient,");
+	fprintf(output_file , "hospital_state_recipient,");
 	fprintf(output_file , "infector_network,");
 	fprintf(output_file , "generation_time,");
 	fprintf(output_file , "ID_source,");
 	fprintf(output_file , "age_group_source,");
 	fprintf(output_file , "house_no_source,");
 	fprintf(output_file , "occupation_network_source,");
-    	fprintf(output_file , "worker_type_source,");
-    	fprintf(output_file , "hospital_state_source,");
+	fprintf(output_file , "worker_type_source,");
+	fprintf(output_file , "hospital_state_source,");
 	fprintf(output_file , "time_infected_source,");
 	fprintf(output_file , "status_source,");
 	fprintf(output_file , "time_infected,");
@@ -1215,16 +1038,16 @@
 					indiv->age_group,
 					indiv->house_no,
 					indiv->occupation_network,
-                    			indiv->worker_type,
-                    			indiv->hospital_state,
+					indiv->worker_type,
+					indiv->hospital_state,
 					infection_event->infector_network,
 					time_infected_infection_event( infection_event ) - infection_event->time_infected_infector,
 					infection_event->infector->idx,
 					infection_event->infector->age_group,
 					infection_event->infector->house_no,
 					infection_event->infector->occupation_network,
-                    			infection_event->infector->worker_type,
-                    			infection_event->infector_hospital_state,
+					infection_event->infector->worker_type,
+					infection_event->infector_hospital_state,
 					infection_event->time_infected_infector,
 					infection_event->infector_status,
 					time_infected_infection_event( infection_event ),
@@ -1398,7 +1221,6 @@
 		}
 	}
 	fclose(output_file);
-<<<<<<< HEAD
 }
 
 /*****************************************************************************************
@@ -1449,6 +1271,3 @@
     }
     return indiv_ward_type;
 }
-=======
-}
->>>>>>> 477ab3b0
