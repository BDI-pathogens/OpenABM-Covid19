/*
 * input.c
 *
 *  Created on: 6 Mar 2020
 *      Author: p-robot
 */

#include <stdio.h>
#include <stdlib.h>
#include <string.h>

#include "input.h"
#include "params.h"
#include "model.h"
#include "utilities.h"
#include "constant.h"
#include "demographics.h"
#include "interventions.h"
#include "hospital.h"

/*****************************************************************************************
*  Name:		read_command_line_args
*  Description: Read command-line arguments and attach to params struct
******************************************************************************************/
void read_command_line_args( parameters *params, int argc, char **argv )
{
	int param_line_number, hospital_param_line_number;
	char input_param_file[ INPUT_CHAR_LEN ];
	char input_household_file [INPUT_CHAR_LEN ];
	char hospital_input_param_file[ INPUT_CHAR_LEN ];
	char output_file_dir[ INPUT_CHAR_LEN ];

	if(argc > 1)
	{
		strncpy(input_param_file, argv[1], INPUT_CHAR_LEN );
	}else{
		strncpy(input_param_file, "../tests/data/baseline_parameters.csv", INPUT_CHAR_LEN );
	}

	if(argc > 2)
	{
		param_line_number = (int) strtol(argv[2], NULL, 10);

		if(param_line_number <= 0)
			print_exit("Error Invalid line number, line number starts from 1");
	}else{
		param_line_number = 1;
	}

	if(argc > 3)
	{
		strncpy(output_file_dir, argv[3], INPUT_CHAR_LEN );
		params->sys_write_individual = TRUE;

	}else{
		strncpy(output_file_dir, ".", INPUT_CHAR_LEN );
		params->sys_write_individual = FALSE;
	}

	if(argc > 4)
	{
		strncpy(input_household_file, argv[4], INPUT_CHAR_LEN );
		params->sys_write_hospital = TRUE;
	}else{
		strncpy(input_household_file, "../tests/data/baseline_household_demographics.csv",
			INPUT_CHAR_LEN );
		params->sys_write_hospital = FALSE;
	}

	if(argc > 5)
	{
		strncpy(hospital_input_param_file, argv[5], INPUT_CHAR_LEN );
	}else{
		strncpy(hospital_input_param_file, "../tests/data/hospital_baseline_parameters.csv",
			INPUT_CHAR_LEN );
	}

	if(argc > 6)
	{
		hospital_param_line_number = (int) strtol(argv[6], NULL, 10);

		if(hospital_param_line_number <= 0)
			print_exit("Error Invalid line number, line number starts from 1");
	}else{
		hospital_param_line_number = 1;
	}

	params->hospital_param_line_number = hospital_param_line_number;
	strncpy(params->hospital_input_param_file, hospital_input_param_file, sizeof(params->hospital_input_param_file) - 1);
	params->hospital_input_param_file[sizeof(params->hospital_input_param_file) - 1] = '\0';

	// Attach to params struct, ensure string is null-terminated
	params->param_line_number = param_line_number;

	strncpy(params->input_param_file, input_param_file, sizeof(params->input_param_file) - 1);
	params->input_param_file[sizeof(params->input_param_file) - 1] = '\0';

	strncpy(params->input_household_file, input_household_file,
		sizeof(params->input_household_file) - 1);
	params->input_household_file[sizeof(params->input_household_file) - 1] = '\0';

	strncpy(params->output_file_dir, output_file_dir, sizeof(params->output_file_dir) - 1);
	params->output_file_dir[sizeof(params->output_file_dir) - 1] = '\0';
}

/*****************************************************************************************
*  Name:		read_param_file
*  Description: Read line from parameter file (csv), attach parame values to params struct
******************************************************************************************/
void read_param_file( parameters *params)
{
	FILE *parameter_file;
	int i, check;

	parameter_file = fopen(params->input_param_file, "r");
	if(parameter_file == NULL)
		print_exit("Can't open parameter file");

	// Throw away header (and first `params->param_line_number` lines)
	for(i = 0; i < params->param_line_number; i++)
		fscanf(parameter_file, "%*[^\n]\n");

	// Read and attach parameter values to parameter structure
	check = fscanf(parameter_file, " %li ,", &(params->rng_seed));
	if( check < 1){ print_exit("Failed to read parameter rng_seed\n"); };

	check = fscanf(parameter_file, " %li ,", &(params->param_id));
	if( check < 1){ print_exit("Failed to read parameter param_id\n"); };

	check = fscanf(parameter_file, " %li ,", &(params->n_total));
	if( check < 1){ print_exit("Failed to read parameter n_total\n"); };

	for( i = 0; i < N_OCCUPATION_NETWORK_TYPES; i++ )
	{
		check = fscanf(parameter_file, " %lf ,",  &(params->mean_work_interactions[i]));
		if( check < 1){ print_exit("Failed to read parameter mean_work_interactions\n"); };
	}

	check = fscanf(parameter_file, " %lf ,",  &(params->daily_fraction_work));
	if( check < 1){ print_exit("Failed to read parameter daily_fraction_work\n"); };

	check = fscanf(parameter_file, " %lf ,",  &(params->work_network_rewire));
	if( check < 1){ print_exit("Failed to read parameter work_network_rewire\n"); };

	for( i = 0; i < N_AGE_TYPES; i++ )
	{
		check = fscanf(parameter_file, " %lf ,",  &(params->mean_random_interactions[i]));
		if( check < 1){ print_exit("Failed to read parameter mean_daily_interactions\n"); };

		check = fscanf(parameter_file, " %lf ,",  &(params->sd_random_interactions[i]));
		if( check < 1){ print_exit("Failed to read parameter sd_daily_interactions\n"); };
	}

	check = fscanf(parameter_file, " %i ,",  &(params->random_interaction_distribution));
	if( check < 1){ print_exit("Failed to read parameter random_interaction_distribution\n"); };

	check = fscanf(parameter_file, " %lf ,",  &(params->child_network_adults));
	if( check < 1){ print_exit("Failed to read parameter child_network_adults\n"); };

	check = fscanf(parameter_file, " %lf ,",  &(params->elderly_network_adults));
	if( check < 1){ print_exit("Failed to read parameter elderly_network_adults\n"); };

	check = fscanf(parameter_file, " %i ,",  &(params->days_of_interactions));
	if( check < 1){ print_exit("Failed to read parameter days_of_interactions\n"); };

	check = fscanf(parameter_file, " %i ,",  &(params->end_time));
	if( check < 1){ print_exit("Failed to read parameter end_time\n"); };

	check = fscanf(parameter_file, " %i ,",  &(params->n_seed_infection));
	if( check < 1){ print_exit("Failed to read parameter n_seed_infection\n"); };

	check = fscanf(parameter_file, " %lf ,", &(params->mean_infectious_period));
	if( check < 1){ print_exit("Failed to read parameter mean_infectious_period\n"); };

	check = fscanf(parameter_file, " %lf ,", &(params->sd_infectious_period));
	if( check < 1){ print_exit("Failed to read parameter sd_infectious_period\n"); };

	check = fscanf(parameter_file, " %lf ,", &(params->infectious_rate));
	if( check < 1){ print_exit("Failed to read parameter infectious_rate\n"); };

	check = fscanf(parameter_file, " %lf ,", &(params->mean_time_to_symptoms));
	if( check < 1){ print_exit("Failed to read parameter mean_time_to_symptoms\n"); };

	check = fscanf(parameter_file, " %lf ,", &(params->sd_time_to_symptoms));
	if( check < 1){ print_exit("Failed to read parameter sd_time_to_symptoms\n"); };

	check = fscanf(parameter_file, " %lf ,", &(params->mean_time_to_hospital));
	if( check < 1){ print_exit("Failed to read parameter mean_time_to_hospital\n"); };

	check = fscanf(parameter_file, " %lf ,", &(params->mean_time_to_critical));
	if( check < 1){ print_exit("Failed to read parameter mean_time_to_critical\n"); };

	check = fscanf(parameter_file, " %lf ,", &(params->sd_time_to_critical));
	if( check < 1){ print_exit("Failed to read parameter sd_time_to_critical\n"); };

	check = fscanf(parameter_file, " %lf ,", &(params->mean_time_to_recover));
	if( check < 1){ print_exit("Failed to read parameter mean_time_to_recover\n"); };

	check = fscanf(parameter_file, " %lf ,", &(params->sd_time_to_recover));
	if( check < 1){ print_exit("Failed to read parameter sd_time_to_recover\n"); };

	check = fscanf(parameter_file, " %lf ,", &(params->mean_time_to_death));
	if( check < 1){ print_exit("Failed to read parameter mean_time_to_death\n"); };

	check = fscanf(parameter_file, " %lf ,", &(params->sd_time_to_death));
	if( check < 1){ print_exit("Failed to read parameter sd_time_to_death\n"); };

	for( i = 0; i < N_AGE_GROUPS; i++ )
	{
		check = fscanf(parameter_file, " %lf ,", &(params->fraction_asymptomatic[i]));
		if( check < 1){ print_exit("Failed to read parameter fraction_asymptomatic\n"); };
	}

	check = fscanf(parameter_file, " %lf ,", &(params->asymptomatic_infectious_factor));
	if( check < 1){ print_exit("Failed to read parameter asymptomatic_infectious_factor\n"); };

	for( i = 0; i < N_AGE_GROUPS; i++ )
	{
		check = fscanf(parameter_file, " %lf ,", &(params->mild_fraction[i]));
		if( check < 1){ print_exit("Failed to read parameter mild_fraction\n"); };
	}

	check = fscanf(parameter_file, " %lf ,", &(params->mild_infectious_factor));
	if( check < 1){ print_exit("Failed to read parameter mild_infectious_factor\n"); };

	check = fscanf(parameter_file, " %lf ,", &(params->mean_asymptomatic_to_recovery));
	if( check < 1){ print_exit("Failed to read parameter mean_asymptomatic_to_recovery\n"); };

	check = fscanf(parameter_file, " %lf ,", &(params->sd_asymptomatic_to_recovery));
	if( check < 1){ print_exit("Failed to read parameter sd_asymptomatic_to_recovery\n"); };


	for( i = 0; i < N_HOUSEHOLD_MAX; i++ )
	{
		check = fscanf(parameter_file, " %lf ,", &(params->household_size[i]));
		if( check < 1){ print_exit("Failed to read parameter household_size_*\n"); };
	}

	for( i = 0; i < N_AGE_GROUPS; i++ )
	{
		check = fscanf(parameter_file, " %lf ,", &(params->population[i]));
		if( check < 1){ print_exit("Failed to read parameter population_**\n"); };
	}

	check = fscanf(parameter_file, " %lf ,", &(params->daily_non_cov_symptoms_rate));
	if( check < 1){ print_exit("Failed to read parameter daily_non_cov_symptoms_rate\n"); };

	for( i = 0; i < N_AGE_GROUPS; i++ )
		{
			check = fscanf(parameter_file, " %lf ,", &(params->relative_susceptibility[i]));
			if( check < 1){ print_exit("Failed to read parameter relative_susceptibility\n"); };
		}

	for( i = 0; i < N_INTERACTION_TYPES - N_HOSPITAL_INTERACTION_TYPES; i++ )
	{
		check = fscanf(parameter_file, " %lf ,", &(params->relative_transmission[i]));
		if( check < 1){ print_exit("Failed to read parameter relative_transmission_**\n"); };
	}

	for( i = 0; i < N_AGE_GROUPS; i++ )
	{
		check = fscanf(parameter_file, " %lf ,", &(params->hospitalised_fraction[i]));
		if( check < 1){ print_exit("Failed to read parameter hopsitalised_fraction_**\n"); };
	}

	for( i = 0; i < N_AGE_GROUPS; i++ )
	{
		check = fscanf(parameter_file, " %lf ,", &(params->critical_fraction[i]));
		if( check < 1){ print_exit("Failed to read parameter critical_fraction_**\n"); };
	}

	for( i = 0; i < N_AGE_GROUPS; i++ )
	{
		check = fscanf(parameter_file, " %lf ,", &(params->fatality_fraction[i]));
		if( check < 1){ print_exit("Failed to read parameter fatality_fraction\n"); };
	}

	check = fscanf(parameter_file, " %lf,", &(params->mean_time_hospitalised_recovery ));
	if( check < 1){ print_exit("Failed to read parameter mean_time_hospitalised_recovery\n"); };

	check = fscanf(parameter_file, " %lf,", &(params->sd_time_hospitalised_recovery ));
	if( check < 1){ print_exit("Failed to read parameter sd_time_hospitalised_recovery\n"); };

	check = fscanf(parameter_file, " %lf,", &(params->mean_time_critical_survive ));
	if( check < 1){ print_exit("Failed to read parameter mean_time_critical_survive\n"); };

	check = fscanf(parameter_file, " %lf,", &(params->sd_time_critical_survive ));
	if( check < 1){ print_exit("Failed to read parameter sd_time_critical_survive\n"); };

	for( i = 0; i < N_AGE_GROUPS; i++ )
	{
		check = fscanf(parameter_file, " %lf ,", &(params->location_death_icu[i]));
		if( check < 1){ print_exit("Failed to read parameter location_death_icu\n"); };
	}

	check = fscanf(parameter_file, " %i ,", &(params->quarantine_length_self));
	if( check < 1){ print_exit("Failed to read parameter quarantine_length_self\n"); };

	check = fscanf(parameter_file, " %i ,", &(params->quarantine_length_traced_symptoms));
	if( check < 1){ print_exit("Failed to read parameter quarantine_length_traced_symptoms\n"); };

	check = fscanf(parameter_file, " %i ,", &(params->quarantine_length_traced_positive));
	if( check < 1){ print_exit("Failed to read parameter quarantine_length_traced_positive\n"); };

	check = fscanf(parameter_file, " %i ,", &(params->quarantine_length_positive));
	if( check < 1){ print_exit("Failed to read parameter quarantine_length_positive\n"); };

	check = fscanf(parameter_file, " %lf ,", &(params->quarantine_dropout_self));
	if( check < 1){ print_exit("Failed to read parameter quarantine_dropout_self\n"); };

	check = fscanf(parameter_file, " %lf ,", &(params->quarantine_dropout_traced_symptoms));
	if( check < 1){ print_exit("Failed to read parameter quarantine_dropout_traced\n"); };

	check = fscanf(parameter_file, " %lf ,", &(params->quarantine_dropout_traced_positive));
	if( check < 1){ print_exit("Failed to read parameter quarantine_dropout_traced\n"); };

	check = fscanf(parameter_file, " %lf ,", &(params->quarantine_dropout_positive));
	if( check < 1){ print_exit("Failed to read parameter quarantine_dropout_positive\n"); };

	check = fscanf(parameter_file, " %lf ,", &(params->quarantine_compliance_traced_symptoms));
	if( check < 1){ print_exit("Failed to read parameter quarantine_compliance_traced_symptoms\n"); };

	check = fscanf(parameter_file, " %lf ,", &(params->quarantine_compliance_traced_positive));
	if( check < 1){ print_exit("Failed to read parameter quarantine_compliance_traced_positive\n"); };

	check = fscanf(parameter_file, " %i ,", &(params->test_on_symptoms));
	if( check < 1){ print_exit("Failed to read parameter test_on_symptoms\n"); };

	check = fscanf(parameter_file, " %i ,", &(params->test_on_traced));
	if( check < 1){ print_exit("Failed to read parameter test_on_traced\n"); };

	check = fscanf(parameter_file, " %i ,", &(params->trace_on_symptoms));
	if( check < 1){ print_exit("Failed to read parameter trace_on_symptoms\n"); };

	check = fscanf(parameter_file, " %i ,", &(params->trace_on_positive));
	if( check < 1){ print_exit("Failed to read parameter trace_on_positive\n"); };

	check = fscanf(parameter_file, " %i ,", &(params->retrace_on_positive));
	if( check < 1){ print_exit("Failed to read parameter retrace_on_positive\n"); };

	check = fscanf(parameter_file, " %i ,", &(params->quarantine_on_traced));
	if( check < 1){ print_exit("Failed to read parameter quarantine_on_traced\n"); };

	check = fscanf(parameter_file, " %lf ,", &(params->traceable_interaction_fraction));
	if( check < 1){ print_exit("Failed to read parameter traceable_interaction_fraction\n"); };

	check = fscanf(parameter_file, " %i ,", &(params->tracing_network_depth));
	if( check < 1){ print_exit("Failed to read parameter tracing_network_depth\n"); };

	check = fscanf(parameter_file, " %i ,", &(params->allow_clinical_diagnosis));
	if( check < 1){ print_exit("Failed to read parameter allow_clinical_diagnosis\n"); };

	check = fscanf(parameter_file, " %i ,", &(params->quarantine_household_on_positive));
	if( check < 1){ print_exit("Failed to read parameter quarantine_household_on_positive\n"); };

	check = fscanf(parameter_file, " %i ,", &(params->quarantine_household_on_symptoms));
	if( check < 1){ print_exit("Failed to read parameter quarantine_household_on_symptoms\n"); };

	check = fscanf(parameter_file, " %i ,", &(params->quarantine_household_on_traced_positive));
	if( check < 1){ print_exit("Failed to read parameter quarantine_household_on_traced_positive\n"); };

	check = fscanf(parameter_file, " %i ,", &(params->quarantine_household_on_traced_symptoms));
	if( check < 1){ print_exit("Failed to read parameter quarantine_household_on_traced_symptoms\n"); };

	check = fscanf(parameter_file, " %i ,", &(params->quarantine_household_contacts_on_positive));
	if( check < 1){ print_exit("Failed to read parameter quarantine_household_contacts_on_positive\n"); };

	check = fscanf(parameter_file, " %i ,", &(params->quarantine_household_contacts_on_symptoms));
	if( check < 1){ print_exit("Failed to read parameter quarantine_household_contacts_on_symptoms\n"); };

	check = fscanf(parameter_file, " %i  ,", &(params->quarantined_daily_interactions));
	if( check < 1){ print_exit("Failed to read parameter quarantined_daily_interactions\n"); };

	check = fscanf(parameter_file, " %i  ,", &(params->quarantine_days));
	if( check < 1){ print_exit("Failed to read parameter quarantine_days\n"); };

	check = fscanf(parameter_file, " %i  ,", &(params->quarantine_smart_release_day));
	if( check < 1){ print_exit("Failed to read parameter quarantine_smart_release_day\n"); };

	check = fscanf(parameter_file, " %i  ,", &(params->hospitalised_daily_interactions));
	if( check < 1){ print_exit("Failed to read parameter hospitalised_daily_interactions\n"); };

	check = fscanf(parameter_file, " %i , ",   &(params->test_insensitive_period));
	if( check < 1){ print_exit("Failed to read parameter test_insensitive_period\n"); };

	check = fscanf(parameter_file, " %i , ",   &(params->test_order_wait));
	if( check < 1){ print_exit("Failed to read parameter test_order_wait\n"); };

	check = fscanf(parameter_file, " %i , ",   &(params->test_result_wait));
	if( check < 1){ print_exit("Failed to read parameter test_result_wait\n"); };

	check = fscanf(parameter_file, " %lf ,", &(params->self_quarantine_fraction));
	if( check < 1){ print_exit("Failed to read parameter self_quarantine_fraction\n"); };

	for( i = 0; i < N_AGE_GROUPS; i++ )
	{
		check = fscanf(parameter_file, " %lf ,", &(params->app_users_fraction[i]));
		if( check < 1){ print_exit("Failed to read parameter app_users_fraction\n"); };
	}

	check = fscanf(parameter_file, " %i ,", &(params->app_turn_on_time));
	if( check < 1){ print_exit("Failed to read parameter app_turn_on_time)\n"); };

	for (i = 0; i<N_OCCUPATION_NETWORKS; i++){

		check = fscanf(parameter_file, " %lf ,", &(params->lockdown_occupation_multiplier[i]));
		if( check < 1){ print_exit("Failed to read parameter lockdown_occupation_multiplier)\n"); };

	}
	check = fscanf(parameter_file, " %lf ,", &(params->lockdown_random_network_multiplier));
	if( check < 1){ print_exit("Failed to read parameter lockdown_random_network_multiplier)\n"); };

	check = fscanf(parameter_file, " %lf ,", &(params->lockdown_house_interaction_multiplier));
	if( check < 1){ print_exit("Failed to read parameter lockdown_house_interaction_multiplier)\n"); };

	check = fscanf(parameter_file, " %i ,", &(params->lockdown_time_on));
	if( check < 1){ print_exit("Failed to read parameter lockdown_time_on)\n"); };

	check = fscanf(parameter_file, " %i ,", &(params->lockdown_time_off));
	if( check < 1){ print_exit("Failed to read parameter lockdown_time_off)\n"); };

	check = fscanf(parameter_file, " %i ,", &(params->lockdown_elderly_time_on));
	if( check < 1){ print_exit("Failed to read parameter lockdown_elderly_time_on)\n"); };

	check = fscanf(parameter_file, " %i ,", &(params->lockdown_elderly_time_off));
	if( check < 1){ print_exit("Failed to read parameter lockdown_elderly_time_off)\n"); };

	check = fscanf(parameter_file, " %i ,", &(params->testing_symptoms_time_on));
	if( check < 1){ print_exit("Failed to read parameter testing_symptoms_time_on)\n"); };

	check = fscanf(parameter_file, " %i ,", &(params->testing_symptoms_time_off));
	if( check < 1){ print_exit("Failed to read parameter testing_symptoms_time_off)\n"); };

	check = fscanf(parameter_file, " %i ,", &(params->intervention_start_time));
	if( check < 1){ print_exit("Failed to read parameter intervention_start_time)\n"); };
<<<<<<< HEAD
=======

	check = fscanf(parameter_file, " %i ,", &(params->hospital_on));
	if( check < 1){ print_exit("Failed to read parameter hospital_on)\n"); };
>>>>>>> cea158b1

	fclose(parameter_file);
}
/*****************************************************************************************
*  Name:		read_hospital_param_file
*  Description: Read line from hospital parameter file (csv), attach hospital param values
*               to params struct
******************************************************************************************/
void read_hospital_param_file( parameters *params)
{
	FILE *hospital_parameter_file;
	int i, j, check;

	hospital_parameter_file = fopen(params->hospital_input_param_file, "r");
	if(hospital_parameter_file == NULL)
		print_exit("Can't open hospital parameter file");

	// Throw away header (and first `params->hospital_param_line_number` lines)
	for(i = 0; i < params->param_line_number; i++)
		fscanf(hospital_parameter_file, "%*[^\n]\n");

	// Read and attach parameter values to parameter structure
	check = fscanf(hospital_parameter_file, " %i ,", &(params->n_hospitals));
	if( check < 1){ print_exit("Failed to read parameter n_hospitals\n"); };

	for( i = 0; i < N_HOSPITAL_WARD_TYPES; i++ )
	{
		check = fscanf(hospital_parameter_file, " %i ,", &(params->n_wards[i]));
		if( check < 1){ print_exit("Failed to read parameter n_wards\n"); };

		check = fscanf(hospital_parameter_file, " %i ,", &(params->n_ward_beds[i]));
		if( check < 1){ print_exit("Failed to read parameter n_ward_beds\n"); };

		for( j = 0; j < N_WORKER_TYPES; j++)
		{
			check = fscanf(hospital_parameter_file, " %i ,", &(params->n_hcw_per_ward[i][j]));
			if( check < 1){ print_exit("Failed to read parameter n_hcw_per_ward\n"); };

			check = fscanf(hospital_parameter_file, " %i ,", &(params->n_patient_required_interactions[i][j]));
			if( check < 1){ print_exit("Failed to read parameter n_patient_required_interactions\n"); };
		}
	}

	check = fscanf( hospital_parameter_file, " %i ,", &( params->max_hcw_daily_interactions ) );
	if( check < 1){ print_exit( "Failed to read parametermax_hcw_daily_interactions\n" ); };

	check = fscanf( hospital_parameter_file, " %lf ,", &( params->hospitalised_waiting_mod ) );
	if( check < 1 ){ print_exit( "Failed to read parameter hospitalised_waiting_mod\n" ); };

	check = fscanf( hospital_parameter_file, " %lf ,", &( params->critical_waiting_mod ) );
	if( check < 1 ){ print_exit( "Failed to read parameter critical_waiting_mod\n" ); };

	for( i = N_INTERACTION_TYPES - N_HOSPITAL_INTERACTION_TYPES; i < N_INTERACTION_TYPES; i++ )
	{
		check = fscanf(hospital_parameter_file, " %lf ,", &(params->relative_transmission[i]));
		if( check < 1){ print_exit("Failed to read parameter relative_transmission_**\n"); };
	}

	check = fscanf( hospital_parameter_file, " %lf ,", &( params->hcw_mean_work_interactions ) );
	if( check < 1 ){ print_exit( "Failed to read parameter hcw_mean_work_interactions\n" ); };

	fclose(hospital_parameter_file);
}

/*****************************************************************************************
*  Name:		write_output_files
*  Description: Write (csv) files of simulation output
******************************************************************************************/
void write_output_files(model *model, parameters *params)
{

	if(params->sys_write_individual == TRUE)
	{
		write_individual_file( model, params );
		write_interactions( model );
		write_transmissions( model );
		write_trace_tokens( model );
		if( params->hospital_on )
			write_ward_data( model );
	}
}


/*****************************************************************************************
*  Name:		write_quarantine_reasons
*  Description: Write (csv) files of reasons individuals are quarantined
******************************************************************************************/

void write_quarantine_reasons(model *model, parameters *params)
{
	char output_file_name[INPUT_CHAR_LEN];
	long idx, jdx;
	int quarantine_reasons[N_QUARANTINE_REASONS], quarantine_reason, n_reasons, i, n;
	int index_true_status, index_from_household;
	long index_id, index_house_no;
	
	individual *indiv;
	trace_token *index_token;
	long *members;

	char param_line_number[10];
	sprintf(param_line_number, "%d", model->params->param_line_number);

	// Concatenate file name
	strcpy(output_file_name, model->params->output_file_dir);
	strcat(output_file_name, "/quarantine_reasons_file_Run");
	strcat(output_file_name, param_line_number);
	strcat(output_file_name, ".csv");
	
	FILE *quarantine_reasons_output_file;
	quarantine_reasons_output_file = fopen(output_file_name, "w");
	if(quarantine_reasons_output_file == NULL)
		print_exit("Can't open quarantine_reasons output file");
	
	fprintf(quarantine_reasons_output_file,"time,");
	fprintf(quarantine_reasons_output_file,"ID,");
	fprintf(quarantine_reasons_output_file,"status,");
	fprintf(quarantine_reasons_output_file,"house_no,");
	fprintf(quarantine_reasons_output_file,"ID_index,");
	fprintf(quarantine_reasons_output_file,"status_index,");
	fprintf(quarantine_reasons_output_file,"house_no_index,");
	fprintf(quarantine_reasons_output_file,"quarantine_reason,");
	fprintf(quarantine_reasons_output_file,"n_reasons");
	fprintf(quarantine_reasons_output_file,"\n");
	
	for(idx = 0; idx < params->n_total; idx++)
	{
		indiv = &(model->population[idx]);
		
		if(indiv->quarantined == TRUE){
			
			for(i = 0; i < N_QUARANTINE_REASONS; i++)
				quarantine_reasons[i] = FALSE;
			
			index_true_status = UNKNOWN;
			index_id = UNKNOWN;
			index_house_no = UNKNOWN;
			
			// Check if this individual has non-NULL trace_tokens attribute
			if( indiv->index_trace_token != NULL ){
				
				// Quarantined from self-reported symptoms
				if(indiv->index_trace_token->index_status == SYMPTOMS_ONLY)
					quarantine_reasons[QR_SELF_SYMPTOMS] = TRUE;
				
				// Quarantined from self positive
				if(indiv->index_trace_token->index_status == POSITIVE_TEST)
					quarantine_reasons[QR_SELF_POSITIVE] = TRUE;
				
				index_true_status = indiv->status;
				index_id = indiv->idx;
				index_house_no = indiv->house_no;
			}
			
			if( indiv->trace_tokens != NULL ){
				// Find original index and check if the index was a household member
				n = model->household_directory->n_jdx[indiv->house_no];
				members = model->household_directory->val[indiv->house_no];
				
				index_token = indiv->trace_tokens;
				while( index_token->last_index != NULL )
					index_token = index_token->last_index;

				for(jdx = 0; jdx < n; jdx++){
					if( index_token->individual->idx == members[jdx] ){
						index_from_household = TRUE;
					}
				}
				
				if(index_from_household == TRUE){
					if(index_token->index_status == SYMPTOMS_ONLY)
						quarantine_reasons[QR_HOUSEHOLD_SYMPTOMS] = TRUE;
			
					if(index_token->index_status == POSITIVE_TEST)
						quarantine_reasons[QR_HOUSEHOLD_POSITIVE] = TRUE;
				}else{
					if(index_token->index_status == SYMPTOMS_ONLY)
						quarantine_reasons[QR_TRACE_SYMPTOMS] = TRUE;
					
					if(index_token->index_status == POSITIVE_TEST)
						quarantine_reasons[QR_TRACE_POSITIVE] = TRUE;
				}
				index_id = index_token->individual->idx;
				index_true_status = index_token->individual->status;
				index_house_no = index_token->individual->house_no;
			}
			
			// Resolve multiple reasons for quarantine into one reason
			quarantine_reason = resolve_quarantine_reasons(quarantine_reasons);
			
			n_reasons = 0;
			for(i = 0; i < N_QUARANTINE_REASONS; i++){
				if(quarantine_reasons[i] == TRUE)
					n_reasons += 1;
			}
			
			fprintf(quarantine_reasons_output_file, 
				"%d,%li,%d,%li,%li,%d,%li,%d,%d\n",
				model->time,
				indiv->idx,
				indiv->status,
				indiv->house_no,
				index_id, 
				index_true_status,
				index_house_no,
				quarantine_reason,
				n_reasons);
		}
	}
<<<<<<< HEAD
}


/*****************************************************************************************
*  Name:		write_quarantine_reasons
*  Description: Write (csv) files of reasons individuals are quarantined
******************************************************************************************/

void write_quarantine_reasons(model *model, parameters *params)
{
	char output_file_name[INPUT_CHAR_LEN];
	long idx, jdx;
	int quarantine_reasons[N_QUARANTINE_REASONS], quarantine_reason, n_reasons, i, n;
	int index_true_status, index_from_household;
	long index_id, index_house_no;
	
	individual *indiv;
	trace_token *index_token;
	long *members;

	char param_line_number[10];
	sprintf(param_line_number, "%d", model->params->param_line_number);

	// Concatenate file name
	strcpy(output_file_name, model->params->output_file_dir);
	strcat(output_file_name, "/quarantine_reasons_file_Run");
	strcat(output_file_name, param_line_number);
	strcat(output_file_name, ".csv");
	
	FILE *quarantine_reasons_output_file;
	quarantine_reasons_output_file = fopen(output_file_name, "w");
	if(quarantine_reasons_output_file == NULL)
		print_exit("Can't open quarantine_reasons output file");
	
	fprintf(quarantine_reasons_output_file,"time,");
	fprintf(quarantine_reasons_output_file,"ID,");
	fprintf(quarantine_reasons_output_file,"status,");
	fprintf(quarantine_reasons_output_file,"house_no,");
	fprintf(quarantine_reasons_output_file,"ID_index,");
	fprintf(quarantine_reasons_output_file,"status_index,");
	fprintf(quarantine_reasons_output_file,"house_no_index,");
	fprintf(quarantine_reasons_output_file,"quarantine_reason,");
	fprintf(quarantine_reasons_output_file,"n_reasons");
	fprintf(quarantine_reasons_output_file,"\n");
	
	for(idx = 0; idx < params->n_total; idx++)
	{
		indiv = &(model->population[idx]);
		
		if(indiv->quarantined == TRUE){
			
			for(i = 0; i < N_QUARANTINE_REASONS; i++)
				quarantine_reasons[i] = FALSE;
			
			index_true_status = UNKNOWN;
			index_id = UNKNOWN;
			index_house_no = UNKNOWN;
			
			// Check if this individual has non-NULL trace_tokens attribute
			if( indiv->index_trace_token != NULL ){
				
				// Quarantined from self-reported symptoms
				if(indiv->index_trace_token->index_status == SYMPTOMS_ONLY)
					quarantine_reasons[QR_SELF_SYMPTOMS] = TRUE;
				
				// Quarantined from self positive
				if(indiv->index_trace_token->index_status == POSITIVE_TEST)
					quarantine_reasons[QR_SELF_POSITIVE] = TRUE;
				
				index_true_status = indiv->status;
				index_id = indiv->idx;
				index_house_no = indiv->house_no;
			}
			
			if( indiv->trace_tokens != NULL ){
				// Find original index and check if the index was a household member
				n = model->household_directory->n_jdx[indiv->house_no];
				members = model->household_directory->val[indiv->house_no];
				
				index_token = indiv->trace_tokens;
				while( index_token->last_index != NULL )
					index_token = index_token->last_index;

				for(jdx = 0; jdx < n; jdx++){
					if( index_token->individual->idx == members[jdx] ){
						index_from_household = TRUE;
					}
				}
				
				if(index_from_household == TRUE){
					if(index_token->index_status == SYMPTOMS_ONLY)
						quarantine_reasons[QR_HOUSEHOLD_SYMPTOMS] = TRUE;
			
					if(index_token->index_status == POSITIVE_TEST)
						quarantine_reasons[QR_HOUSEHOLD_POSITIVE] = TRUE;
				}else{
					if(index_token->index_status == SYMPTOMS_ONLY)
						quarantine_reasons[QR_TRACE_SYMPTOMS] = TRUE;
					
					if(index_token->index_status == POSITIVE_TEST)
						quarantine_reasons[QR_TRACE_POSITIVE] = TRUE;
				}
				index_id = index_token->individual->idx;
				index_true_status = index_token->individual->status;
				index_house_no = index_token->individual->house_no;
			}
			
			// Resolve multiple reasons for quarantine into one reason
			quarantine_reason = resolve_quarantine_reasons(quarantine_reasons);
			
			n_reasons = 0;
			for(i = 0; i < N_QUARANTINE_REASONS; i++){
				if(quarantine_reasons[i] == TRUE)
					n_reasons += 1;
			}
			
			fprintf(quarantine_reasons_output_file, 
				"%d,%li,%d,%li,%li,%d,%li,%d,%d\n",
				model->time,
				indiv->idx,
				indiv->status,
				indiv->house_no,
				index_id, 
				index_true_status,
				index_house_no,
				quarantine_reason,
				n_reasons);
		}
	}
=======
>>>>>>> cea158b1
	fclose(quarantine_reasons_output_file);
}


/*****************************************************************************************
*  Name:		write_individual_file
*  Description: Write (csv) file of individuals in simulation
******************************************************************************************/
void write_individual_file(model *model, parameters *params)
{

	char output_file[INPUT_CHAR_LEN];
	FILE *individual_output_file;
	individual *indiv;
	int infection_count;
	long idx;

	char param_line_number[10];
	sprintf(param_line_number, "%d", params->param_line_number);

	// Concatenate file name
	strcpy(output_file, params->output_file_dir);
	strcat(output_file, "/individual_file_Run");
	strcat(output_file, param_line_number);
	strcat(output_file, ".csv");

	individual_output_file = fopen(output_file, "w");
	if(individual_output_file == NULL)
		print_exit("Can't open individual output file");

	fprintf(individual_output_file,"ID,");
	fprintf(individual_output_file,"current_status,");
	fprintf(individual_output_file,"age_group,");
	fprintf(individual_output_file,"occupation_network,");
<<<<<<< HEAD
=======
	fprintf(individual_output_file,"worker_type,");
	fprintf(individual_output_file,"assigned_worker_ward_type,"),
>>>>>>> cea158b1
	fprintf(individual_output_file,"house_no,");
	fprintf(individual_output_file,"quarantined,");
	fprintf(individual_output_file,"time_quarantined,");
	fprintf(individual_output_file,"app_user,");
	fprintf(individual_output_file,"mean_interactions,");
	fprintf(individual_output_file,"infection_count");
	fprintf(individual_output_file,"\n");

	// Loop through all individuals in the simulation
	for(idx = 0; idx < params->n_total; idx++)
	{
		indiv = &(model->population[idx]);

<<<<<<< HEAD
=======
		int worker_ward_type;
		if ( indiv->worker_type != NOT_HEALTHCARE_WORKER )
			worker_ward_type = get_worker_ward_type( model, indiv->idx );
		else
			worker_ward_type = NO_WARD;

>>>>>>> cea158b1
		/* Count the number of times an individual has been infected */
		infection_count = count_infection_events( indiv );

		fprintf(individual_output_file,
<<<<<<< HEAD
			"%li,%d,%d,%d,%li,%d,%d,%d,%d,%d\n",
=======
			"%li,%d,%d,%d,%d,%d,%li,%d,%d,%d,%d,%d\n",
>>>>>>> cea158b1
			indiv->idx,
			indiv->status,
			indiv->age_group,
			indiv->occupation_network,
<<<<<<< HEAD
=======
			indiv->worker_type,
			worker_ward_type,
>>>>>>> cea158b1
			indiv->house_no,
			indiv->quarantined,
			indiv->infection_events->times[QUARANTINED],
			indiv->app_user,
			indiv->random_interactions,
			infection_count
			);
	}
	fclose(individual_output_file);
}

/*****************************************************************************************
*  Name:		print_interactions_averages
*  Description: average interactions by type
******************************************************************************************/
void print_interactions_averages(model *model, int header)
{
	int day_idx, n_int, idx, jdx, cqh;
	long pdx;
	double int_tot = 0;
	double per_tot = 0;
	double  int_by_age[N_AGE_TYPES],per_by_age[N_AGE_TYPES];
	double int_by_cqh[3],per_by_cqh[3];
	double assort[N_AGE_TYPES][N_AGE_TYPES];
	individual *indiv;
	interaction *inter;

	for( idx = 0; idx < N_AGE_TYPES; idx++ )
	{
		 int_by_age[idx] = 0;
		 per_by_age[idx] = 0.00001;
		 for( jdx = 0; jdx < N_AGE_TYPES; jdx++ )
			 assort[idx][jdx] = 0;
	}

	for( idx = 0; idx < 3; idx++ )
	{
		 int_by_cqh[idx] = 0;
		 per_by_cqh[idx] = 0.00001;
	}

	day_idx = model->interaction_day_idx;
	ring_dec( day_idx, model->params->days_of_interactions );

	for( pdx = 0; pdx < model->params->n_total; pdx++ )
	{
		indiv = &(model->population[pdx]);
		if( indiv->status == DEATH )
			continue;

		n_int = indiv->n_interactions[day_idx];
		inter = indiv->interactions[day_idx];
		for( jdx = 0; jdx < n_int; jdx++ )
		{
			assort[ indiv->age_type][inter->individual->age_type]++;
			inter = inter->next;
		}

		int_tot += n_int;
		per_tot++;

		int_by_age[ indiv->age_type] += n_int;
		per_by_age[ indiv->age_type]++;

<<<<<<< HEAD
        cqh = ifelse( indiv->status == HOSPITALISED , 2, ifelse( indiv->quarantined && indiv->infection_events->times[QUARANTINED] != model->time, 1, 0 ) );
=======
		cqh = ifelse( indiv->status == HOSPITALISED , 2, ifelse( indiv->quarantined && indiv->infection_events->times[QUARANTINED] != model->time, 1, 0 ) );
>>>>>>> cea158b1
		int_by_cqh[cqh] += n_int;
		per_by_cqh[cqh]++;
	}

	if( header )
		printf( "time,int,int_child,ind_adult,int_elderly,int_community,int_quarantined,int_hospital, assort_c_c, assort_c_a, assort_c_e, assort_a_c, assort_a_a, assort_a_e, assort_e_c, assort_e_a, assort_e_e\n" );

	printf( "%i %.3lf %.3lf %.3lf %.3lf %.3lf %.3lf %.3lf %.3lf %.3lf %.3lf %.3lf %.3lf %.3lf %.3lf %.3lf %.3lf\n" ,
		model->time,
		1.0 * int_tot / per_tot,
		1.0 * int_by_age[0] / per_by_age[0],
		1.0 * int_by_age[1] / per_by_age[1],
		1.0 * int_by_age[2] / per_by_age[2],
		1.0 * int_by_cqh[0] / per_by_cqh[0],
		1.0 * int_by_cqh[1] / per_by_cqh[1],
		1.0 * int_by_cqh[2] / per_by_cqh[2],
		1.0 * assort[0][0]/ int_by_age[0],
		1.0 * assort[0][1]/ int_by_age[0],
		1.0 * assort[0][2]/ int_by_age[0],
		1.0 * assort[1][0]/ int_by_age[1],
		1.0 * assort[1][1]/ int_by_age[1],
		1.0 * assort[1][2]/ int_by_age[1],
		1.0 * assort[2][0]/ int_by_age[2],
		1.0 * assort[2][1]/ int_by_age[2],
		1.0 * assort[2][2]/ int_by_age[2]
	);
}

/*****************************************************************************************
*  Name:		read_household_demographics_file
*  Description: Read household demographics (csv), attach values to params struct
******************************************************************************************/
void read_household_demographics_file( parameters *params)
{
	FILE *hh_file;
	int check, value, adx;
	long hdx, fileSize;
	char lineBuffer[80];

	// get the length of the reference household file
	hh_file = fopen(params->input_household_file, "r");
	if(hh_file == NULL)
		print_exit("Can't open household demographics file");
	fileSize = 0;
	while( fgets(lineBuffer, 80, hh_file ) )
		fileSize++;
	fclose( hh_file );
	params->N_REFERENCE_HOUSEHOLDS = fileSize - 1;

	if( params->N_REFERENCE_HOUSEHOLDS < 100 )
		print_exit( "Reference household panel too small (<100) - will not be able to assign household structure");

	// allocate memory on the params object
	set_up_reference_household_memory(params);

	// read in the data (throw away the header line)
	hh_file = fopen(params->input_household_file, "r");
	fscanf(hh_file, "%*[^\n]\n");
	for(hdx = 0; hdx < params->N_REFERENCE_HOUSEHOLDS; hdx++){
		for(adx = 0; adx < N_AGE_GROUPS; adx++){
			// Read and attach parameter values to parameter structure
			check = fscanf(hh_file, " %d ,", &value);
			if( check < 1){ print_exit("Failed to read household demographics file\n"); };

			params->REFERENCE_HOUSEHOLDS[hdx][adx] = value;
		}
	}
	fclose(hh_file);
}


void set_up_reference_household_memory(parameters *params){
	long hdx;
	params->REFERENCE_HOUSEHOLDS = calloc(params->N_REFERENCE_HOUSEHOLDS, sizeof(int*));
	for(hdx = 0; hdx < params->N_REFERENCE_HOUSEHOLDS; hdx++){
		params->REFERENCE_HOUSEHOLDS[hdx] = calloc(N_AGE_GROUPS, sizeof(int));
	}
}

/*****************************************************************************************
*  Name:		write_interactions
*  Description: write interactions details
******************************************************************************************/
void write_interactions( model *model )
{
	char output_file_name[INPUT_CHAR_LEN];
	FILE *output_file;
	long pdx;
	int day, idx;
	individual *indiv;
	interaction *inter;

	char param_line_number[10];
	sprintf(param_line_number, "%d", model->params->param_line_number);

	// Concatenate file name
	strcpy(output_file_name, model->params->output_file_dir);
	strcat(output_file_name, "/interactions_Run");
	strcat(output_file_name, param_line_number);
	strcat(output_file_name, ".csv");

	output_file = fopen(output_file_name, "w");

	day = model->interaction_day_idx;
	ring_dec( day, model->params->days_of_interactions );

<<<<<<< HEAD
	fprintf(output_file ,"ID_1,age_group_1,house_no_1,occupation_network_1,type,ID_2,age_group_2,house_no_2,occupation_network_2\n");
=======
	fprintf(output_file ,"ID_1,age_group_1,worker_type_1,house_no_1,occupation_network_1,type,ID_2,age_group_2,worker_type_2,house_no_2,occupation_network_2\n");
>>>>>>> cea158b1
	for( pdx = 0; pdx < model->params->n_total; pdx++ )
	{

		indiv = &(model->population[pdx]);

		if( indiv->n_interactions[day] > 0 )
		{
			inter = indiv->interactions[day];
			for( idx = 0; idx < indiv->n_interactions[day]; idx++ )
			{
				fprintf(output_file ,"%li,%i,%i,%li,%i,%i,%li,%i,%i,%li,%i\n",
					indiv->idx,
					indiv->age_group,
					indiv->worker_type,
					indiv->house_no,
					indiv->occupation_network,
					inter->type,
					inter->individual->idx,
					inter->individual->age_group,
					inter->individual->worker_type,
					inter->individual->house_no,
					inter->individual->occupation_network
				);
				inter = inter->next;
			}
		}
	}
	fclose(output_file);
}


/*****************************************************************************************
*  Name:        write_ward_data
*  Description: write data about healthcare workers in each ward
******************************************************************************************/
void write_ward_data( model *model)
{
	char output_file_name[INPUT_CHAR_LEN];
	FILE *ward_output_file;
	int ward_type, ward_idx, doctor_idx, nurse_idx;

	// TODO: currently only for one hospital, should loop through more hospitals when we have more

	int hospital_idx = 0;

	// Concatenate file name
	strcpy(output_file_name, model->params->output_file_dir);
	strcat(output_file_name, "/ward_output");
	strcat(output_file_name, ".csv");
	ward_output_file = fopen(output_file_name, "w");

	fprintf(ward_output_file,"%s,%s,%s,%s,%s,%s,%s,%s\n", "ward_idx", "ward_type","number_doctors", "number_nurses", "doctor_type", "nurse_type", "pdx", "hospital_idx");

	// For each ward type
	for( ward_type = 0; ward_type < N_HOSPITAL_WARD_TYPES; ward_type++ )
	{
		// For each ward
		for( ward_idx = 0; ward_idx < model->hospitals->n_wards[ward_type]; ward_idx++ )
		{
			int number_doctors = model->hospitals[hospital_idx].wards[ward_type][ward_idx].n_max_hcw[DOCTOR];
			int number_nurses = model->hospitals[hospital_idx].wards[ward_type][ward_idx].n_max_hcw[NURSE];

			// For each doctor
			for( doctor_idx = 0; doctor_idx < number_doctors; doctor_idx++ )
			{
				int doctor_pdx = model->hospitals[hospital_idx].wards[ward_type][ward_idx].doctors[doctor_idx].pdx;
				int doctor_hospital_idx = model->hospitals[hospital_idx].wards[ward_type][ward_idx].doctors[doctor_idx].hospital_idx;
				fprintf(ward_output_file,"%i,%i,%i,%i,%i,%i,%i,%i\n",ward_idx, ward_type, number_doctors, number_nurses, 1, 0, doctor_pdx, doctor_hospital_idx);
			}
			// Loop for each nurse
			for( nurse_idx = 0; nurse_idx < number_nurses; nurse_idx++ )
			{
				int nurse_pdx = model->hospitals[hospital_idx].wards[ward_type][ward_idx].nurses[nurse_idx].pdx;
				int nurse_hospital_idx = model->hospitals[hospital_idx].wards[ward_type][ward_idx].nurses[nurse_idx].hospital_idx;
				fprintf(ward_output_file,"%i,%i,%i,%i,%i,%i,%i,%i\n",ward_idx, ward_type, number_doctors, number_nurses, 0, 1, nurse_pdx, nurse_hospital_idx);
			}
		}
	}

	fclose(ward_output_file);

}

/*****************************************************************************************
*  Name:		write_transmissions
*  Description: write_transmissions details
******************************************************************************************/
void write_transmissions( model *model )
{
	char output_file_name[INPUT_CHAR_LEN];
	FILE *output_file;
	long pdx;
	individual *indiv;
	infection_event *infection_event;

	char param_line_number[10];
	sprintf(param_line_number, "%d", model->params->param_line_number);

	// Concatenate file name
	strcpy(output_file_name, model->params->output_file_dir);
	strcat(output_file_name, "/transmission_Run");
	strcat(output_file_name, param_line_number);
	strcat(output_file_name, ".csv");

	output_file = fopen(output_file_name, "w");
	fprintf(output_file , "ID_recipient,");
	fprintf(output_file , "age_group_recipient,");
	fprintf(output_file , "house_no_recipient,");
	fprintf(output_file , "occupation_network_recipient,");
<<<<<<< HEAD
=======
	fprintf(output_file , "worker_type_recipient,");
	fprintf(output_file , "hospital_state_recipient,");
>>>>>>> cea158b1
	fprintf(output_file , "infector_network,");
	fprintf(output_file , "generation_time,");
	fprintf(output_file , "ID_source,");
	fprintf(output_file , "age_group_source,");
	fprintf(output_file , "house_no_source,");
	fprintf(output_file , "occupation_network_source,");
<<<<<<< HEAD
=======
	fprintf(output_file , "worker_type_source,");
	fprintf(output_file , "hospital_state_source,");
>>>>>>> cea158b1
	fprintf(output_file , "time_infected_source,");
	fprintf(output_file , "status_source,");
	fprintf(output_file , "time_infected,");
	fprintf(output_file , "time_presymptomatic,");
	fprintf(output_file , "time_presymptomatic_mild,");
	fprintf(output_file , "time_presymptomatic_severe,");
	fprintf(output_file , "time_symptomatic,");
	fprintf(output_file , "time_symptomatic_mild,");
	fprintf(output_file , "time_symptomatic_severe,");
	fprintf(output_file , "time_asymptomatic,");
	fprintf(output_file , "time_hospitalised,");
	fprintf(output_file , "time_critical,");
	fprintf(output_file , "time_hospitalised_recovering,");
	fprintf(output_file , "time_death,");
	fprintf(output_file , "time_recovered,");
	fprintf(output_file , "time_susceptible,");
	fprintf(output_file , "is_case\n");

	for( pdx = 0; pdx < model->params->n_total; pdx++ )
	{
		indiv = &(model->population[pdx]);
		infection_event = indiv->infection_events;

		while(infection_event != NULL)
		{
			if( time_infected_infection_event(infection_event) != UNKNOWN )
<<<<<<< HEAD
				fprintf(output_file ,"%li,%i,%li,%i,%i,%i,%li,%i,%li,%i,%d,%d,%d,%d,%d,%d,%d,%d,%d,%d,%d,%d,%d,%d,%d,%d,%d\n",
=======
				fprintf(output_file ,"%li,%i,%li,%i,%i,%i,%i,%i,%li,%i,%li,%i,%i,%i,%d,%d,%d,%d,%d,%d,%d,%d,%d,%d,%d,%d,%d,%d,%d,%d,%d\n",
>>>>>>> cea158b1
					indiv->idx,
					indiv->age_group,
					indiv->house_no,
					indiv->occupation_network,
<<<<<<< HEAD
=======
					indiv->worker_type,
					indiv->hospital_state,
>>>>>>> cea158b1
					infection_event->infector_network,
					time_infected_infection_event( infection_event ) - infection_event->time_infected_infector,
					infection_event->infector->idx,
					infection_event->infector->age_group,
					infection_event->infector->house_no,
					infection_event->infector->occupation_network,
<<<<<<< HEAD
=======
					infection_event->infector->worker_type,
					infection_event->infector_hospital_state,
>>>>>>> cea158b1
					infection_event->time_infected_infector,
					infection_event->infector_status,
					time_infected_infection_event( infection_event ),
					max( infection_event->times[PRESYMPTOMATIC], infection_event->times[PRESYMPTOMATIC_MILD] ),
					infection_event->times[PRESYMPTOMATIC_MILD],
					infection_event->times[PRESYMPTOMATIC],
					max(infection_event->times[SYMPTOMATIC], infection_event->times[SYMPTOMATIC_MILD]),
					infection_event->times[SYMPTOMATIC_MILD],
					infection_event->times[SYMPTOMATIC],
					infection_event->times[ASYMPTOMATIC],
					infection_event->times[HOSPITALISED],
					infection_event->times[CRITICAL],
					infection_event->times[HOSPITALISED_RECOVERING],
					infection_event->times[DEATH],
					infection_event->times[RECOVERED],
					infection_event->times[SUSCEPTIBLE],
					infection_event->is_case
				);
			infection_event = infection_event->next;
		}
	}
	fclose(output_file);
}

/*****************************************************************************************
*  Name:		write_trace_tokens
*  Description: write trace tokens details
******************************************************************************************/
void write_trace_tokens( model *model )
{
	char output_file_name[INPUT_CHAR_LEN];
	FILE *output_file;
	long idx, n_events;
	int day, index_time;
	individual *indiv;
	event *event, *next_event;
	trace_token *token;

	char param_line_number[10];
	sprintf(param_line_number, "%d", model->params->param_line_number);

	// Concatenate file name
	strcpy(output_file_name, model->params->output_file_dir);
	strcat(output_file_name, "/trace_tokens_Run");
	strcat(output_file_name, param_line_number);
	strcat(output_file_name, ".csv");

	output_file = fopen(output_file_name, "w");
	fprintf( output_file ,"time,index_time,index_ID,index_reason,index_status,contact_time,traced_ID,traced_status,traced_infector_ID,traced_time_infected\n" );

	int max_quarantine_length = max( model->params->quarantine_length_traced_symptoms, model->params->quarantine_length_traced_positive );
	for( day = 1; day <= max_quarantine_length; day++ )
	{
		n_events    = model->event_lists[TRACE_TOKEN_RELEASE].n_daily_current[ model->time + day ];
		next_event  = model->event_lists[TRACE_TOKEN_RELEASE].events[ model->time + day ];

		for( idx = 0; idx < n_events; idx++ )
		{
			event      = next_event;
			next_event = event->next;
			indiv      = event->individual;

			token = indiv->index_trace_token;
			if( token == NULL )
				continue;

			index_time = token->contact_time;

			while( token != NULL )
			{
				fprintf( output_file, "%i,%i,%li,%i,%i,%i,%li,%i,%li,%i\n",
					model->time,
					index_time,
					indiv->idx,
					token->index_status,
					indiv->status,
					token->contact_time,
					token->individual->idx,
					token->individual->status,
					ifelse( token->individual->status > 0, token->individual->infection_events->infector->idx, -1 ),
					time_infected( token->individual )
				);
				token = token->next_index;
			}
		}
	}
	fclose(output_file);
}

/*****************************************************************************************
*  Name:		write_trace_tokens_ts
*  Description: write top level stats of trace_tokens
******************************************************************************************/
void write_trace_tokens_ts( model *model, int initialise )
{
	char output_file_name[INPUT_CHAR_LEN];
	FILE *output_file;
	long idx, n_events;
	int day, n_traced,n_symptoms,n_infected,n_infected_by_index, time_index;
	individual *indiv, *contact;
	event *event, *next_event;
	trace_token *token;

	char param_line_number[10];
	sprintf(param_line_number, "%d", model->params->param_line_number);

	// Concatenate file name
	strcpy(output_file_name, model->params->output_file_dir);
	strcat(output_file_name, "/trace_tokens_ts_Run");
	strcat(output_file_name, param_line_number);
	strcat(output_file_name, ".csv");


	if( initialise )
	{
		output_file = fopen(output_file_name, "w");
		fprintf( output_file ,"time,time_index,index_ID,n_traced,n_symptoms,n_infected,n_infected_by_index\n" );
		fclose(output_file);
		return;
	}
	else
		output_file = fopen(output_file_name, "a");

	int max_quarantine_length = max( model->params->quarantine_length_traced_symptoms, model->params->quarantine_length_traced_positive );
	for( day = 1; day <=  max_quarantine_length; day++ )
	{
		n_events    = model->event_lists[TRACE_TOKEN_RELEASE].n_daily_current[ model->time + day ];
		next_event  = model->event_lists[TRACE_TOKEN_RELEASE].events[ model->time + day ];

		for( idx = 0; idx < n_events; idx++ )
		{
			event      = next_event;
			next_event = event->next;
			indiv      = event->individual;
			time_index = model->time + day -  max_quarantine_length;

			n_traced   = 0;
			n_symptoms = 0;
			n_infected = 0;
			n_infected_by_index = 0;

			token = indiv->index_trace_token;
			if( token == NULL )
				continue;

			token = token->next_index;
			while( token != NULL )
			{
				contact = token->individual;
				n_traced++;
				if( contact->status > 0 )
					n_infected++;
				if( (contact->status >= SYMPTOMATIC) & (contact->infection_events->times[ASYMPTOMATIC] == UNKNOWN)  &
				+					( (contact->infection_events->times[RECOVERED] == UNKNOWN) | (contact->infection_events->times[RECOVERED] > time_index) )
				)
					n_symptoms++;
				if( indiv == contact->infection_events->infector )
					n_infected_by_index++;

				token = token->next_index;
			}
			fprintf( output_file, "%i,%i,%li,%i,%i,%i,%i\n",
				model->time,
				time_index,
				indiv->idx,
				n_traced,
				n_symptoms,
				n_infected,
				n_infected_by_index
			);
		}
	}
	fclose(output_file);
}

/*****************************************************************************************
<<<<<<< HEAD
=======
*  Name:		get_worker_ward_type
*  Description: Returns the ward type of the healthcare worker passed to this function.
*  Returns:     int
******************************************************************************************/
int get_worker_ward_type( model *model, int pdx ) {
	individual *indiv;
	hospital *hospital;
	ward *ward;

	int indiv_ward_type = NO_WARD;
	indiv = &( model->population[pdx] );

	// For all wards in all hospitals, check to see if any worker index matches the provided index.
	// If yes, return the ward type of the ward they are in.
	for( int hospital_idx = 0; hospital_idx < model->params->n_hospitals; hospital_idx++ ) {
		hospital = &( model->hospitals[ hospital_idx ] );

		// Check all general wards in the hospital.
		for ( int ward_idx = 0; ward_idx < hospital->n_wards[ COVID_GENERAL ]; ward_idx++ ) {
			ward = &( hospital->wards[ COVID_GENERAL ][ ward_idx ] );

			for ( int idx = 0; idx < ward->n_worker[ DOCTOR ]; idx++ ) {
				if ( ward->doctors[ idx ].pdx == indiv->idx )
					indiv_ward_type = ward->type;
			}
			for ( int idx = 0; idx < ward->n_worker[ NURSE ]; idx++ ) {
				if ( ward->nurses[ idx ].pdx == indiv->idx )
					indiv_ward_type = ward->type;
			}
		}

		// Check all ICU wards in the hospital.
		for ( int ward_idx = 0; ward_idx < hospital->n_wards[ COVID_ICU ]; ward_idx++ ) {
			ward = &( hospital->wards[ COVID_ICU ][ ward_idx ] );

			for ( int idx = 0; idx < ward->n_worker[ DOCTOR ]; idx++ ) {
				if ( ward->doctors[idx].pdx == indiv->idx )
					indiv_ward_type = ward->type;
			}
			for ( int idx = 0; idx < ward->n_worker[ NURSE ]; idx++ ) {
				if ( ward->nurses[ idx ].pdx == indiv->idx )
					indiv_ward_type = ward->type;
			}
		}
	}
	return indiv_ward_type;
}
/*****************************************************************************************
>>>>>>> cea158b1
*  Name:		write_occupation_network
*  Description: Write (csv) file of occupation network
******************************************************************************************/
void write_occupation_network(model *model, parameters *params, int network_idx)
{

	if(network_idx < 0 || network_idx >= N_OCCUPATION_NETWORKS ){
		printf("Occupation network index outside range of 0, %d\n", N_OCCUPATION_NETWORKS-1);
		return;
	}

	char output_file[INPUT_CHAR_LEN];
	char param_line_number[10], network_idx_text[10];
	sprintf(param_line_number, "%d", params->param_line_number);

	sprintf(network_idx_text, "%d", network_idx);

	// Concatenate file name
	strcpy(output_file, params->output_file_dir);
	strcat(output_file, "/occupation_network");
	strcat(output_file, network_idx_text);
	strcat(output_file, "_Run");
	strcat(output_file, param_line_number);
	strcat(output_file, ".csv");

	write_network(output_file, model->occupation_network[network_idx]);

}

/*****************************************************************************************
*  Name:		write_household_network
*  Description: Write (csv) file of household network
******************************************************************************************/
void write_household_network(model *model, parameters *params)
{
	char output_file[INPUT_CHAR_LEN];
	char param_line_number[10];
	sprintf(param_line_number, "%d", params->param_line_number);

	// Concatenate file name
	strcpy(output_file, params->output_file_dir);
	strcat(output_file, "/household_network_Run");
	strcat(output_file, param_line_number);
	strcat(output_file, ".csv");

	write_network(output_file, model->household_network);
}

/*****************************************************************************************
*  Name:		write_random_network
*  Description: Write (csv) file of random network
******************************************************************************************/
void write_random_network(model *model, parameters *params)
{
	char output_file[INPUT_CHAR_LEN];

	char param_line_number[10];
	sprintf(param_line_number, "%d", params->param_line_number);

	// Concatenate file name
	strcpy(output_file, params->output_file_dir);
	strcat(output_file, "/random_network_Run");
	strcat(output_file, param_line_number);
	strcat(output_file, ".csv");

	write_network(output_file, model->random_network);
}

/*****************************************************************************************
*  Name:		write_random_network
*  Description: Write (csv) file of generic network
******************************************************************************************/

void write_network(char *output_file, network *network_ptr)
{
	long idx;
	FILE *network_file;

	network_file = fopen(output_file, "w");
	if(network_file == NULL)
		print_exit("Can't open network output file");

	fprintf(network_file,"ID1,");
	fprintf(network_file,"ID2");
	fprintf(network_file,"\n");

	// Loop through all edges in the network
	for(idx = 0; idx < network_ptr->n_edges; idx++)
	{
		fprintf(network_file, "%li,%li\n",
			network_ptr->edges[idx].id1,
			network_ptr->edges[idx].id2
			);
	}
	fclose(network_file);
<<<<<<< HEAD
=======
}

/*****************************************************************************************
*  Name:        write_time_step_hospital_data
*  Description: write data concerning the status of hospitals at each time step
******************************************************************************************/
void write_time_step_hospital_data( model *model)
{
    char output_file_name[INPUT_CHAR_LEN];
    FILE *time_step_hospital_file;
    int ward_type, ward_idx, doctor_idx, nurse_idx, patient_idx;
    int hospital_idx = 0;
    // TODO: update to run for each hospital

    if( model->params->sys_write_hospital )
        {
            // Concatenate file name
            strcpy(output_file_name, model->params->output_file_dir);
            strcat(output_file_name, "/time_step_hospital_output");
            strcat(output_file_name, ".csv");

            // Open outputfile in different mode depending on whether this is the first time step
            if(model->time == 1)
            {
                time_step_hospital_file = fopen(output_file_name, "w");
                fprintf(time_step_hospital_file,"%s,%s,%s,%s,%s,%s,%s,%s,%s,%s,%s,%s\n", "time_step","ward_idx", "ward_type", "doctor_type", "nurse_type","patient_type","pdx", "hospital_idx","n_patients","n_beds","disease_state","hospital_state");
            }
            else
            {
                time_step_hospital_file = fopen(output_file_name, "a");
            }

            for( ward_type = 0; ward_type < N_HOSPITAL_WARD_TYPES; ward_type++ )
            {
                // For each ward
                for( ward_idx = 0; ward_idx < model->hospitals->n_wards[ward_type]; ward_idx++ )
                {
                    int number_doctors = model->hospitals[hospital_idx].wards[ward_type][ward_idx].n_max_hcw[DOCTOR];
                    int number_nurses = model->hospitals[hospital_idx].wards[ward_type][ward_idx].n_max_hcw[NURSE];
                    int number_patients = model->hospitals[hospital_idx].wards[ward_type][ward_idx].patients->size;
                    int number_beds = model->hospitals[hospital_idx].wards[ward_type][ward_idx].n_beds;

                    // For each doctor
                    for( doctor_idx = 0; doctor_idx < number_doctors; doctor_idx++ )
                    {
                        int doctor_pdx = model->hospitals[hospital_idx].wards[ward_type][ward_idx].doctors[doctor_idx].pdx;
                        int doctor_hospital_idx = model->hospitals[hospital_idx].wards[ward_type][ward_idx].doctors[doctor_idx].hospital_idx;

                        individual *indiv_doctor;
                        indiv_doctor = &(model->population[doctor_pdx]);
                        int doctor_disease_state = indiv_doctor->status;
                        int doctor_hospital_state = indiv_doctor->hospital_state;

                        fprintf(time_step_hospital_file,"%i,%i,%i,%i,%i,%i,%i,%i,%i,%i,%i,%i\n",model->time,ward_idx, ward_type, 1, 0, 0, doctor_pdx, doctor_hospital_idx,number_patients,number_beds,doctor_disease_state,doctor_hospital_state);
                    }
                    // For each nurse
                    for( nurse_idx = 0; nurse_idx < number_nurses; nurse_idx++ )
                    {
                        int nurse_pdx = model->hospitals[hospital_idx].wards[ward_type][ward_idx].nurses[nurse_idx].pdx;
                        int nurse_hospital_idx = model->hospitals[hospital_idx].wards[ward_type][ward_idx].nurses[nurse_idx].hospital_idx;

                        individual *indiv_nurse;
                        indiv_nurse = &(model->population[nurse_pdx]);
                        int nurse_disease_state = indiv_nurse->status;
                        int nurse_hospital_state = indiv_nurse->hospital_state;

                        fprintf(time_step_hospital_file,"%i,%i,%i,%i,%i,%i,%i,%i,%i,%i,%i,%i\n",model->time,ward_idx, ward_type, 0, 1, 0, nurse_pdx, nurse_hospital_idx,number_patients,number_beds,nurse_disease_state,nurse_hospital_state);
                    }

                    // For each patient
                    hospital *hospital;
                    hospital = &model->hospitals[hospital_idx];
                    for( patient_idx = 0; patient_idx < number_patients; patient_idx++ )
                    {
                        int patient_pdx = model->population[ list_element_at(hospital->wards[ward_type][ward_idx].patients, patient_idx) ].idx;

                        individual *indiv_patient;
                        indiv_patient = &(model->population[ list_element_at(hospital->wards[ward_type][ward_idx].patients, patient_idx) ]);
                        int patient_disease_state = indiv_patient->status;
                        int patient_hospital_state = indiv_patient->hospital_state;

                        fprintf(time_step_hospital_file,"%i,%i,%i,%i,%i,%i,%i,%i,%i,%i,%i,%i\n",model->time,ward_idx, ward_type, 0, 0, 1, patient_pdx, hospital_idx,number_patients,number_beds,patient_disease_state,patient_hospital_state);
                    }

                }
            }

            fclose(time_step_hospital_file);
        }
>>>>>>> cea158b1
}<|MERGE_RESOLUTION|>--- conflicted
+++ resolved
@@ -433,12 +433,9 @@
 
 	check = fscanf(parameter_file, " %i ,", &(params->intervention_start_time));
 	if( check < 1){ print_exit("Failed to read parameter intervention_start_time)\n"); };
-<<<<<<< HEAD
-=======
 
 	check = fscanf(parameter_file, " %i ,", &(params->hospital_on));
 	if( check < 1){ print_exit("Failed to read parameter hospital_on)\n"); };
->>>>>>> cea158b1
 
 	fclose(parameter_file);
 }
@@ -648,138 +645,6 @@
 				n_reasons);
 		}
 	}
-<<<<<<< HEAD
-}
-
-
-/*****************************************************************************************
-*  Name:		write_quarantine_reasons
-*  Description: Write (csv) files of reasons individuals are quarantined
-******************************************************************************************/
-
-void write_quarantine_reasons(model *model, parameters *params)
-{
-	char output_file_name[INPUT_CHAR_LEN];
-	long idx, jdx;
-	int quarantine_reasons[N_QUARANTINE_REASONS], quarantine_reason, n_reasons, i, n;
-	int index_true_status, index_from_household;
-	long index_id, index_house_no;
-	
-	individual *indiv;
-	trace_token *index_token;
-	long *members;
-
-	char param_line_number[10];
-	sprintf(param_line_number, "%d", model->params->param_line_number);
-
-	// Concatenate file name
-	strcpy(output_file_name, model->params->output_file_dir);
-	strcat(output_file_name, "/quarantine_reasons_file_Run");
-	strcat(output_file_name, param_line_number);
-	strcat(output_file_name, ".csv");
-	
-	FILE *quarantine_reasons_output_file;
-	quarantine_reasons_output_file = fopen(output_file_name, "w");
-	if(quarantine_reasons_output_file == NULL)
-		print_exit("Can't open quarantine_reasons output file");
-	
-	fprintf(quarantine_reasons_output_file,"time,");
-	fprintf(quarantine_reasons_output_file,"ID,");
-	fprintf(quarantine_reasons_output_file,"status,");
-	fprintf(quarantine_reasons_output_file,"house_no,");
-	fprintf(quarantine_reasons_output_file,"ID_index,");
-	fprintf(quarantine_reasons_output_file,"status_index,");
-	fprintf(quarantine_reasons_output_file,"house_no_index,");
-	fprintf(quarantine_reasons_output_file,"quarantine_reason,");
-	fprintf(quarantine_reasons_output_file,"n_reasons");
-	fprintf(quarantine_reasons_output_file,"\n");
-	
-	for(idx = 0; idx < params->n_total; idx++)
-	{
-		indiv = &(model->population[idx]);
-		
-		if(indiv->quarantined == TRUE){
-			
-			for(i = 0; i < N_QUARANTINE_REASONS; i++)
-				quarantine_reasons[i] = FALSE;
-			
-			index_true_status = UNKNOWN;
-			index_id = UNKNOWN;
-			index_house_no = UNKNOWN;
-			
-			// Check if this individual has non-NULL trace_tokens attribute
-			if( indiv->index_trace_token != NULL ){
-				
-				// Quarantined from self-reported symptoms
-				if(indiv->index_trace_token->index_status == SYMPTOMS_ONLY)
-					quarantine_reasons[QR_SELF_SYMPTOMS] = TRUE;
-				
-				// Quarantined from self positive
-				if(indiv->index_trace_token->index_status == POSITIVE_TEST)
-					quarantine_reasons[QR_SELF_POSITIVE] = TRUE;
-				
-				index_true_status = indiv->status;
-				index_id = indiv->idx;
-				index_house_no = indiv->house_no;
-			}
-			
-			if( indiv->trace_tokens != NULL ){
-				// Find original index and check if the index was a household member
-				n = model->household_directory->n_jdx[indiv->house_no];
-				members = model->household_directory->val[indiv->house_no];
-				
-				index_token = indiv->trace_tokens;
-				while( index_token->last_index != NULL )
-					index_token = index_token->last_index;
-
-				for(jdx = 0; jdx < n; jdx++){
-					if( index_token->individual->idx == members[jdx] ){
-						index_from_household = TRUE;
-					}
-				}
-				
-				if(index_from_household == TRUE){
-					if(index_token->index_status == SYMPTOMS_ONLY)
-						quarantine_reasons[QR_HOUSEHOLD_SYMPTOMS] = TRUE;
-			
-					if(index_token->index_status == POSITIVE_TEST)
-						quarantine_reasons[QR_HOUSEHOLD_POSITIVE] = TRUE;
-				}else{
-					if(index_token->index_status == SYMPTOMS_ONLY)
-						quarantine_reasons[QR_TRACE_SYMPTOMS] = TRUE;
-					
-					if(index_token->index_status == POSITIVE_TEST)
-						quarantine_reasons[QR_TRACE_POSITIVE] = TRUE;
-				}
-				index_id = index_token->individual->idx;
-				index_true_status = index_token->individual->status;
-				index_house_no = index_token->individual->house_no;
-			}
-			
-			// Resolve multiple reasons for quarantine into one reason
-			quarantine_reason = resolve_quarantine_reasons(quarantine_reasons);
-			
-			n_reasons = 0;
-			for(i = 0; i < N_QUARANTINE_REASONS; i++){
-				if(quarantine_reasons[i] == TRUE)
-					n_reasons += 1;
-			}
-			
-			fprintf(quarantine_reasons_output_file, 
-				"%d,%li,%d,%li,%li,%d,%li,%d,%d\n",
-				model->time,
-				indiv->idx,
-				indiv->status,
-				indiv->house_no,
-				index_id, 
-				index_true_status,
-				index_house_no,
-				quarantine_reason,
-				n_reasons);
-		}
-	}
-=======
->>>>>>> cea158b1
 	fclose(quarantine_reasons_output_file);
 }
 
@@ -814,11 +679,8 @@
 	fprintf(individual_output_file,"current_status,");
 	fprintf(individual_output_file,"age_group,");
 	fprintf(individual_output_file,"occupation_network,");
-<<<<<<< HEAD
-=======
 	fprintf(individual_output_file,"worker_type,");
 	fprintf(individual_output_file,"assigned_worker_ward_type,"),
->>>>>>> cea158b1
 	fprintf(individual_output_file,"house_no,");
 	fprintf(individual_output_file,"quarantined,");
 	fprintf(individual_output_file,"time_quarantined,");
@@ -832,33 +694,23 @@
 	{
 		indiv = &(model->population[idx]);
 
-<<<<<<< HEAD
-=======
 		int worker_ward_type;
 		if ( indiv->worker_type != NOT_HEALTHCARE_WORKER )
 			worker_ward_type = get_worker_ward_type( model, indiv->idx );
 		else
 			worker_ward_type = NO_WARD;
 
->>>>>>> cea158b1
 		/* Count the number of times an individual has been infected */
 		infection_count = count_infection_events( indiv );
 
 		fprintf(individual_output_file,
-<<<<<<< HEAD
-			"%li,%d,%d,%d,%li,%d,%d,%d,%d,%d\n",
-=======
 			"%li,%d,%d,%d,%d,%d,%li,%d,%d,%d,%d,%d\n",
->>>>>>> cea158b1
 			indiv->idx,
 			indiv->status,
 			indiv->age_group,
 			indiv->occupation_network,
-<<<<<<< HEAD
-=======
 			indiv->worker_type,
 			worker_ward_type,
->>>>>>> cea158b1
 			indiv->house_no,
 			indiv->quarantined,
 			indiv->infection_events->times[QUARANTINED],
@@ -923,11 +775,7 @@
 		int_by_age[ indiv->age_type] += n_int;
 		per_by_age[ indiv->age_type]++;
 
-<<<<<<< HEAD
-        cqh = ifelse( indiv->status == HOSPITALISED , 2, ifelse( indiv->quarantined && indiv->infection_events->times[QUARANTINED] != model->time, 1, 0 ) );
-=======
 		cqh = ifelse( indiv->status == HOSPITALISED , 2, ifelse( indiv->quarantined && indiv->infection_events->times[QUARANTINED] != model->time, 1, 0 ) );
->>>>>>> cea158b1
 		int_by_cqh[cqh] += n_int;
 		per_by_cqh[cqh]++;
 	}
@@ -1034,11 +882,7 @@
 	day = model->interaction_day_idx;
 	ring_dec( day, model->params->days_of_interactions );
 
-<<<<<<< HEAD
-	fprintf(output_file ,"ID_1,age_group_1,house_no_1,occupation_network_1,type,ID_2,age_group_2,house_no_2,occupation_network_2\n");
-=======
 	fprintf(output_file ,"ID_1,age_group_1,worker_type_1,house_no_1,occupation_network_1,type,ID_2,age_group_2,worker_type_2,house_no_2,occupation_network_2\n");
->>>>>>> cea158b1
 	for( pdx = 0; pdx < model->params->n_total; pdx++ )
 	{
 
@@ -1148,22 +992,16 @@
 	fprintf(output_file , "age_group_recipient,");
 	fprintf(output_file , "house_no_recipient,");
 	fprintf(output_file , "occupation_network_recipient,");
-<<<<<<< HEAD
-=======
 	fprintf(output_file , "worker_type_recipient,");
 	fprintf(output_file , "hospital_state_recipient,");
->>>>>>> cea158b1
 	fprintf(output_file , "infector_network,");
 	fprintf(output_file , "generation_time,");
 	fprintf(output_file , "ID_source,");
 	fprintf(output_file , "age_group_source,");
 	fprintf(output_file , "house_no_source,");
 	fprintf(output_file , "occupation_network_source,");
-<<<<<<< HEAD
-=======
 	fprintf(output_file , "worker_type_source,");
 	fprintf(output_file , "hospital_state_source,");
->>>>>>> cea158b1
 	fprintf(output_file , "time_infected_source,");
 	fprintf(output_file , "status_source,");
 	fprintf(output_file , "time_infected,");
@@ -1190,31 +1028,21 @@
 		while(infection_event != NULL)
 		{
 			if( time_infected_infection_event(infection_event) != UNKNOWN )
-<<<<<<< HEAD
-				fprintf(output_file ,"%li,%i,%li,%i,%i,%i,%li,%i,%li,%i,%d,%d,%d,%d,%d,%d,%d,%d,%d,%d,%d,%d,%d,%d,%d,%d,%d\n",
-=======
 				fprintf(output_file ,"%li,%i,%li,%i,%i,%i,%i,%i,%li,%i,%li,%i,%i,%i,%d,%d,%d,%d,%d,%d,%d,%d,%d,%d,%d,%d,%d,%d,%d,%d,%d\n",
->>>>>>> cea158b1
 					indiv->idx,
 					indiv->age_group,
 					indiv->house_no,
 					indiv->occupation_network,
-<<<<<<< HEAD
-=======
 					indiv->worker_type,
 					indiv->hospital_state,
->>>>>>> cea158b1
 					infection_event->infector_network,
 					time_infected_infection_event( infection_event ) - infection_event->time_infected_infector,
 					infection_event->infector->idx,
 					infection_event->infector->age_group,
 					infection_event->infector->house_no,
 					infection_event->infector->occupation_network,
-<<<<<<< HEAD
-=======
 					infection_event->infector->worker_type,
 					infection_event->infector_hospital_state,
->>>>>>> cea158b1
 					infection_event->time_infected_infector,
 					infection_event->infector_status,
 					time_infected_infection_event( infection_event ),
@@ -1391,8 +1219,6 @@
 }
 
 /*****************************************************************************************
-<<<<<<< HEAD
-=======
 *  Name:		get_worker_ward_type
 *  Description: Returns the ward type of the healthcare worker passed to this function.
 *  Returns:     int
@@ -1441,7 +1267,6 @@
 	return indiv_ward_type;
 }
 /*****************************************************************************************
->>>>>>> cea158b1
 *  Name:		write_occupation_network
 *  Description: Write (csv) file of occupation network
 ******************************************************************************************/
@@ -1537,8 +1362,6 @@
 			);
 	}
 	fclose(network_file);
-<<<<<<< HEAD
-=======
 }
 
 /*****************************************************************************************
@@ -1628,5 +1451,4 @@
 
             fclose(time_step_hospital_file);
         }
->>>>>>> cea158b1
 }