/*
 * input.c
 *
 *  Created on: 6 Mar 2020
 *      Author: p-robot
 */

#include <stdio.h>
#include <stdlib.h>
#include <string.h>

#include "input.h"
#include "params.h"
#include "model.h"
#include "utilities.h"
#include "constant.h"
#include "demographics.h"
#include "interventions.h"
#include "hospital.h"

/*****************************************************************************************
*  Name:		read_command_line_args
*  Description: Read command-line arguments and attach to params struct
******************************************************************************************/
void read_command_line_args( parameters *params, int argc, char **argv )
{
    int param_line_number, hospital_param_line_number;
	char input_param_file[ INPUT_CHAR_LEN ];
	char input_household_file [INPUT_CHAR_LEN ];
<<<<<<< HEAD
    char hospital_input_param_file[ INPUT_CHAR_LEN ];
=======
	char hospital_input_param_file[ INPUT_CHAR_LEN ];
>>>>>>> e6480653
	char output_file_dir[ INPUT_CHAR_LEN ];

	if(argc > 1)
	{
		strncpy(input_param_file, argv[1], INPUT_CHAR_LEN );
	}else{
		strncpy(input_param_file, "../tests/data/baseline_parameters.csv", INPUT_CHAR_LEN );
	}

	if(argc > 2)
	{
		param_line_number = (int) strtol(argv[2], NULL, 10);

		if(param_line_number <= 0)
			print_exit("Error Invalid line number, line number starts from 1");
	}else{
		param_line_number = 1;
	}

	if(argc > 3)
	{
		strncpy(output_file_dir, argv[3], INPUT_CHAR_LEN );
		params->sys_write_individual = TRUE;

	}else{
		strncpy(output_file_dir, ".", INPUT_CHAR_LEN );
		params->sys_write_individual = FALSE;
	}

	if(argc > 4)
	{
		strncpy(input_household_file, argv[4], INPUT_CHAR_LEN );
        params->sys_write_hospital = TRUE;
	}else{
		strncpy(input_household_file, "../tests/data/baseline_household_demographics.csv",
			INPUT_CHAR_LEN );
        params->sys_write_hospital = FALSE;
	}

<<<<<<< HEAD

=======
>>>>>>> e6480653
    if(argc > 5)
    {
        strncpy(hospital_input_param_file, argv[5], INPUT_CHAR_LEN );
    }else{
        strncpy(hospital_input_param_file, "../tests/data/hospital_baseline_parameters.csv",
            INPUT_CHAR_LEN );
    }

    if(argc > 6)
    {
        hospital_param_line_number = (int) strtol(argv[6], NULL, 10);

        if(hospital_param_line_number <= 0)
            print_exit("Error Invalid line number, line number starts from 1");
    }else{
        hospital_param_line_number = 1;
    }

<<<<<<< HEAD
    params->hospital_param_line_number = hospital_param_line_number;
    strncpy(params->hospital_input_param_file, hospital_input_param_file, sizeof(params->hospital_input_param_file) - 1);
    params->hospital_input_param_file[sizeof(params->hospital_input_param_file) - 1] = '\0';
=======
    	params->hospital_param_line_number = hospital_param_line_number;
    	strncpy(params->hospital_input_param_file, hospital_input_param_file, sizeof(params->hospital_input_param_file) - 1);
    	params->hospital_input_param_file[sizeof(params->hospital_input_param_file) - 1] = '\0';
>>>>>>> e6480653

	// Attach to params struct, ensure string is null-terminated
	params->param_line_number = param_line_number;

	strncpy(params->input_param_file, input_param_file, sizeof(params->input_param_file) - 1);
	params->input_param_file[sizeof(params->input_param_file) - 1] = '\0';

	strncpy(params->input_household_file, input_household_file,
		sizeof(params->input_household_file) - 1);
	params->input_household_file[sizeof(params->input_household_file) - 1] = '\0';

	strncpy(params->output_file_dir, output_file_dir, sizeof(params->output_file_dir) - 1);
	params->output_file_dir[sizeof(params->output_file_dir) - 1] = '\0';
}

/*****************************************************************************************
*  Name:		read_param_file
*  Description: Read line from parameter file (csv), attach parame values to params struct
******************************************************************************************/
void read_param_file( parameters *params)
{
    FILE *parameter_file;
    int i, check;

    parameter_file = fopen(params->input_param_file, "r");
    if(parameter_file == NULL)
        print_exit("Can't open parameter file");

    // Throw away header (and first `params->param_line_number` lines)
    for(i = 0; i < params->param_line_number; i++)
        fscanf(parameter_file, "%*[^\n]\n");

    // Read and attach parameter values to parameter structure
    check = fscanf(parameter_file, " %li ,", &(params->rng_seed));
    if( check < 1){ print_exit("Failed to read parameter rng_seed\n"); };

    check = fscanf(parameter_file, " %li ,", &(params->param_id));
    if( check < 1){ print_exit("Failed to read parameter param_id\n"); };

    check = fscanf(parameter_file, " %li ,", &(params->n_total));
    if( check < 1){ print_exit("Failed to read parameter n_total\n"); };

    for( i = 0; i < N_OCCUPATION_NETWORK_TYPES; i++ )
    {
        check = fscanf(parameter_file, " %lf ,",  &(params->mean_work_interactions[i]));
        if( check < 1){ print_exit("Failed to read parameter mean_work_interactions\n"); };
    }

    check = fscanf(parameter_file, " %lf ,",  &(params->daily_fraction_work));
    if( check < 1){ print_exit("Failed to read parameter daily_fraction_work\n"); };

    check = fscanf(parameter_file, " %lf ,",  &(params->work_network_rewire));
    if( check < 1){ print_exit("Failed to read parameter work_network_rewire\n"); };

    for( i = 0; i < N_AGE_TYPES; i++ )
    {
        check = fscanf(parameter_file, " %lf ,",  &(params->mean_random_interactions[i]));
        if( check < 1){ print_exit("Failed to read parameter mean_daily_interactions\n"); };

        check = fscanf(parameter_file, " %lf ,",  &(params->sd_random_interactions[i]));
        if( check < 1){ print_exit("Failed to read parameter sd_daily_interactions\n"); };
    }

    check = fscanf(parameter_file, " %i ,",  &(params->random_interaction_distribution));
    if( check < 1){ print_exit("Failed to read parameter random_interaction_distribution\n"); };

    check = fscanf(parameter_file, " %lf ,",  &(params->child_network_adults));
    if( check < 1){ print_exit("Failed to read parameter child_network_adults\n"); };

    check = fscanf(parameter_file, " %lf ,",  &(params->elderly_network_adults));
    if( check < 1){ print_exit("Failed to read parameter elderly_network_adults\n"); };

    check = fscanf(parameter_file, " %i ,",  &(params->days_of_interactions));
    if( check < 1){ print_exit("Failed to read parameter days_of_interactions\n"); };

    check = fscanf(parameter_file, " %i ,",  &(params->end_time));
    if( check < 1){ print_exit("Failed to read parameter end_time\n"); };

    check = fscanf(parameter_file, " %i ,",  &(params->n_seed_infection));
    if( check < 1){ print_exit("Failed to read parameter n_seed_infection\n"); };

    check = fscanf(parameter_file, " %lf ,", &(params->mean_infectious_period));
    if( check < 1){ print_exit("Failed to read parameter mean_infectious_period\n"); };

    check = fscanf(parameter_file, " %lf ,", &(params->sd_infectious_period));
    if( check < 1){ print_exit("Failed to read parameter sd_infectious_period\n"); };

    check = fscanf(parameter_file, " %lf ,", &(params->infectious_rate));
    if( check < 1){ print_exit("Failed to read parameter infectious_rate\n"); };

    check = fscanf(parameter_file, " %lf ,", &(params->mean_time_to_symptoms));
    if( check < 1){ print_exit("Failed to read parameter mean_time_to_symptoms\n"); };

    check = fscanf(parameter_file, " %lf ,", &(params->sd_time_to_symptoms));
    if( check < 1){ print_exit("Failed to read parameter sd_time_to_symptoms\n"); };

    check = fscanf(parameter_file, " %lf ,", &(params->mean_time_to_hospital));
    if( check < 1){ print_exit("Failed to read parameter mean_time_to_hospital\n"); };

    check = fscanf(parameter_file, " %lf ,", &(params->mean_time_to_critical));
    if( check < 1){ print_exit("Failed to read parameter mean_time_to_critical\n"); };

    check = fscanf(parameter_file, " %lf ,", &(params->sd_time_to_critical));
    if( check < 1){ print_exit("Failed to read parameter sd_time_to_critical\n"); };

    check = fscanf(parameter_file, " %lf ,", &(params->mean_time_to_recover));
    if( check < 1){ print_exit("Failed to read parameter mean_time_to_recover\n"); };

    check = fscanf(parameter_file, " %lf ,", &(params->sd_time_to_recover));
    if( check < 1){ print_exit("Failed to read parameter sd_time_to_recover\n"); };

    check = fscanf(parameter_file, " %lf ,", &(params->mean_time_to_death));
    if( check < 1){ print_exit("Failed to read parameter mean_time_to_death\n"); };

    check = fscanf(parameter_file, " %lf ,", &(params->sd_time_to_death));
    if( check < 1){ print_exit("Failed to read parameter sd_time_to_death\n"); };

    for( i = 0; i < N_AGE_GROUPS; i++ )
    {
        check = fscanf(parameter_file, " %lf ,", &(params->fraction_asymptomatic[i]));
        if( check < 1){ print_exit("Failed to read parameter fraction_asymptomatic\n"); };
    }

    check = fscanf(parameter_file, " %lf ,", &(params->asymptomatic_infectious_factor));
    if( check < 1){ print_exit("Failed to read parameter asymptomatic_infectious_factor\n"); };

    for( i = 0; i < N_AGE_GROUPS; i++ )
    {
        check = fscanf(parameter_file, " %lf ,", &(params->mild_fraction[i]));
        if( check < 1){ print_exit("Failed to read parameter mild_fraction\n"); };
    }

    check = fscanf(parameter_file, " %lf ,", &(params->mild_infectious_factor));
    if( check < 1){ print_exit("Failed to read parameter mild_infectious_factor\n"); };

    check = fscanf(parameter_file, " %lf ,", &(params->mean_asymptomatic_to_recovery));
    if( check < 1){ print_exit("Failed to read parameter mean_asymptomatic_to_recovery\n"); };

    check = fscanf(parameter_file, " %lf ,", &(params->sd_asymptomatic_to_recovery));
    if( check < 1){ print_exit("Failed to read parameter sd_asymptomatic_to_recovery\n"); };

<<<<<<< HEAD

=======
>>>>>>> e6480653
    for( i = 0; i < N_HOUSEHOLD_MAX; i++ )
    {
        check = fscanf(parameter_file, " %lf ,", &(params->household_size[i]));
        if( check < 1){ print_exit("Failed to read parameter household_size_*\n"); };
    }
<<<<<<< HEAD

    for( i = 0; i < N_AGE_GROUPS; i++ )
    {
        check = fscanf(parameter_file, " %lf ,", &(params->population[i]));
        if( check < 1){ print_exit("Failed to read parameter population_**\n"); };
    }

    check = fscanf(parameter_file, " %lf ,", &(params->daily_non_cov_symptoms_rate));
    if( check < 1){ print_exit("Failed to read parameter daily_non_cov_symptoms_rate\n"); };

    for( i = 0; i < N_AGE_GROUPS; i++ )
        {
            check = fscanf(parameter_file, " %lf ,", &(params->relative_susceptibility[i]));
            if( check < 1){ print_exit("Failed to read parameter relative_susceptibility\n"); };
        }

    //Hardcoded this in until we separate out interaction types for the community and hospital. - Tom.
    //Previously iterated over N_INTERACTION_TYPES.
    for( i = 0; i < 3; i++ )
    {
        check = fscanf(parameter_file, " %lf ,", &(params->relative_transmission[i]));
        if( check < 1){ print_exit("Failed to read parameter relative_transmission_**\n"); };
    }

    for( i = 0; i < N_AGE_GROUPS; i++ )
    {
        check = fscanf(parameter_file, " %lf ,", &(params->hospitalised_fraction[i]));
        if( check < 1){ print_exit("Failed to read parameter hopsitalised_fraction_**\n"); };
    }

    for( i = 0; i < N_AGE_GROUPS; i++ )
    {
        check = fscanf(parameter_file, " %lf ,", &(params->critical_fraction[i]));
        if( check < 1){ print_exit("Failed to read parameter critical_fraction_**\n"); };
    }

    for( i = 0; i < N_AGE_GROUPS; i++ )
    {
        check = fscanf(parameter_file, " %lf ,", &(params->fatality_fraction[i]));
        if( check < 1){ print_exit("Failed to read parameter fatality_fraction\n"); };
    }

    check = fscanf(parameter_file, " %lf,", &(params->mean_time_hospitalised_recovery ));
    if( check < 1){ print_exit("Failed to read parameter mean_time_hospitalised_recovery\n"); };

    check = fscanf(parameter_file, " %lf,", &(params->sd_time_hospitalised_recovery ));
    if( check < 1){ print_exit("Failed to read parameter sd_time_hospitalised_recovery\n"); };

    check = fscanf(parameter_file, " %lf,", &(params->mean_time_critical_survive ));
    if( check < 1){ print_exit("Failed to read parameter mean_time_critical_survive\n"); };

    check = fscanf(parameter_file, " %lf,", &(params->sd_time_critical_survive ));
    if( check < 1){ print_exit("Failed to read parameter sd_time_critical_survive\n"); };

    for( i = 0; i < N_AGE_GROUPS; i++ )
    {
        check = fscanf(parameter_file, " %lf ,", &(params->location_death_icu[i]));
        if( check < 1){ print_exit("Failed to read parameter location_death_icu\n"); };
    }

    check = fscanf(parameter_file, " %i ,", &(params->quarantine_length_self));
    if( check < 1){ print_exit("Failed to read parameter quarantine_length_self\n"); };

    check = fscanf(parameter_file, " %i ,", &(params->quarantine_length_traced_symptoms));
    if( check < 1){ print_exit("Failed to read parameter quarantine_length_traced_symptoms\n"); };

    check = fscanf(parameter_file, " %i ,", &(params->quarantine_length_traced_positive));
    if( check < 1){ print_exit("Failed to read parameter quarantine_length_traced_positive\n"); };

    check = fscanf(parameter_file, " %i ,", &(params->quarantine_length_positive));
    if( check < 1){ print_exit("Failed to read parameter quarantine_length_positive\n"); };

    check = fscanf(parameter_file, " %lf ,", &(params->quarantine_dropout_self));
    if( check < 1){ print_exit("Failed to read parameter quarantine_dropout_self\n"); };

    check = fscanf(parameter_file, " %lf ,", &(params->quarantine_dropout_traced_symptoms));
    if( check < 1){ print_exit("Failed to read parameter quarantine_dropout_traced\n"); };

    check = fscanf(parameter_file, " %lf ,", &(params->quarantine_dropout_traced_positive));
    if( check < 1){ print_exit("Failed to read parameter quarantine_dropout_traced\n"); };

    check = fscanf(parameter_file, " %lf ,", &(params->quarantine_dropout_positive));
    if( check < 1){ print_exit("Failed to read parameter quarantine_dropout_positive\n"); };

    check = fscanf(parameter_file, " %lf ,", &(params->quarantine_compliance_traced_symptoms));
    if( check < 1){ print_exit("Failed to read parameter quarantine_compliance_traced_symptoms\n"); };

    check = fscanf(parameter_file, " %lf ,", &(params->quarantine_compliance_traced_positive));
    if( check < 1){ print_exit("Failed to read parameter quarantine_compliance_traced_positive\n"); };

    check = fscanf(parameter_file, " %i ,", &(params->test_on_symptoms));
    if( check < 1){ print_exit("Failed to read parameter test_on_symptoms\n"); };

    check = fscanf(parameter_file, " %i ,", &(params->test_on_traced));
    if( check < 1){ print_exit("Failed to read parameter test_on_traced\n"); };

    check = fscanf(parameter_file, " %i ,", &(params->trace_on_symptoms));
    if( check < 1){ print_exit("Failed to read parameter trace_on_symptoms\n"); };

    check = fscanf(parameter_file, " %i ,", &(params->trace_on_positive));
    if( check < 1){ print_exit("Failed to read parameter trace_on_positive\n"); };

    check = fscanf(parameter_file, " %i ,", &(params->retrace_on_positive));
    if( check < 1){ print_exit("Failed to read parameter retrace_on_positive\n"); };

    check = fscanf(parameter_file, " %i ,", &(params->quarantine_on_traced));
    if( check < 1){ print_exit("Failed to read parameter quarantine_on_traced\n"); };

    check = fscanf(parameter_file, " %lf ,", &(params->traceable_interaction_fraction));
    if( check < 1){ print_exit("Failed to read parameter traceable_interaction_fraction\n"); };

    check = fscanf(parameter_file, " %i ,", &(params->tracing_network_depth));
    if( check < 1){ print_exit("Failed to read parameter tracing_network_depth\n"); };

    check = fscanf(parameter_file, " %i ,", &(params->allow_clinical_diagnosis));
    if( check < 1){ print_exit("Failed to read parameter allow_clinical_diagnosis\n"); };

    check = fscanf(parameter_file, " %i ,", &(params->quarantine_household_on_positive));
    if( check < 1){ print_exit("Failed to read parameter quarantine_household_on_positive\n"); };

    check = fscanf(parameter_file, " %i ,", &(params->quarantine_household_on_symptoms));
    if( check < 1){ print_exit("Failed to read parameter quarantine_household_on_symptoms\n"); };

    check = fscanf(parameter_file, " %i ,", &(params->quarantine_household_on_traced_positive));
    if( check < 1){ print_exit("Failed to read parameter quarantine_household_on_traced_positive\n"); };

    check = fscanf(parameter_file, " %i ,", &(params->quarantine_household_on_traced_symptoms));
    if( check < 1){ print_exit("Failed to read parameter quarantine_household_on_traced_symptoms\n"); };

    check = fscanf(parameter_file, " %i ,", &(params->quarantine_household_contacts_on_positive));
    if( check < 1){ print_exit("Failed to read parameter quarantine_household_contacts_on_positive\n"); };

    check = fscanf(parameter_file, " %i ,", &(params->quarantine_household_contacts_on_symptoms));
    if( check < 1){ print_exit("Failed to read parameter quarantine_household_contacts_on_symptoms\n"); };

    check = fscanf(parameter_file, " %i  ,", &(params->quarantined_daily_interactions));
    if( check < 1){ print_exit("Failed to read parameter quarantined_daily_interactions\n"); };

    check = fscanf(parameter_file, " %i  ,", &(params->quarantine_days));
    if( check < 1){ print_exit("Failed to read parameter quarantine_days\n"); };

    check = fscanf(parameter_file, " %i  ,", &(params->quarantine_smart_release_day));
    if( check < 1){ print_exit("Failed to read parameter quarantine_smart_release_day\n"); };

    check = fscanf(parameter_file, " %i  ,", &(params->hospitalised_daily_interactions));
    if( check < 1){ print_exit("Failed to read parameter hospitalised_daily_interactions\n"); };

    check = fscanf(parameter_file, " %i , ",   &(params->test_insensitive_period));
    if( check < 1){ print_exit("Failed to read parameter test_insensitive_period\n"); };

    check = fscanf(parameter_file, " %i , ",   &(params->test_order_wait));
    if( check < 1){ print_exit("Failed to read parameter test_order_wait\n"); };

    check = fscanf(parameter_file, " %i , ",   &(params->test_result_wait));
    if( check < 1){ print_exit("Failed to read parameter test_result_wait\n"); };

    check = fscanf(parameter_file, " %lf ,", &(params->self_quarantine_fraction));
    if( check < 1){ print_exit("Failed to read parameter self_quarantine_fraction\n"); };

    for( i = 0; i < N_AGE_GROUPS; i++ )
    {
        check = fscanf(parameter_file, " %lf ,", &(params->app_users_fraction[i]));
        if( check < 1){ print_exit("Failed to read parameter app_users_fraction\n"); };
    }

    check = fscanf(parameter_file, " %i ,", &(params->app_turn_on_time));
    if( check < 1){ print_exit("Failed to read parameter app_turn_on_time)\n"); };

    for (i = 0; i<N_OCCUPATION_NETWORKS; i++){

        check = fscanf(parameter_file, " %lf ,", &(params->lockdown_occupation_multiplier[i]));
        if( check < 1){ print_exit("Failed to read parameter lockdown_occupation_multiplier)\n"); };

    }
    check = fscanf(parameter_file, " %lf ,", &(params->lockdown_random_network_multiplier));
    if( check < 1){ print_exit("Failed to read parameter lockdown_random_network_multiplier)\n"); };

    check = fscanf(parameter_file, " %lf ,", &(params->lockdown_house_interaction_multiplier));
    if( check < 1){ print_exit("Failed to read parameter lockdown_house_interaction_multiplier)\n"); };

    check = fscanf(parameter_file, " %i ,", &(params->lockdown_time_on));
    if( check < 1){ print_exit("Failed to read parameter lockdown_time_on)\n"); };

    check = fscanf(parameter_file, " %i ,", &(params->lockdown_time_off));
    if( check < 1){ print_exit("Failed to read parameter lockdown_time_off)\n"); };

    check = fscanf(parameter_file, " %i ,", &(params->lockdown_elderly_time_on));
    if( check < 1){ print_exit("Failed to read parameter lockdown_elderly_time_on)\n"); };

    check = fscanf(parameter_file, " %i ,", &(params->lockdown_elderly_time_off));
    if( check < 1){ print_exit("Failed to read parameter lockdown_elderly_time_off)\n"); };

    check = fscanf(parameter_file, " %i ,", &(params->testing_symptoms_time_on));
    if( check < 1){ print_exit("Failed to read parameter testing_symptoms_time_on)\n"); };

    check = fscanf(parameter_file, " %i ,", &(params->testing_symptoms_time_off));
    if( check < 1){ print_exit("Failed to read parameter testing_symptoms_time_off)\n"); };

    check = fscanf(parameter_file, " %i ,", &(params->intervention_start_time));
    if( check < 1){ print_exit("Failed to read parameter intervention_start_time)\n"); };

    check = fscanf(parameter_file, " %i ,", &(params->hospital_on));
    if( check < 1){ print_exit("Failed to read parameter hospital_on)\n"); };

    fclose(parameter_file);
}

void read_hospital_param_file( parameters *params)
{
    FILE *hospital_parameter_file;
    int i, j, check;

    hospital_parameter_file = fopen(params->hospital_input_param_file, "r");
    if(hospital_parameter_file == NULL)
        print_exit("Can't open hospital parameter file");

    // Throw away header (and first `params->hospital_param_line_number` lines)
    for(i = 0; i < params->param_line_number; i++)
        fscanf(hospital_parameter_file, "%*[^\n]\n");

    // Read and attach parameter values to parameter structure
    check = fscanf(hospital_parameter_file, " %i ,", &(params->n_hospitals));
    if( check < 1){ print_exit("Failed to read parameter n_hospitals\n"); };

    for( i = 0; i < N_HOSPITAL_WARD_TYPES; i++ )
    {
        check = fscanf(hospital_parameter_file, " %i ,", &(params->n_wards[i]));
        if( check < 1){ print_exit("Failed to read parameter n_wards\n"); };

        check = fscanf(hospital_parameter_file, " %i ,", &(params->n_ward_beds[i]));
        if( check < 1){ print_exit("Failed to read parameter n_ward_beds\n"); };

        for( j = 0; j < N_WORKER_TYPES; j++)
        {
            check = fscanf(hospital_parameter_file, " %i ,", &(params->n_hcw_per_ward[i][j]));
            if( check < 1){ print_exit("Failed to read parameter n_hcw_per_ward\n"); };

            check = fscanf(hospital_parameter_file, " %i ,", &(params->n_patient_required_interactions[i][j]));
            if( check < 1){ print_exit("Failed to read parameter n_patient_required_interactions\n"); };
        }
    }

    check = fscanf( hospital_parameter_file, " %i ,", &( params->max_hcw_daily_interactions ) );
    if( check < 1){ print_exit( "Failed to read parametermax_hcw_daily_interactions\n" ); };

    check = fscanf( hospital_parameter_file, " %lf ,", &( params->waiting_infectivity_modifier ) );
    if( check < 1 ){ print_exit( "Failed to read parameter max_hcw_daily_interactions\n" ); };

    check = fscanf( hospital_parameter_file, " %lf ,", &( params->general_infectivity_modifier ) );
    if( check < 1 ){ print_exit( "Failed to read parameter general_infectivity_modifier\n" ); };

    check = fscanf( hospital_parameter_file, " %lf ,", &( params->icu_infectivity_modifier ) );
    if( check < 1 ){ print_exit( "Failed to read parameter icu_infectivity_modifier\n" ); };

    check = fscanf( hospital_parameter_file, " %lf ,", &( params->mean_time_hospital_transition ) );
    if( check < 1 ){ print_exit( "Failed to read parameter mean_time_hospital_transition\n" ); };

    check = fscanf( hospital_parameter_file, " %lf ,", &( params->sd_time_hospital_transition ) );
    if( check < 1 ){ print_exit( "Failed to read parameter sd_time_hospital_transition\n" ); };

=======

    for( i = 0; i < N_AGE_GROUPS; i++ )
    {
        check = fscanf(parameter_file, " %lf ,", &(params->population[i]));
        if( check < 1){ print_exit("Failed to read parameter population_**\n"); };
    }

    check = fscanf(parameter_file, " %lf ,", &(params->daily_non_cov_symptoms_rate));
    if( check < 1){ print_exit("Failed to read parameter daily_non_cov_symptoms_rate\n"); };

    for( i = 0; i < N_AGE_GROUPS; i++ )
        {
            check = fscanf(parameter_file, " %lf ,", &(params->relative_susceptibility[i]));
            if( check < 1){ print_exit("Failed to read parameter relative_susceptibility\n"); };
        }

    //Hardcoded this in until we separate out interaction types for the community and hospital. - Tom.
    //Previously iterated over N_INTERACTION_TYPES.
    for( i = 0; i < 3; i++ )
    {
        check = fscanf(parameter_file, " %lf ,", &(params->relative_transmission[i]));
        if( check < 1){ print_exit("Failed to read parameter relative_transmission_**\n"); };
    }

    for( i = 0; i < N_AGE_GROUPS; i++ )
    {
        check = fscanf(parameter_file, " %lf ,", &(params->hospitalised_fraction[i]));
        if( check < 1){ print_exit("Failed to read parameter hopsitalised_fraction_**\n"); };
    }

    for( i = 0; i < N_AGE_GROUPS; i++ )
    {
        check = fscanf(parameter_file, " %lf ,", &(params->critical_fraction[i]));
        if( check < 1){ print_exit("Failed to read parameter critical_fraction_**\n"); };
    }

    for( i = 0; i < N_AGE_GROUPS; i++ )
    {
        check = fscanf(parameter_file, " %lf ,", &(params->fatality_fraction[i]));
        if( check < 1){ print_exit("Failed to read parameter fatality_fraction\n"); };
    }

    check = fscanf(parameter_file, " %lf,", &(params->mean_time_hospitalised_recovery ));
    if( check < 1){ print_exit("Failed to read parameter mean_time_hospitalised_recovery\n"); };

    check = fscanf(parameter_file, " %lf,", &(params->sd_time_hospitalised_recovery ));
    if( check < 1){ print_exit("Failed to read parameter sd_time_hospitalised_recovery\n"); };

    check = fscanf(parameter_file, " %lf,", &(params->mean_time_critical_survive ));
    if( check < 1){ print_exit("Failed to read parameter mean_time_critical_survive\n"); };

    check = fscanf(parameter_file, " %lf,", &(params->sd_time_critical_survive ));
    if( check < 1){ print_exit("Failed to read parameter sd_time_critical_survive\n"); };

	for( i = 0; i < N_AGE_GROUPS; i++ )
	{
		check = fscanf(parameter_file, " %lf ,", &(params->location_death_icu[i]));
		if( check < 1){ print_exit("Failed to read parameter location_death_icu\n"); };
	}

    check = fscanf(parameter_file, " %i ,", &(params->quarantine_length_self));
    if( check < 1){ print_exit("Failed to read parameter quarantine_length_self\n"); };

    check = fscanf(parameter_file, " %i ,", &(params->quarantine_length_traced_symptoms));
    if( check < 1){ print_exit("Failed to read parameter quarantine_length_traced_symptoms\n"); };

    check = fscanf(parameter_file, " %i ,", &(params->quarantine_length_traced_positive));
    if( check < 1){ print_exit("Failed to read parameter quarantine_length_traced_positive\n"); };

    check = fscanf(parameter_file, " %i ,", &(params->quarantine_length_positive));
    if( check < 1){ print_exit("Failed to read parameter quarantine_length_positive\n"); };

    check = fscanf(parameter_file, " %lf ,", &(params->quarantine_dropout_self));
    if( check < 1){ print_exit("Failed to read parameter quarantine_dropout_self\n"); };

    check = fscanf(parameter_file, " %lf ,", &(params->quarantine_dropout_traced_symptoms));
    if( check < 1){ print_exit("Failed to read parameter quarantine_dropout_traced\n"); };

    check = fscanf(parameter_file, " %lf ,", &(params->quarantine_dropout_traced_positive));
    if( check < 1){ print_exit("Failed to read parameter quarantine_dropout_traced\n"); };

    check = fscanf(parameter_file, " %lf ,", &(params->quarantine_dropout_positive));
    if( check < 1){ print_exit("Failed to read parameter quarantine_dropout_positive\n"); };

    check = fscanf(parameter_file, " %lf ,", &(params->quarantine_compliance_traced_symptoms));
    if( check < 1){ print_exit("Failed to read parameter quarantine_compliance_traced_symptoms\n"); };

    check = fscanf(parameter_file, " %lf ,", &(params->quarantine_compliance_traced_positive));
    if( check < 1){ print_exit("Failed to read parameter quarantine_compliance_traced_positive\n"); };

    check = fscanf(parameter_file, " %i ,", &(params->test_on_symptoms));
    if( check < 1){ print_exit("Failed to read parameter test_on_symptoms\n"); };

    check = fscanf(parameter_file, " %i ,", &(params->test_on_traced));
    if( check < 1){ print_exit("Failed to read parameter test_on_traced\n"); };

    check = fscanf(parameter_file, " %i ,", &(params->trace_on_symptoms));
    if( check < 1){ print_exit("Failed to read parameter trace_on_symptoms\n"); };

    check = fscanf(parameter_file, " %i ,", &(params->trace_on_positive));
    if( check < 1){ print_exit("Failed to read parameter trace_on_positive\n"); };

    check = fscanf(parameter_file, " %i ,", &(params->retrace_on_positive));
    if( check < 1){ print_exit("Failed to read parameter retrace_on_positive\n"); };

    check = fscanf(parameter_file, " %i ,", &(params->quarantine_on_traced));
    if( check < 1){ print_exit("Failed to read parameter quarantine_on_traced\n"); };

    check = fscanf(parameter_file, " %lf ,", &(params->traceable_interaction_fraction));
    if( check < 1){ print_exit("Failed to read parameter traceable_interaction_fraction\n"); };

    check = fscanf(parameter_file, " %i ,", &(params->tracing_network_depth));
    if( check < 1){ print_exit("Failed to read parameter tracing_network_depth\n"); };

    check = fscanf(parameter_file, " %i ,", &(params->allow_clinical_diagnosis));
    if( check < 1){ print_exit("Failed to read parameter allow_clinical_diagnosis\n"); };

    check = fscanf(parameter_file, " %i ,", &(params->quarantine_household_on_positive));
    if( check < 1){ print_exit("Failed to read parameter quarantine_household_on_positive\n"); };

    check = fscanf(parameter_file, " %i ,", &(params->quarantine_household_on_symptoms));
    if( check < 1){ print_exit("Failed to read parameter quarantine_household_on_symptoms\n"); };

    check = fscanf(parameter_file, " %i ,", &(params->quarantine_household_on_traced_positive));
    if( check < 1){ print_exit("Failed to read parameter quarantine_household_on_traced_positive\n"); };

    check = fscanf(parameter_file, " %i ,", &(params->quarantine_household_on_traced_symptoms));
    if( check < 1){ print_exit("Failed to read parameter quarantine_household_on_traced_symptoms\n"); };

    check = fscanf(parameter_file, " %i ,", &(params->quarantine_household_contacts_on_positive));
    if( check < 1){ print_exit("Failed to read parameter quarantine_household_contacts_on_positive\n"); };

    check = fscanf(parameter_file, " %i ,", &(params->quarantine_household_contacts_on_symptoms));
    if( check < 1){ print_exit("Failed to read parameter quarantine_household_contacts_on_symptoms\n"); };

    check = fscanf(parameter_file, " %i  ,", &(params->quarantined_daily_interactions));
    if( check < 1){ print_exit("Failed to read parameter quarantined_daily_interactions\n"); };

    check = fscanf(parameter_file, " %i  ,", &(params->quarantine_days));
    if( check < 1){ print_exit("Failed to read parameter quarantine_days\n"); };

    check = fscanf(parameter_file, " %i  ,", &(params->quarantine_smart_release_day));
    if( check < 1){ print_exit("Failed to read parameter quarantine_smart_release_day\n"); };

    check = fscanf(parameter_file, " %i  ,", &(params->hospitalised_daily_interactions));
    if( check < 1){ print_exit("Failed to read parameter hospitalised_daily_interactions\n"); };

    check = fscanf(parameter_file, " %i , ",   &(params->test_insensitive_period));
    if( check < 1){ print_exit("Failed to read parameter test_insensitive_period\n"); };

    check = fscanf(parameter_file, " %i , ",   &(params->test_order_wait));
    if( check < 1){ print_exit("Failed to read parameter test_order_wait\n"); };

    check = fscanf(parameter_file, " %i , ",   &(params->test_result_wait));
    if( check < 1){ print_exit("Failed to read parameter test_result_wait\n"); };

    check = fscanf(parameter_file, " %lf ,", &(params->self_quarantine_fraction));
    if( check < 1){ print_exit("Failed to read parameter self_quarantine_fraction\n"); };

    for( i = 0; i < N_AGE_GROUPS; i++ )
    {
        check = fscanf(parameter_file, " %lf ,", &(params->app_users_fraction[i]));
        if( check < 1){ print_exit("Failed to read parameter app_users_fraction\n"); };
    }

    check = fscanf(parameter_file, " %i ,", &(params->app_turn_on_time));
    if( check < 1){ print_exit("Failed to read parameter app_turn_on_time)\n"); };

    for (i = 0; i<N_OCCUPATION_NETWORKS; i++){

        check = fscanf(parameter_file, " %lf ,", &(params->lockdown_occupation_multiplier[i]));
        if( check < 1){ print_exit("Failed to read parameter lockdown_occupation_multiplier)\n"); };

    }
    check = fscanf(parameter_file, " %lf ,", &(params->lockdown_random_network_multiplier));
    if( check < 1){ print_exit("Failed to read parameter lockdown_random_network_multiplier)\n"); };

    check = fscanf(parameter_file, " %lf ,", &(params->lockdown_house_interaction_multiplier));
    if( check < 1){ print_exit("Failed to read parameter lockdown_house_interaction_multiplier)\n"); };

    check = fscanf(parameter_file, " %i ,", &(params->lockdown_time_on));
    if( check < 1){ print_exit("Failed to read parameter lockdown_time_on)\n"); };

    check = fscanf(parameter_file, " %i ,", &(params->lockdown_time_off));
    if( check < 1){ print_exit("Failed to read parameter lockdown_time_off)\n"); };

    check = fscanf(parameter_file, " %i ,", &(params->lockdown_elderly_time_on));
    if( check < 1){ print_exit("Failed to read parameter lockdown_elderly_time_on)\n"); };

	check = fscanf(parameter_file, " %i ,", &(params->lockdown_elderly_time_off));
	if( check < 1){ print_exit("Failed to read parameter lockdown_elderly_time_off)\n"); };

	check = fscanf(parameter_file, " %i ,", &(params->testing_symptoms_time_on));
	if( check < 1){ print_exit("Failed to read parameter testing_symptoms_time_on)\n"); };

    check = fscanf(parameter_file, " %i ,", &(params->testing_symptoms_time_off));
    if( check < 1){ print_exit("Failed to read parameter testing_symptoms_time_off)\n"); };

    check = fscanf(parameter_file, " %i ,", &(params->intervention_start_time));
    if( check < 1){ print_exit("Failed to read parameter intervention_start_time)\n"); };

    check = fscanf(parameter_file, " %i ,", &(params->hospital_on));
    if( check < 1){ print_exit("Failed to read parameter hospital_on)\n"); };

    fclose(parameter_file);
}
/*****************************************************************************************
*  Name:		read_hospital_param_file
*  Description: Read line from hospital parameter file (csv), attach hospital param values
*               to params struct
******************************************************************************************/
void read_hospital_param_file( parameters *params)
{
    FILE *hospital_parameter_file;
    int i, j, check;

    hospital_parameter_file = fopen(params->hospital_input_param_file, "r");
    if(hospital_parameter_file == NULL)
        print_exit("Can't open hospital parameter file");

    // Throw away header (and first `params->hospital_param_line_number` lines)
    for(i = 0; i < params->param_line_number; i++)
        fscanf(hospital_parameter_file, "%*[^\n]\n");

    // Read and attach parameter values to parameter structure
    check = fscanf(hospital_parameter_file, " %i ,", &(params->n_hospitals));
    if( check < 1){ print_exit("Failed to read parameter n_hospitals\n"); };

    for( i = 0; i < N_HOSPITAL_WARD_TYPES; i++ )
    {
        check = fscanf(hospital_parameter_file, " %i ,", &(params->n_wards[i]));
        if( check < 1){ print_exit("Failed to read parameter n_wards\n"); };

        check = fscanf(hospital_parameter_file, " %i ,", &(params->n_ward_beds[i]));
        if( check < 1){ print_exit("Failed to read parameter n_ward_beds\n"); };

        for( j = 0; j < N_WORKER_TYPES; j++)
        {
            check = fscanf(hospital_parameter_file, " %i ,", &(params->n_hcw_per_ward[i][j]));
            if( check < 1){ print_exit("Failed to read parameter n_hcw_per_ward\n"); };

            check = fscanf(hospital_parameter_file, " %i ,", &(params->n_patient_required_interactions[i][j]));
            if( check < 1){ print_exit("Failed to read parameter n_patient_required_interactions\n"); };
        }
    }

    check = fscanf( hospital_parameter_file, " %i ,", &( params->max_hcw_daily_interactions ) );
    if( check < 1){ print_exit( "Failed to read parametermax_hcw_daily_interactions\n" ); };

    check = fscanf( hospital_parameter_file, " %lf ,", &( params->waiting_infectivity_modifier ) );
    if( check < 1 ){ print_exit( "Failed to read parameter max_hcw_daily_interactions\n" ); };

    check = fscanf( hospital_parameter_file, " %lf ,", &( params->general_infectivity_modifier ) );
    if( check < 1 ){ print_exit( "Failed to read parameter general_infectivity_modifier\n" ); };

    check = fscanf( hospital_parameter_file, " %lf ,", &( params->icu_infectivity_modifier ) );
    if( check < 1 ){ print_exit( "Failed to read parameter icu_infectivity_modifier\n" ); };

    check = fscanf( hospital_parameter_file, " %lf ,", &( params->mean_time_hospital_transition ) );
    if( check < 1 ){ print_exit( "Failed to read parameter mean_time_hospital_transition\n" ); };

    check = fscanf( hospital_parameter_file, " %lf ,", &( params->sd_time_hospital_transition ) );
    if( check < 1 ){ print_exit( "Failed to read parameter sd_time_hospital_transition\n" ); };

>>>>>>> e6480653
    check = fscanf( hospital_parameter_file, " %lf ,", &( params->hospitalised_waiting_mod ) );
    if( check < 1 ){ print_exit( "Failed to read parameter hospitalised_waiting_mod\n" ); };

    check = fscanf( hospital_parameter_file, " %lf ,", &( params->critical_waiting_mod ) );
    if( check < 1 ){ print_exit( "Failed to read parameter critical_waiting_mod\n" ); };

    //Hardcoded until we can separate out interaction types for hospitals and the community. - Tom
    for( i = 3; i < 8; i++ )
    {
        check = fscanf(hospital_parameter_file, " %lf ,", &(params->relative_transmission[i]));
        if( check < 1){ print_exit("Failed to read parameter relative_transmission_**\n"); };
    }

    check = fscanf( hospital_parameter_file, " %lf ,", &( params->hcw_mean_work_interactions ) );
    if( check < 1 ){ print_exit( "Failed to read parameter hcw_mean_work_interactions\n" ); };

    fclose(hospital_parameter_file);
}

/*****************************************************************************************
*  Name:		write_output_files
*  Description: Write (csv) files of simulation output
******************************************************************************************/
void write_output_files(model *model, parameters *params)
{
	if(params->sys_write_individual == TRUE)
	{
		write_individual_file( model, params );
		write_interactions( model );
		write_transmissions( model );
		write_trace_tokens( model );
        if( params->hospital_on )
            write_ward_data( model );
	}
}


/*****************************************************************************************
*  Name:		write_quarantine_reasons
*  Description: Write (csv) files of reasons individuals are quarantined
******************************************************************************************/

void write_quarantine_reasons(model *model, parameters *params)
{
	char output_file_name[INPUT_CHAR_LEN];
	long idx, jdx;
	int quarantine_reasons[N_QUARANTINE_REASONS], quarantine_reason, n_reasons, i, n;
	int index_true_status, index_from_household;
	long index_id, index_house_no;
	
	individual *indiv;
	trace_token *index_token;
	long *members;

	char param_line_number[10];
	sprintf(param_line_number, "%d", model->params->param_line_number);

	// Concatenate file name
	strcpy(output_file_name, model->params->output_file_dir);
	strcat(output_file_name, "/quarantine_reasons_file_Run");
	strcat(output_file_name, param_line_number);
	strcat(output_file_name, ".csv");
	
	FILE *quarantine_reasons_output_file;
	quarantine_reasons_output_file = fopen(output_file_name, "w");
	if(quarantine_reasons_output_file == NULL)
		print_exit("Can't open quarantine_reasons output file");
	
	fprintf(quarantine_reasons_output_file,"time,");
	fprintf(quarantine_reasons_output_file,"ID,");
	fprintf(quarantine_reasons_output_file,"status,");
	fprintf(quarantine_reasons_output_file,"house_no,");
	fprintf(quarantine_reasons_output_file,"ID_index,");
	fprintf(quarantine_reasons_output_file,"status_index,");
	fprintf(quarantine_reasons_output_file,"house_no_index,");
	fprintf(quarantine_reasons_output_file,"quarantine_reason,");
	fprintf(quarantine_reasons_output_file,"n_reasons");
	fprintf(quarantine_reasons_output_file,"\n");
	
	for(idx = 0; idx < params->n_total; idx++)
	{
		indiv = &(model->population[idx]);
		
		if(indiv->quarantined == TRUE){
			
			for(i = 0; i < N_QUARANTINE_REASONS; i++)
				quarantine_reasons[i] = FALSE;
			
			index_true_status = UNKNOWN;
			index_id = UNKNOWN;
			index_house_no = UNKNOWN;
			
			// Check if this individual has non-NULL trace_tokens attribute
			if( indiv->index_trace_token != NULL ){
				
				// Quarantined from self-reported symptoms
				if(indiv->index_trace_token->index_status == SYMPTOMS_ONLY)
					quarantine_reasons[QR_SELF_SYMPTOMS] = TRUE;
				
				// Quarantined from self positive
				if(indiv->index_trace_token->index_status == POSITIVE_TEST)
					quarantine_reasons[QR_SELF_POSITIVE] = TRUE;
				
				index_true_status = indiv->status;
				index_id = indiv->idx;
				index_house_no = indiv->house_no;
			}
			
			if( indiv->trace_tokens != NULL ){
				// Find original index and check if the index was a household member
				n = model->household_directory->n_jdx[indiv->house_no];
				members = model->household_directory->val[indiv->house_no];
				
				index_token = indiv->trace_tokens;
				while( index_token->last_index != NULL )
					index_token = index_token->last_index;

				for(jdx = 0; jdx < n; jdx++){
					if( index_token->individual->idx == members[jdx] ){
						index_from_household = TRUE;
					}
				}
				
				if(index_from_household == TRUE){
					if(index_token->index_status == SYMPTOMS_ONLY)
						quarantine_reasons[QR_HOUSEHOLD_SYMPTOMS] = TRUE;
			
					if(index_token->index_status == POSITIVE_TEST)
						quarantine_reasons[QR_HOUSEHOLD_POSITIVE] = TRUE;
				}else{
					if(index_token->index_status == SYMPTOMS_ONLY)
						quarantine_reasons[QR_TRACE_SYMPTOMS] = TRUE;
					
					if(index_token->index_status == POSITIVE_TEST)
						quarantine_reasons[QR_TRACE_POSITIVE] = TRUE;
				}
				index_id = index_token->individual->idx;
				index_true_status = index_token->individual->status;
				index_house_no = index_token->individual->house_no;
			}
			
			// Resolve multiple reasons for quarantine into one reason
			quarantine_reason = resolve_quarantine_reasons(quarantine_reasons);
			
			n_reasons = 0;
			for(i = 0; i < N_QUARANTINE_REASONS; i++){
				if(quarantine_reasons[i] == TRUE)
					n_reasons += 1;
			}
			
			fprintf(quarantine_reasons_output_file, 
				"%d,%li,%d,%li,%li,%d,%li,%d,%d\n",
				model->time,
				indiv->idx,
				indiv->status,
				indiv->house_no,
				index_id, 
				index_true_status,
				index_house_no,
				quarantine_reason,
				n_reasons);
		}
	}
	fclose(quarantine_reasons_output_file);
}


/*****************************************************************************************
*  Name:		write_individual_file
*  Description: Write (csv) file of individuals in simulation
******************************************************************************************/
void write_individual_file(model *model, parameters *params)
{

	char output_file[INPUT_CHAR_LEN];
	FILE *individual_output_file;
	individual *indiv;

	int infection_count;
	long idx;

	char param_line_number[10];
	sprintf(param_line_number, "%d", params->param_line_number);

	// Concatenate file name
	strcpy(output_file, params->output_file_dir);
	strcat(output_file, "/individual_file_Run");
	strcat(output_file, param_line_number);
	strcat(output_file, ".csv");

	individual_output_file = fopen(output_file, "w");
	if(individual_output_file == NULL)
		print_exit("Can't open individual output file");

	fprintf(individual_output_file,"ID,");
	fprintf(individual_output_file,"current_status,");
	fprintf(individual_output_file,"age_group,");
    fprintf(individual_output_file,"occupation_network,");
    fprintf(individual_output_file,"worker_type,");
    fprintf(individual_output_file,"assigned_worker_ward_type,"),
	fprintf(individual_output_file,"house_no,");
	fprintf(individual_output_file,"quarantined,");
	fprintf(individual_output_file,"time_quarantined,");
	fprintf(individual_output_file,"app_user,");
	fprintf(individual_output_file,"mean_interactions,");
	fprintf(individual_output_file,"infection_count");
	fprintf(individual_output_file,"\n");

	// Loop through all individuals in the simulation
	for(idx = 0; idx < params->n_total; idx++)
	{
		indiv = &(model->population[idx]);
		
        int worker_ward_type;
        if ( indiv->worker_type != NOT_HEALTHCARE_WORKER )
            worker_ward_type = get_worker_ward_type( model, indiv->idx );
        else
            worker_ward_type = NO_WARD;

		/* Count the number of times an individual has been infected */
		infection_count = count_infection_events( indiv );


        int worker_ward_type;
        if ( indiv->worker_type != NOT_HEALTHCARE_WORKER )
            worker_ward_type = get_worker_ward_type( model, indiv->idx );
        else
            worker_ward_type = NO_WARD;

		/* Count the number of times an individual has been infected */
		infection_count = count_infection_events( indiv );

		fprintf(individual_output_file,
            "%li,%d,%d,%d,%d,%d,%li,%d,%d,%d,%d,%d\n",
			indiv->idx,
			indiv->status,
			indiv->age_group,
			indiv->occupation_network,
<<<<<<< HEAD
            indiv->worker_type,
            worker_ward_type,
=======
			indiv->worker_type,
			worker_ward_type,
>>>>>>> e6480653
			indiv->house_no,
			indiv->quarantined,
			indiv->infection_events->times[QUARANTINED],
			indiv->app_user,
			indiv->random_interactions,
			infection_count
			);
	}
	fclose(individual_output_file);
}

/*****************************************************************************************
*  Name:		print_interactions_averages
*  Description: average interactions by type
******************************************************************************************/
void print_interactions_averages(model *model, int header)
{
	int day_idx, n_int, idx, jdx, cqh;
	long pdx;
	double int_tot = 0;
	double per_tot = 0;
	double  int_by_age[N_AGE_TYPES],per_by_age[N_AGE_TYPES];
	double int_by_cqh[3],per_by_cqh[3];
	double assort[N_AGE_TYPES][N_AGE_TYPES];
	individual *indiv;
	interaction *inter;

	for( idx = 0; idx < N_AGE_TYPES; idx++ )
	{
		 int_by_age[idx] = 0;
		 per_by_age[idx] = 0.00001;
		 for( jdx = 0; jdx < N_AGE_TYPES; jdx++ )
			 assort[idx][jdx] = 0;
	}

	for( idx = 0; idx < 3; idx++ )
	{
		 int_by_cqh[idx] = 0;
		 per_by_cqh[idx] = 0.00001;
	}

	day_idx = model->interaction_day_idx;
	ring_dec( day_idx, model->params->days_of_interactions );

	for( pdx = 0; pdx < model->params->n_total; pdx++ )
	{
		indiv = &(model->population[pdx]);
		if( indiv->status == DEATH )
			continue;

		n_int = indiv->n_interactions[day_idx];
		inter = indiv->interactions[day_idx];
		for( jdx = 0; jdx < n_int; jdx++ )
		{
			assort[ indiv->age_type][inter->individual->age_type]++;
			inter = inter->next;
		}

		int_tot += n_int;
		per_tot++;

		int_by_age[ indiv->age_type] += n_int;
		per_by_age[ indiv->age_type]++;

        cqh = ifelse( indiv->status == HOSPITALISED , 2, ifelse( indiv->quarantined && indiv->infection_events->times[QUARANTINED] != model->time, 1, 0 ) );
		int_by_cqh[cqh] += n_int;
		per_by_cqh[cqh]++;
	}

	if( header )
		printf( "time,int,int_child,ind_adult,int_elderly,int_community,int_quarantined,int_hospital, assort_c_c, assort_c_a, assort_c_e, assort_a_c, assort_a_a, assort_a_e, assort_e_c, assort_e_a, assort_e_e\n" );

	printf( "%i %.3lf %.3lf %.3lf %.3lf %.3lf %.3lf %.3lf %.3lf %.3lf %.3lf %.3lf %.3lf %.3lf %.3lf %.3lf %.3lf\n" ,
		model->time,
		1.0 * int_tot / per_tot,
		1.0 * int_by_age[0] / per_by_age[0],
		1.0 * int_by_age[1] / per_by_age[1],
		1.0 * int_by_age[2] / per_by_age[2],
		1.0 * int_by_cqh[0] / per_by_cqh[0],
		1.0 * int_by_cqh[1] / per_by_cqh[1],
		1.0 * int_by_cqh[2] / per_by_cqh[2],
		1.0 * assort[0][0]/ int_by_age[0],
		1.0 * assort[0][1]/ int_by_age[0],
		1.0 * assort[0][2]/ int_by_age[0],
		1.0 * assort[1][0]/ int_by_age[1],
		1.0 * assort[1][1]/ int_by_age[1],
		1.0 * assort[1][2]/ int_by_age[1],
		1.0 * assort[2][0]/ int_by_age[2],
		1.0 * assort[2][1]/ int_by_age[2],
		1.0 * assort[2][2]/ int_by_age[2]
	);
}

/*****************************************************************************************
*  Name:		read_household_demographics_file
*  Description: Read household demographics (csv), attach values to params struct
******************************************************************************************/
void read_household_demographics_file( parameters *params)
{
	FILE *hh_file;
	int check, value, adx;
	long hdx, fileSize;
	char lineBuffer[80];

	// get the length of the reference household file
	hh_file = fopen(params->input_household_file, "r");
	if(hh_file == NULL)
		print_exit("Can't open household demographics file");
	fileSize = 0;
	while( fgets(lineBuffer, 80, hh_file ) )
		fileSize++;
	fclose( hh_file );
	params->N_REFERENCE_HOUSEHOLDS = fileSize - 1;

	if( params->N_REFERENCE_HOUSEHOLDS < 100 )
		print_exit( "Reference household panel too small (<100) - will not be able to assign household structure");

	// allocate memory on the params object
	set_up_reference_household_memory(params);

	// read in the data (throw away the header line)
	hh_file = fopen(params->input_household_file, "r");
	fscanf(hh_file, "%*[^\n]\n");
	for(hdx = 0; hdx < params->N_REFERENCE_HOUSEHOLDS; hdx++){
		for(adx = 0; adx < N_AGE_GROUPS; adx++){
			// Read and attach parameter values to parameter structure
			check = fscanf(hh_file, " %d ,", &value);
			if( check < 1){ print_exit("Failed to read household demographics file\n"); };

			params->REFERENCE_HOUSEHOLDS[hdx][adx] = value;
		}
	}
	fclose(hh_file);
}


void set_up_reference_household_memory(parameters *params){
    long hdx;
    params->REFERENCE_HOUSEHOLDS = calloc(params->N_REFERENCE_HOUSEHOLDS, sizeof(int*));
    for(hdx = 0; hdx < params->N_REFERENCE_HOUSEHOLDS; hdx++){
        params->REFERENCE_HOUSEHOLDS[hdx] = calloc(N_AGE_GROUPS, sizeof(int));
    }
}
/*****************************************************************************************
*  Name:		write_interactions
*  Description: write interactions details
******************************************************************************************/
void write_interactions( model *model )
{
	char output_file_name[INPUT_CHAR_LEN];
	FILE *output_file;
	long pdx;
	int day, idx;
	individual *indiv;
	interaction *inter;

	char param_line_number[10];
	sprintf(param_line_number, "%d", model->params->param_line_number);

	// Concatenate file name
	strcpy(output_file_name, model->params->output_file_dir);
	strcat(output_file_name, "/interactions_Run");
	strcat(output_file_name, param_line_number);
	strcat(output_file_name, ".csv");

	output_file = fopen(output_file_name, "w");

	day = model->interaction_day_idx;
	ring_dec( day, model->params->days_of_interactions );

    fprintf(output_file ,"ID_1,age_group_1,worker_type_1,house_no_1,occupation_network_1,type,ID_2,age_group_2,worker_type_2,house_no_2,occupation_network_2\n");
	for( pdx = 0; pdx < model->params->n_total; pdx++ )
	{

		indiv = &(model->population[pdx]);

		if( indiv->n_interactions[day] > 0 )
		{
			inter = indiv->interactions[day];
			for( idx = 0; idx < indiv->n_interactions[day]; idx++ )
			{
                fprintf(output_file ,"%li,%i,%i,%li,%i,%i,%li,%i,%i,%li,%i\n",
					indiv->idx,
					indiv->age_group,
<<<<<<< HEAD
                    indiv->worker_type,
=======
					indiv->worker_type,
>>>>>>> e6480653
					indiv->house_no,
					indiv->occupation_network,
					inter->type,
					inter->individual->idx,
					inter->individual->age_group,
<<<<<<< HEAD
                    inter->individual->worker_type,
=======
					inter->individual->worker_type,
>>>>>>> e6480653
					inter->individual->house_no,
					inter->individual->occupation_network
				);
				inter = inter->next;
			}
		}
	}
	fclose(output_file);
}


/*****************************************************************************************
*  Name:        write_ward_data
*  Description: write data about healthcare workers in each ward
******************************************************************************************/
void write_ward_data( model *model)
{
    char output_file_name[INPUT_CHAR_LEN];
    FILE *ward_output_file;
    int ward_type, ward_idx, doctor_idx, nurse_idx;

    // TODO: currently only for one hospital, should loop through more hospitals when we have more
<<<<<<< HEAD
    
=======

>>>>>>> e6480653
    int hospital_idx = 0;

    // Concatenate file name
    strcpy(output_file_name, model->params->output_file_dir);
    strcat(output_file_name, "/ward_output");
    strcat(output_file_name, ".csv");
    ward_output_file = fopen(output_file_name, "w");

    fprintf(ward_output_file,"%s,%s,%s,%s,%s,%s,%s,%s\n", "ward_idx", "ward_type","number_doctors", "number_nurses", "doctor_type", "nurse_type", "pdx", "hospital_idx");
<<<<<<< HEAD
    
=======

>>>>>>> e6480653
    // For each ward type
    for( ward_type = 0; ward_type < N_HOSPITAL_WARD_TYPES; ward_type++ )
    {
        // For each ward
        for( ward_idx = 0; ward_idx < model->hospitals->n_wards[ward_type]; ward_idx++ )
        {
            int number_doctors = model->hospitals[hospital_idx].wards[ward_type][ward_idx].n_max_hcw[DOCTOR];
            int number_nurses = model->hospitals[hospital_idx].wards[ward_type][ward_idx].n_max_hcw[NURSE];

            // For each doctor
            for( doctor_idx = 0; doctor_idx < number_doctors; doctor_idx++ )
            {
                int doctor_pdx = model->hospitals[hospital_idx].wards[ward_type][ward_idx].doctors[doctor_idx].pdx;
                int doctor_hospital_idx = model->hospitals[hospital_idx].wards[ward_type][ward_idx].doctors[doctor_idx].hospital_idx;
                fprintf(ward_output_file,"%i,%i,%i,%i,%i,%i,%i,%i\n",ward_idx, ward_type, number_doctors, number_nurses, 1, 0, doctor_pdx, doctor_hospital_idx);
            }
            // Loop for each nurse
            for( nurse_idx = 0; nurse_idx < number_nurses; nurse_idx++ )
            {
                int nurse_pdx = model->hospitals[hospital_idx].wards[ward_type][ward_idx].nurses[nurse_idx].pdx;
                int nurse_hospital_idx = model->hospitals[hospital_idx].wards[ward_type][ward_idx].nurses[nurse_idx].hospital_idx;
                fprintf(ward_output_file,"%i,%i,%i,%i,%i,%i,%i,%i\n",ward_idx, ward_type, number_doctors, number_nurses, 0, 1, nurse_pdx, nurse_hospital_idx);
            }
        }
    }

    fclose(ward_output_file);
<<<<<<< HEAD
        
=======

>>>>>>> e6480653
}

/*****************************************************************************************
*  Name:		write_transmissions
*  Description: write_transmissions details
******************************************************************************************/
void write_transmissions( model *model )
{
	char output_file_name[INPUT_CHAR_LEN];
	FILE *output_file;
	long pdx;
	individual *indiv;
	infection_event *infection_event;

	char param_line_number[10];
	sprintf(param_line_number, "%d", model->params->param_line_number);

	// Concatenate file name
	strcpy(output_file_name, model->params->output_file_dir);
	strcat(output_file_name, "/transmission_Run");
	strcat(output_file_name, param_line_number);
	strcat(output_file_name, ".csv");

	output_file = fopen(output_file_name, "w");
	fprintf(output_file , "ID_recipient,");
	fprintf(output_file , "age_group_recipient,");
	fprintf(output_file , "house_no_recipient,");
	fprintf(output_file , "occupation_network_recipient,");
<<<<<<< HEAD
    fprintf(output_file , "worker_type_recipient,");
    fprintf(output_file , "hospital_state_recipient,");
=======
	fprintf(output_file , "worker_type_recipient,");
	fprintf(output_file , "hospital_state_recipient,");
>>>>>>> e6480653
	fprintf(output_file , "infector_network,");
	fprintf(output_file , "generation_time,");
	fprintf(output_file , "ID_source,");
	fprintf(output_file , "age_group_source,");
	fprintf(output_file , "house_no_source,");
	fprintf(output_file , "occupation_network_source,");
<<<<<<< HEAD
    fprintf(output_file , "worker_type_source,");
    fprintf(output_file , "hospital_state_source,");
=======
	fprintf(output_file , "worker_type_source,");
	fprintf(output_file , "hospital_state_source,");
>>>>>>> e6480653
	fprintf(output_file , "time_infected_source,");
	fprintf(output_file , "status_source,");
	fprintf(output_file , "time_infected,");
	fprintf(output_file , "time_presymptomatic,");
	fprintf(output_file , "time_presymptomatic_mild,");
	fprintf(output_file , "time_presymptomatic_severe,");
	fprintf(output_file , "time_symptomatic,");
	fprintf(output_file , "time_symptomatic_mild,");
	fprintf(output_file , "time_symptomatic_severe,");
	fprintf(output_file , "time_asymptomatic,");
	fprintf(output_file , "time_hospitalised,");
	fprintf(output_file , "time_critical,");
	fprintf(output_file , "time_hospitalised_recovering,");
	fprintf(output_file , "time_death,");
	fprintf(output_file , "time_recovered,");
	fprintf(output_file , "time_susceptible,");
	fprintf(output_file , "is_case\n");

	for( pdx = 0; pdx < model->params->n_total; pdx++ )
	{
		indiv = &(model->population[pdx]);
		infection_event = indiv->infection_events;

		while(infection_event != NULL)
		{
			if( time_infected_infection_event(infection_event) != UNKNOWN )
				fprintf(output_file ,"%li,%i,%li,%i,%i,%i,%i,%i,%li,%i,%li,%i,%i,%i,%d,%d,%d,%d,%d,%d,%d,%d,%d,%d,%d,%d,%d,%d,%d,%d,%d\n",
					indiv->idx,
					indiv->age_group,
					indiv->house_no,
					indiv->occupation_network,
<<<<<<< HEAD
                    indiv->worker_type,
                    indiv->hospital_state,
=======
					indiv->worker_type,
					indiv->hospital_state,
>>>>>>> e6480653
					infection_event->infector_network,
					time_infected_infection_event( infection_event ) - infection_event->time_infected_infector,
					infection_event->infector->idx,
					infection_event->infector->age_group,
					infection_event->infector->house_no,
					infection_event->infector->occupation_network,
<<<<<<< HEAD
                    infection_event->infector->worker_type,
                    infection_event->infector_hospital_state,
=======
					infection_event->infector->worker_type,
					infection_event->infector_hospital_state,
>>>>>>> e6480653
					infection_event->time_infected_infector,
					infection_event->infector_status,
					time_infected_infection_event( infection_event ),
					max( infection_event->times[PRESYMPTOMATIC], infection_event->times[PRESYMPTOMATIC_MILD] ),
					infection_event->times[PRESYMPTOMATIC_MILD],
					infection_event->times[PRESYMPTOMATIC],
					max(infection_event->times[SYMPTOMATIC], infection_event->times[SYMPTOMATIC_MILD]),
					infection_event->times[SYMPTOMATIC_MILD],
					infection_event->times[SYMPTOMATIC],
					infection_event->times[ASYMPTOMATIC],
					infection_event->times[HOSPITALISED],
					infection_event->times[CRITICAL],
					infection_event->times[HOSPITALISED_RECOVERING],
					infection_event->times[DEATH],
					infection_event->times[RECOVERED],
					infection_event->times[SUSCEPTIBLE],
					infection_event->is_case
				);
			infection_event = infection_event->next;
		}
	}
	fclose(output_file);
}

/*****************************************************************************************
*  Name:		write_trace_tokens
*  Description: write trace tokens details
******************************************************************************************/
void write_trace_tokens( model *model )
{
	char output_file_name[INPUT_CHAR_LEN];
	FILE *output_file;
	long idx, n_events;
	int day, index_time;
	individual *indiv;
	event *event, *next_event;
	trace_token *token;

	char param_line_number[10];
	sprintf(param_line_number, "%d", model->params->param_line_number);

	// Concatenate file name
	strcpy(output_file_name, model->params->output_file_dir);
	strcat(output_file_name, "/trace_tokens_Run");
	strcat(output_file_name, param_line_number);
	strcat(output_file_name, ".csv");

	output_file = fopen(output_file_name, "w");
	fprintf( output_file ,"time,index_time,index_ID,index_reason,index_status,contact_time,traced_ID,traced_status,traced_infector_ID,traced_time_infected\n" );

	int max_quarantine_length = max( model->params->quarantine_length_traced_symptoms, model->params->quarantine_length_traced_positive );
	for( day = 1; day <= max_quarantine_length; day++ )
	{
		n_events    = model->event_lists[TRACE_TOKEN_RELEASE].n_daily_current[ model->time + day ];
		next_event  = model->event_lists[TRACE_TOKEN_RELEASE].events[ model->time + day ];

		for( idx = 0; idx < n_events; idx++ )
		{
			event      = next_event;
			next_event = event->next;
			indiv      = event->individual;

			token = indiv->index_trace_token;
			if( token == NULL )
				continue;

			index_time = token->contact_time;

			while( token != NULL )
			{
				fprintf( output_file, "%i,%i,%li,%i,%i,%i,%li,%i,%li,%i\n",
					model->time,
					index_time,
					indiv->idx,
					token->index_status,
					indiv->status,
					token->contact_time,
					token->individual->idx,
					token->individual->status,
					ifelse( token->individual->status > 0, token->individual->infection_events->infector->idx, -1 ),
					time_infected( token->individual )
				);
				token = token->next_index;
			}
		}
	}
	fclose(output_file);
}

/*****************************************************************************************
*  Name:		write_trace_tokens_ts
*  Description: write top level stats of trace_tokens
******************************************************************************************/
void write_trace_tokens_ts( model *model, int initialise )
{
	char output_file_name[INPUT_CHAR_LEN];
	FILE *output_file;
	long idx, n_events;
	int day, n_traced,n_symptoms,n_infected,n_infected_by_index, time_index;
	individual *indiv, *contact;
	event *event, *next_event;
	trace_token *token;

	char param_line_number[10];
	sprintf(param_line_number, "%d", model->params->param_line_number);

	// Concatenate file name
	strcpy(output_file_name, model->params->output_file_dir);
	strcat(output_file_name, "/trace_tokens_ts_Run");
	strcat(output_file_name, param_line_number);
	strcat(output_file_name, ".csv");


	if( initialise )
	{
		output_file = fopen(output_file_name, "w");
		fprintf( output_file ,"time,time_index,index_ID,n_traced,n_symptoms,n_infected,n_infected_by_index\n" );
		fclose(output_file);
		return;
	}
	else
		output_file = fopen(output_file_name, "a");

	int max_quarantine_length = max( model->params->quarantine_length_traced_symptoms, model->params->quarantine_length_traced_positive );
	for( day = 1; day <=  max_quarantine_length; day++ )
	{
		n_events    = model->event_lists[TRACE_TOKEN_RELEASE].n_daily_current[ model->time + day ];
		next_event  = model->event_lists[TRACE_TOKEN_RELEASE].events[ model->time + day ];

		for( idx = 0; idx < n_events; idx++ )
		{
			event      = next_event;
			next_event = event->next;
			indiv      = event->individual;
			time_index = model->time + day -  max_quarantine_length;

			n_traced   = 0;
			n_symptoms = 0;
			n_infected = 0;
			n_infected_by_index = 0;

			token = indiv->index_trace_token;
			if( token == NULL )
				continue;

			token = token->next_index;
			while( token != NULL )
			{
				contact = token->individual;
				n_traced++;
				if( contact->status > 0 )
					n_infected++;
				if( (contact->status >= SYMPTOMATIC) & (contact->infection_events->times[ASYMPTOMATIC] == UNKNOWN)  &
				+					( (contact->infection_events->times[RECOVERED] == UNKNOWN) | (contact->infection_events->times[RECOVERED] > time_index) )
				)
					n_symptoms++;
				if( indiv == contact->infection_events->infector )
					n_infected_by_index++;

				token = token->next_index;
			}
			fprintf( output_file, "%i,%i,%li,%i,%i,%i,%i\n",
				model->time,
				time_index,
				indiv->idx,
				n_traced,
				n_symptoms,
				n_infected,
				n_infected_by_index
			);
		}
	}
	fclose(output_file);
}

/*****************************************************************************************
*  Name:		get_worker_ward_type
*  Description: Returns the ward type of the healthcare worker passed to this function.
*  Returns:     int
******************************************************************************************/
int get_worker_ward_type( model *model, int pdx ) {
    individual *indiv;
    hospital *hospital;
    ward *ward;

    int indiv_ward_type;
    indiv = &( model->population[pdx] );

    // For all wards in all hospitals, check to see if any worker index matches the provided index.
    // If yes, return the ward type of the ward they are in.
    for( int hospital_idx = 0; hospital_idx < model->params->n_hospitals; hospital_idx++ ) {
        hospital = &( model->hospitals[ hospital_idx ] );

        // Check all general wards in the hospital.
        for ( int ward_idx = 0; ward_idx < hospital->n_wards[ COVID_GENERAL ]; ward_idx++ ) {
            ward = &( hospital->wards[ COVID_GENERAL ][ ward_idx ] );

            for ( int idx = 0; idx < ward->n_worker[ DOCTOR ]; idx++ ) {
                if ( ward->doctors[ idx ].pdx == indiv->idx )
                    indiv_ward_type = ward->type;
            }
            for ( int idx = 0; idx < ward->n_worker[ NURSE ]; idx++ ) {
                if ( ward->nurses[ idx ].pdx == indiv->idx )
                    indiv_ward_type = ward->type;
            }
        }

        // Check all ICU wards in the hospital.
        for ( int ward_idx = 0; ward_idx < hospital->n_wards[ COVID_ICU ]; ward_idx++ ) {
            ward = &( hospital->wards[ COVID_ICU ][ ward_idx ] );

            for ( int idx = 0; idx < ward->n_worker[ DOCTOR ]; idx++ ) {
                if ( ward->doctors[idx].pdx == indiv->idx )
                    indiv_ward_type = ward->type;
            }
            for ( int idx = 0; idx < ward->n_worker[ NURSE ]; idx++ ) {
                if ( ward->nurses[ idx ].pdx == indiv->idx )
                    indiv_ward_type = ward->type;
            }
        }
    }
    return indiv_ward_type;
<<<<<<< HEAD
}
=======
}
>>>>>>> e6480653
<|MERGE_RESOLUTION|>--- conflicted
+++ resolved
@@ -27,11 +27,7 @@
     int param_line_number, hospital_param_line_number;
 	char input_param_file[ INPUT_CHAR_LEN ];
 	char input_household_file [INPUT_CHAR_LEN ];
-<<<<<<< HEAD
-    char hospital_input_param_file[ INPUT_CHAR_LEN ];
-=======
 	char hospital_input_param_file[ INPUT_CHAR_LEN ];
->>>>>>> e6480653
 	char output_file_dir[ INPUT_CHAR_LEN ];
 
 	if(argc > 1)
@@ -71,10 +67,6 @@
         params->sys_write_hospital = FALSE;
 	}
 
-<<<<<<< HEAD
-
-=======
->>>>>>> e6480653
     if(argc > 5)
     {
         strncpy(hospital_input_param_file, argv[5], INPUT_CHAR_LEN );
@@ -93,15 +85,9 @@
         hospital_param_line_number = 1;
     }
 
-<<<<<<< HEAD
-    params->hospital_param_line_number = hospital_param_line_number;
-    strncpy(params->hospital_input_param_file, hospital_input_param_file, sizeof(params->hospital_input_param_file) - 1);
-    params->hospital_input_param_file[sizeof(params->hospital_input_param_file) - 1] = '\0';
-=======
     	params->hospital_param_line_number = hospital_param_line_number;
     	strncpy(params->hospital_input_param_file, hospital_input_param_file, sizeof(params->hospital_input_param_file) - 1);
     	params->hospital_input_param_file[sizeof(params->hospital_input_param_file) - 1] = '\0';
->>>>>>> e6480653
 
 	// Attach to params struct, ensure string is null-terminated
 	params->param_line_number = param_line_number;
@@ -228,31 +214,27 @@
     check = fscanf(parameter_file, " %lf ,", &(params->asymptomatic_infectious_factor));
     if( check < 1){ print_exit("Failed to read parameter asymptomatic_infectious_factor\n"); };
 
-    for( i = 0; i < N_AGE_GROUPS; i++ )
-    {
-        check = fscanf(parameter_file, " %lf ,", &(params->mild_fraction[i]));
-        if( check < 1){ print_exit("Failed to read parameter mild_fraction\n"); };
-    }
+	for( i = 0; i < N_AGE_GROUPS; i++ )
+	{
+		check = fscanf(parameter_file, " %lf ,", &(params->mild_fraction[i]));
+		if( check < 1){ print_exit("Failed to read parameter mild_fraction\n"); };
+	}
 
     check = fscanf(parameter_file, " %lf ,", &(params->mild_infectious_factor));
     if( check < 1){ print_exit("Failed to read parameter mild_infectious_factor\n"); };
 
-    check = fscanf(parameter_file, " %lf ,", &(params->mean_asymptomatic_to_recovery));
-    if( check < 1){ print_exit("Failed to read parameter mean_asymptomatic_to_recovery\n"); };
-
-    check = fscanf(parameter_file, " %lf ,", &(params->sd_asymptomatic_to_recovery));
-    if( check < 1){ print_exit("Failed to read parameter sd_asymptomatic_to_recovery\n"); };
-
-<<<<<<< HEAD
-
-=======
->>>>>>> e6480653
+	check = fscanf(parameter_file, " %lf ,", &(params->mean_asymptomatic_to_recovery));
+	if( check < 1){ print_exit("Failed to read parameter mean_asymptomatic_to_recovery\n"); };
+
+	check = fscanf(parameter_file, " %lf ,", &(params->sd_asymptomatic_to_recovery));
+	if( check < 1){ print_exit("Failed to read parameter sd_asymptomatic_to_recovery\n"); };
+
+
     for( i = 0; i < N_HOUSEHOLD_MAX; i++ )
     {
         check = fscanf(parameter_file, " %lf ,", &(params->household_size[i]));
         if( check < 1){ print_exit("Failed to read parameter household_size_*\n"); };
     }
-<<<<<<< HEAD
 
     for( i = 0; i < N_AGE_GROUPS; i++ )
     {
@@ -442,11 +424,11 @@
     check = fscanf(parameter_file, " %i ,", &(params->lockdown_elderly_time_on));
     if( check < 1){ print_exit("Failed to read parameter lockdown_elderly_time_on)\n"); };
 
-    check = fscanf(parameter_file, " %i ,", &(params->lockdown_elderly_time_off));
-    if( check < 1){ print_exit("Failed to read parameter lockdown_elderly_time_off)\n"); };
-
-    check = fscanf(parameter_file, " %i ,", &(params->testing_symptoms_time_on));
-    if( check < 1){ print_exit("Failed to read parameter testing_symptoms_time_on)\n"); };
+	check = fscanf(parameter_file, " %i ,", &(params->lockdown_elderly_time_off));
+	if( check < 1){ print_exit("Failed to read parameter lockdown_elderly_time_off)\n"); };
+
+	check = fscanf(parameter_file, " %i ,", &(params->testing_symptoms_time_on));
+	if( check < 1){ print_exit("Failed to read parameter testing_symptoms_time_on)\n"); };
 
     check = fscanf(parameter_file, " %i ,", &(params->testing_symptoms_time_off));
     if( check < 1){ print_exit("Failed to read parameter testing_symptoms_time_off)\n"); };
@@ -459,7 +441,11 @@
 
     fclose(parameter_file);
 }
-
+/*****************************************************************************************
+*  Name:		read_hospital_param_file
+*  Description: Read line from hospital parameter file (csv), attach hospital param values
+*               to params struct
+******************************************************************************************/
 void read_hospital_param_file( parameters *params)
 {
     FILE *hospital_parameter_file;
@@ -513,272 +499,6 @@
     check = fscanf( hospital_parameter_file, " %lf ,", &( params->sd_time_hospital_transition ) );
     if( check < 1 ){ print_exit( "Failed to read parameter sd_time_hospital_transition\n" ); };
 
-=======
-
-    for( i = 0; i < N_AGE_GROUPS; i++ )
-    {
-        check = fscanf(parameter_file, " %lf ,", &(params->population[i]));
-        if( check < 1){ print_exit("Failed to read parameter population_**\n"); };
-    }
-
-    check = fscanf(parameter_file, " %lf ,", &(params->daily_non_cov_symptoms_rate));
-    if( check < 1){ print_exit("Failed to read parameter daily_non_cov_symptoms_rate\n"); };
-
-    for( i = 0; i < N_AGE_GROUPS; i++ )
-        {
-            check = fscanf(parameter_file, " %lf ,", &(params->relative_susceptibility[i]));
-            if( check < 1){ print_exit("Failed to read parameter relative_susceptibility\n"); };
-        }
-
-    //Hardcoded this in until we separate out interaction types for the community and hospital. - Tom.
-    //Previously iterated over N_INTERACTION_TYPES.
-    for( i = 0; i < 3; i++ )
-    {
-        check = fscanf(parameter_file, " %lf ,", &(params->relative_transmission[i]));
-        if( check < 1){ print_exit("Failed to read parameter relative_transmission_**\n"); };
-    }
-
-    for( i = 0; i < N_AGE_GROUPS; i++ )
-    {
-        check = fscanf(parameter_file, " %lf ,", &(params->hospitalised_fraction[i]));
-        if( check < 1){ print_exit("Failed to read parameter hopsitalised_fraction_**\n"); };
-    }
-
-    for( i = 0; i < N_AGE_GROUPS; i++ )
-    {
-        check = fscanf(parameter_file, " %lf ,", &(params->critical_fraction[i]));
-        if( check < 1){ print_exit("Failed to read parameter critical_fraction_**\n"); };
-    }
-
-    for( i = 0; i < N_AGE_GROUPS; i++ )
-    {
-        check = fscanf(parameter_file, " %lf ,", &(params->fatality_fraction[i]));
-        if( check < 1){ print_exit("Failed to read parameter fatality_fraction\n"); };
-    }
-
-    check = fscanf(parameter_file, " %lf,", &(params->mean_time_hospitalised_recovery ));
-    if( check < 1){ print_exit("Failed to read parameter mean_time_hospitalised_recovery\n"); };
-
-    check = fscanf(parameter_file, " %lf,", &(params->sd_time_hospitalised_recovery ));
-    if( check < 1){ print_exit("Failed to read parameter sd_time_hospitalised_recovery\n"); };
-
-    check = fscanf(parameter_file, " %lf,", &(params->mean_time_critical_survive ));
-    if( check < 1){ print_exit("Failed to read parameter mean_time_critical_survive\n"); };
-
-    check = fscanf(parameter_file, " %lf,", &(params->sd_time_critical_survive ));
-    if( check < 1){ print_exit("Failed to read parameter sd_time_critical_survive\n"); };
-
-	for( i = 0; i < N_AGE_GROUPS; i++ )
-	{
-		check = fscanf(parameter_file, " %lf ,", &(params->location_death_icu[i]));
-		if( check < 1){ print_exit("Failed to read parameter location_death_icu\n"); };
-	}
-
-    check = fscanf(parameter_file, " %i ,", &(params->quarantine_length_self));
-    if( check < 1){ print_exit("Failed to read parameter quarantine_length_self\n"); };
-
-    check = fscanf(parameter_file, " %i ,", &(params->quarantine_length_traced_symptoms));
-    if( check < 1){ print_exit("Failed to read parameter quarantine_length_traced_symptoms\n"); };
-
-    check = fscanf(parameter_file, " %i ,", &(params->quarantine_length_traced_positive));
-    if( check < 1){ print_exit("Failed to read parameter quarantine_length_traced_positive\n"); };
-
-    check = fscanf(parameter_file, " %i ,", &(params->quarantine_length_positive));
-    if( check < 1){ print_exit("Failed to read parameter quarantine_length_positive\n"); };
-
-    check = fscanf(parameter_file, " %lf ,", &(params->quarantine_dropout_self));
-    if( check < 1){ print_exit("Failed to read parameter quarantine_dropout_self\n"); };
-
-    check = fscanf(parameter_file, " %lf ,", &(params->quarantine_dropout_traced_symptoms));
-    if( check < 1){ print_exit("Failed to read parameter quarantine_dropout_traced\n"); };
-
-    check = fscanf(parameter_file, " %lf ,", &(params->quarantine_dropout_traced_positive));
-    if( check < 1){ print_exit("Failed to read parameter quarantine_dropout_traced\n"); };
-
-    check = fscanf(parameter_file, " %lf ,", &(params->quarantine_dropout_positive));
-    if( check < 1){ print_exit("Failed to read parameter quarantine_dropout_positive\n"); };
-
-    check = fscanf(parameter_file, " %lf ,", &(params->quarantine_compliance_traced_symptoms));
-    if( check < 1){ print_exit("Failed to read parameter quarantine_compliance_traced_symptoms\n"); };
-
-    check = fscanf(parameter_file, " %lf ,", &(params->quarantine_compliance_traced_positive));
-    if( check < 1){ print_exit("Failed to read parameter quarantine_compliance_traced_positive\n"); };
-
-    check = fscanf(parameter_file, " %i ,", &(params->test_on_symptoms));
-    if( check < 1){ print_exit("Failed to read parameter test_on_symptoms\n"); };
-
-    check = fscanf(parameter_file, " %i ,", &(params->test_on_traced));
-    if( check < 1){ print_exit("Failed to read parameter test_on_traced\n"); };
-
-    check = fscanf(parameter_file, " %i ,", &(params->trace_on_symptoms));
-    if( check < 1){ print_exit("Failed to read parameter trace_on_symptoms\n"); };
-
-    check = fscanf(parameter_file, " %i ,", &(params->trace_on_positive));
-    if( check < 1){ print_exit("Failed to read parameter trace_on_positive\n"); };
-
-    check = fscanf(parameter_file, " %i ,", &(params->retrace_on_positive));
-    if( check < 1){ print_exit("Failed to read parameter retrace_on_positive\n"); };
-
-    check = fscanf(parameter_file, " %i ,", &(params->quarantine_on_traced));
-    if( check < 1){ print_exit("Failed to read parameter quarantine_on_traced\n"); };
-
-    check = fscanf(parameter_file, " %lf ,", &(params->traceable_interaction_fraction));
-    if( check < 1){ print_exit("Failed to read parameter traceable_interaction_fraction\n"); };
-
-    check = fscanf(parameter_file, " %i ,", &(params->tracing_network_depth));
-    if( check < 1){ print_exit("Failed to read parameter tracing_network_depth\n"); };
-
-    check = fscanf(parameter_file, " %i ,", &(params->allow_clinical_diagnosis));
-    if( check < 1){ print_exit("Failed to read parameter allow_clinical_diagnosis\n"); };
-
-    check = fscanf(parameter_file, " %i ,", &(params->quarantine_household_on_positive));
-    if( check < 1){ print_exit("Failed to read parameter quarantine_household_on_positive\n"); };
-
-    check = fscanf(parameter_file, " %i ,", &(params->quarantine_household_on_symptoms));
-    if( check < 1){ print_exit("Failed to read parameter quarantine_household_on_symptoms\n"); };
-
-    check = fscanf(parameter_file, " %i ,", &(params->quarantine_household_on_traced_positive));
-    if( check < 1){ print_exit("Failed to read parameter quarantine_household_on_traced_positive\n"); };
-
-    check = fscanf(parameter_file, " %i ,", &(params->quarantine_household_on_traced_symptoms));
-    if( check < 1){ print_exit("Failed to read parameter quarantine_household_on_traced_symptoms\n"); };
-
-    check = fscanf(parameter_file, " %i ,", &(params->quarantine_household_contacts_on_positive));
-    if( check < 1){ print_exit("Failed to read parameter quarantine_household_contacts_on_positive\n"); };
-
-    check = fscanf(parameter_file, " %i ,", &(params->quarantine_household_contacts_on_symptoms));
-    if( check < 1){ print_exit("Failed to read parameter quarantine_household_contacts_on_symptoms\n"); };
-
-    check = fscanf(parameter_file, " %i  ,", &(params->quarantined_daily_interactions));
-    if( check < 1){ print_exit("Failed to read parameter quarantined_daily_interactions\n"); };
-
-    check = fscanf(parameter_file, " %i  ,", &(params->quarantine_days));
-    if( check < 1){ print_exit("Failed to read parameter quarantine_days\n"); };
-
-    check = fscanf(parameter_file, " %i  ,", &(params->quarantine_smart_release_day));
-    if( check < 1){ print_exit("Failed to read parameter quarantine_smart_release_day\n"); };
-
-    check = fscanf(parameter_file, " %i  ,", &(params->hospitalised_daily_interactions));
-    if( check < 1){ print_exit("Failed to read parameter hospitalised_daily_interactions\n"); };
-
-    check = fscanf(parameter_file, " %i , ",   &(params->test_insensitive_period));
-    if( check < 1){ print_exit("Failed to read parameter test_insensitive_period\n"); };
-
-    check = fscanf(parameter_file, " %i , ",   &(params->test_order_wait));
-    if( check < 1){ print_exit("Failed to read parameter test_order_wait\n"); };
-
-    check = fscanf(parameter_file, " %i , ",   &(params->test_result_wait));
-    if( check < 1){ print_exit("Failed to read parameter test_result_wait\n"); };
-
-    check = fscanf(parameter_file, " %lf ,", &(params->self_quarantine_fraction));
-    if( check < 1){ print_exit("Failed to read parameter self_quarantine_fraction\n"); };
-
-    for( i = 0; i < N_AGE_GROUPS; i++ )
-    {
-        check = fscanf(parameter_file, " %lf ,", &(params->app_users_fraction[i]));
-        if( check < 1){ print_exit("Failed to read parameter app_users_fraction\n"); };
-    }
-
-    check = fscanf(parameter_file, " %i ,", &(params->app_turn_on_time));
-    if( check < 1){ print_exit("Failed to read parameter app_turn_on_time)\n"); };
-
-    for (i = 0; i<N_OCCUPATION_NETWORKS; i++){
-
-        check = fscanf(parameter_file, " %lf ,", &(params->lockdown_occupation_multiplier[i]));
-        if( check < 1){ print_exit("Failed to read parameter lockdown_occupation_multiplier)\n"); };
-
-    }
-    check = fscanf(parameter_file, " %lf ,", &(params->lockdown_random_network_multiplier));
-    if( check < 1){ print_exit("Failed to read parameter lockdown_random_network_multiplier)\n"); };
-
-    check = fscanf(parameter_file, " %lf ,", &(params->lockdown_house_interaction_multiplier));
-    if( check < 1){ print_exit("Failed to read parameter lockdown_house_interaction_multiplier)\n"); };
-
-    check = fscanf(parameter_file, " %i ,", &(params->lockdown_time_on));
-    if( check < 1){ print_exit("Failed to read parameter lockdown_time_on)\n"); };
-
-    check = fscanf(parameter_file, " %i ,", &(params->lockdown_time_off));
-    if( check < 1){ print_exit("Failed to read parameter lockdown_time_off)\n"); };
-
-    check = fscanf(parameter_file, " %i ,", &(params->lockdown_elderly_time_on));
-    if( check < 1){ print_exit("Failed to read parameter lockdown_elderly_time_on)\n"); };
-
-	check = fscanf(parameter_file, " %i ,", &(params->lockdown_elderly_time_off));
-	if( check < 1){ print_exit("Failed to read parameter lockdown_elderly_time_off)\n"); };
-
-	check = fscanf(parameter_file, " %i ,", &(params->testing_symptoms_time_on));
-	if( check < 1){ print_exit("Failed to read parameter testing_symptoms_time_on)\n"); };
-
-    check = fscanf(parameter_file, " %i ,", &(params->testing_symptoms_time_off));
-    if( check < 1){ print_exit("Failed to read parameter testing_symptoms_time_off)\n"); };
-
-    check = fscanf(parameter_file, " %i ,", &(params->intervention_start_time));
-    if( check < 1){ print_exit("Failed to read parameter intervention_start_time)\n"); };
-
-    check = fscanf(parameter_file, " %i ,", &(params->hospital_on));
-    if( check < 1){ print_exit("Failed to read parameter hospital_on)\n"); };
-
-    fclose(parameter_file);
-}
-/*****************************************************************************************
-*  Name:		read_hospital_param_file
-*  Description: Read line from hospital parameter file (csv), attach hospital param values
-*               to params struct
-******************************************************************************************/
-void read_hospital_param_file( parameters *params)
-{
-    FILE *hospital_parameter_file;
-    int i, j, check;
-
-    hospital_parameter_file = fopen(params->hospital_input_param_file, "r");
-    if(hospital_parameter_file == NULL)
-        print_exit("Can't open hospital parameter file");
-
-    // Throw away header (and first `params->hospital_param_line_number` lines)
-    for(i = 0; i < params->param_line_number; i++)
-        fscanf(hospital_parameter_file, "%*[^\n]\n");
-
-    // Read and attach parameter values to parameter structure
-    check = fscanf(hospital_parameter_file, " %i ,", &(params->n_hospitals));
-    if( check < 1){ print_exit("Failed to read parameter n_hospitals\n"); };
-
-    for( i = 0; i < N_HOSPITAL_WARD_TYPES; i++ )
-    {
-        check = fscanf(hospital_parameter_file, " %i ,", &(params->n_wards[i]));
-        if( check < 1){ print_exit("Failed to read parameter n_wards\n"); };
-
-        check = fscanf(hospital_parameter_file, " %i ,", &(params->n_ward_beds[i]));
-        if( check < 1){ print_exit("Failed to read parameter n_ward_beds\n"); };
-
-        for( j = 0; j < N_WORKER_TYPES; j++)
-        {
-            check = fscanf(hospital_parameter_file, " %i ,", &(params->n_hcw_per_ward[i][j]));
-            if( check < 1){ print_exit("Failed to read parameter n_hcw_per_ward\n"); };
-
-            check = fscanf(hospital_parameter_file, " %i ,", &(params->n_patient_required_interactions[i][j]));
-            if( check < 1){ print_exit("Failed to read parameter n_patient_required_interactions\n"); };
-        }
-    }
-
-    check = fscanf( hospital_parameter_file, " %i ,", &( params->max_hcw_daily_interactions ) );
-    if( check < 1){ print_exit( "Failed to read parametermax_hcw_daily_interactions\n" ); };
-
-    check = fscanf( hospital_parameter_file, " %lf ,", &( params->waiting_infectivity_modifier ) );
-    if( check < 1 ){ print_exit( "Failed to read parameter max_hcw_daily_interactions\n" ); };
-
-    check = fscanf( hospital_parameter_file, " %lf ,", &( params->general_infectivity_modifier ) );
-    if( check < 1 ){ print_exit( "Failed to read parameter general_infectivity_modifier\n" ); };
-
-    check = fscanf( hospital_parameter_file, " %lf ,", &( params->icu_infectivity_modifier ) );
-    if( check < 1 ){ print_exit( "Failed to read parameter icu_infectivity_modifier\n" ); };
-
-    check = fscanf( hospital_parameter_file, " %lf ,", &( params->mean_time_hospital_transition ) );
-    if( check < 1 ){ print_exit( "Failed to read parameter mean_time_hospital_transition\n" ); };
-
-    check = fscanf( hospital_parameter_file, " %lf ,", &( params->sd_time_hospital_transition ) );
-    if( check < 1 ){ print_exit( "Failed to read parameter sd_time_hospital_transition\n" ); };
-
->>>>>>> e6480653
     check = fscanf( hospital_parameter_file, " %lf ,", &( params->hospitalised_waiting_mod ) );
     if( check < 1 ){ print_exit( "Failed to read parameter hospitalised_waiting_mod\n" ); };
 
@@ -804,6 +524,7 @@
 ******************************************************************************************/
 void write_output_files(model *model, parameters *params)
 {
+
 	if(params->sys_write_individual == TRUE)
 	{
 		write_individual_file( model, params );
@@ -956,7 +677,6 @@
 	char output_file[INPUT_CHAR_LEN];
 	FILE *individual_output_file;
 	individual *indiv;
-
 	int infection_count;
 	long idx;
 
@@ -991,16 +711,6 @@
 	for(idx = 0; idx < params->n_total; idx++)
 	{
 		indiv = &(model->population[idx]);
-		
-        int worker_ward_type;
-        if ( indiv->worker_type != NOT_HEALTHCARE_WORKER )
-            worker_ward_type = get_worker_ward_type( model, indiv->idx );
-        else
-            worker_ward_type = NO_WARD;
-
-		/* Count the number of times an individual has been infected */
-		infection_count = count_infection_events( indiv );
-
 
         int worker_ward_type;
         if ( indiv->worker_type != NOT_HEALTHCARE_WORKER )
@@ -1017,13 +727,8 @@
 			indiv->status,
 			indiv->age_group,
 			indiv->occupation_network,
-<<<<<<< HEAD
-            indiv->worker_type,
-            worker_ward_type,
-=======
 			indiv->worker_type,
 			worker_ward_type,
->>>>>>> e6480653
 			indiv->house_no,
 			indiv->quarantined,
 			indiv->infection_events->times[QUARANTINED],
@@ -1161,12 +866,13 @@
 
 
 void set_up_reference_household_memory(parameters *params){
-    long hdx;
-    params->REFERENCE_HOUSEHOLDS = calloc(params->N_REFERENCE_HOUSEHOLDS, sizeof(int*));
-    for(hdx = 0; hdx < params->N_REFERENCE_HOUSEHOLDS; hdx++){
-        params->REFERENCE_HOUSEHOLDS[hdx] = calloc(N_AGE_GROUPS, sizeof(int));
-    }
-}
+	long hdx;
+	params->REFERENCE_HOUSEHOLDS = calloc(params->N_REFERENCE_HOUSEHOLDS, sizeof(int*));
+	for(hdx = 0; hdx < params->N_REFERENCE_HOUSEHOLDS; hdx++){
+		params->REFERENCE_HOUSEHOLDS[hdx] = calloc(N_AGE_GROUPS, sizeof(int));
+	}
+}
+
 /*****************************************************************************************
 *  Name:		write_interactions
 *  Description: write interactions details
@@ -1208,21 +914,13 @@
                 fprintf(output_file ,"%li,%i,%i,%li,%i,%i,%li,%i,%i,%li,%i\n",
 					indiv->idx,
 					indiv->age_group,
-<<<<<<< HEAD
-                    indiv->worker_type,
-=======
 					indiv->worker_type,
->>>>>>> e6480653
 					indiv->house_no,
 					indiv->occupation_network,
 					inter->type,
 					inter->individual->idx,
 					inter->individual->age_group,
-<<<<<<< HEAD
-                    inter->individual->worker_type,
-=======
 					inter->individual->worker_type,
->>>>>>> e6480653
 					inter->individual->house_no,
 					inter->individual->occupation_network
 				);
@@ -1245,11 +943,7 @@
     int ward_type, ward_idx, doctor_idx, nurse_idx;
 
     // TODO: currently only for one hospital, should loop through more hospitals when we have more
-<<<<<<< HEAD
-    
-=======
-
->>>>>>> e6480653
+
     int hospital_idx = 0;
 
     // Concatenate file name
@@ -1259,11 +953,7 @@
     ward_output_file = fopen(output_file_name, "w");
 
     fprintf(ward_output_file,"%s,%s,%s,%s,%s,%s,%s,%s\n", "ward_idx", "ward_type","number_doctors", "number_nurses", "doctor_type", "nurse_type", "pdx", "hospital_idx");
-<<<<<<< HEAD
-    
-=======
-
->>>>>>> e6480653
+
     // For each ward type
     for( ward_type = 0; ward_type < N_HOSPITAL_WARD_TYPES; ward_type++ )
     {
@@ -1291,11 +981,7 @@
     }
 
     fclose(ward_output_file);
-<<<<<<< HEAD
-        
-=======
-
->>>>>>> e6480653
+
 }
 
 /*****************************************************************************************
@@ -1324,26 +1010,16 @@
 	fprintf(output_file , "age_group_recipient,");
 	fprintf(output_file , "house_no_recipient,");
 	fprintf(output_file , "occupation_network_recipient,");
-<<<<<<< HEAD
-    fprintf(output_file , "worker_type_recipient,");
-    fprintf(output_file , "hospital_state_recipient,");
-=======
 	fprintf(output_file , "worker_type_recipient,");
 	fprintf(output_file , "hospital_state_recipient,");
->>>>>>> e6480653
 	fprintf(output_file , "infector_network,");
 	fprintf(output_file , "generation_time,");
 	fprintf(output_file , "ID_source,");
 	fprintf(output_file , "age_group_source,");
 	fprintf(output_file , "house_no_source,");
 	fprintf(output_file , "occupation_network_source,");
-<<<<<<< HEAD
-    fprintf(output_file , "worker_type_source,");
-    fprintf(output_file , "hospital_state_source,");
-=======
 	fprintf(output_file , "worker_type_source,");
 	fprintf(output_file , "hospital_state_source,");
->>>>>>> e6480653
 	fprintf(output_file , "time_infected_source,");
 	fprintf(output_file , "status_source,");
 	fprintf(output_file , "time_infected,");
@@ -1375,26 +1051,16 @@
 					indiv->age_group,
 					indiv->house_no,
 					indiv->occupation_network,
-<<<<<<< HEAD
-                    indiv->worker_type,
-                    indiv->hospital_state,
-=======
 					indiv->worker_type,
 					indiv->hospital_state,
->>>>>>> e6480653
 					infection_event->infector_network,
 					time_infected_infection_event( infection_event ) - infection_event->time_infected_infector,
 					infection_event->infector->idx,
 					infection_event->infector->age_group,
 					infection_event->infector->house_no,
 					infection_event->infector->occupation_network,
-<<<<<<< HEAD
-                    infection_event->infector->worker_type,
-                    infection_event->infector_hospital_state,
-=======
 					infection_event->infector->worker_type,
 					infection_event->infector_hospital_state,
->>>>>>> e6480653
 					infection_event->time_infected_infector,
 					infection_event->infector_status,
 					time_infected_infection_event( infection_event ),
@@ -1617,8 +1283,4 @@
         }
     }
     return indiv_ward_type;
-<<<<<<< HEAD
-}
-=======
-}
->>>>>>> e6480653
+}