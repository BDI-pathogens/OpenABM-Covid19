/*
 * disease.h
 *
 * Description: this file contains code relating to the dynamics of the disease
 *				within an individual and transmission events during interactions
 *  Created on: 18 Mar 2020
 *      Author: hinchr
 */

#ifndef DISEASE_H_
#define DISEASE_H_

/************************************************************************/
/******************************* Includes *******************************/
/************************************************************************/

#include "individual.h"
#include "model.h"
#include "utilities.h"

/************************************************************************/
/******************************  Functions  *****************************/
/************************************************************************/

#define sample_transition_time( model, type ) ( sample_draw_list( model->transition_time_distributions[type] ) )


// set up distributions and infectious curves
void set_up_transition_times( model* );
void set_up_infectious_curves( model* );
double estimate_mean_interactions_by_age( model *pmodel, int age );

// transmission of the virus
void transmit_virus( model* );
void transmit_virus_by_type( model*, int );

// progression of the disease
void new_infection( model*, individual*, individual*, int );
<<<<<<< HEAD
short seed_infect_by_idx( model*, long, int, int );
=======
short seed_infect_by_idx( model*, long, int, float, int );
>>>>>>> 52efa4ef
void transition_to_symptomatic( model*, individual* );
void transition_to_symptomatic_mild( model*, individual* );
void transition_to_hospitalised( model*, individual* );
void transition_to_hospitalised_recovering( model*, individual* );
void transition_to_critical( model*, individual* );
void transition_to_recovered( model*, individual* );
void transition_to_susceptible( model*, individual* );
void transition_to_death( model*, individual* );
void transition_one_disese_event( model*, individual*, int, int, int );

// calculation of R of disease
long n_newly_infected( model*, int time );
double calculate_R_instanteous( model*, int, double );

// cross-immunity
void set_cross_immunity_probability( model*, int, int, float );

#endif /* DISEASE_H_ */<|MERGE_RESOLUTION|>--- conflicted
+++ resolved
@@ -36,11 +36,7 @@
 
 // progression of the disease
 void new_infection( model*, individual*, individual*, int );
-<<<<<<< HEAD
 short seed_infect_by_idx( model*, long, int, int );
-=======
-short seed_infect_by_idx( model*, long, int, float, int );
->>>>>>> 52efa4ef
 void transition_to_symptomatic( model*, individual* );
 void transition_to_symptomatic_mild( model*, individual* );
 void transition_to_hospitalised( model*, individual* );
