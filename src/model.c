--- conflicted
+++ resolved
@@ -840,28 +840,10 @@
     transition_events( model, GENERAL,         &transition_to_general,    FALSE );
     transition_events( model, ICU,             &transition_to_icu,        FALSE );
 
-<<<<<<< HEAD
-		// printf("GENERAL WARDS:\n");
-		// for( int i = 0; i < model->hospitals[0].n_wards[COVID_GENERAL]; i++)
-		// {
-		// 	printf("ward%i:%i, ", i, ward_available_beds(&model->hospitals[0].wards[COVID_GENERAL][i]));
-		// }
-		// printf("\n");
-		// printf("ICU WARDS:\n");
-		// for( int i = 0; i < model->hospitals[0].n_wards[COVID_ICU]; i++)
-		// {
-		// 	printf("ward%i:%i, ", i, ward_available_beds(&model->hospitals[0].wards[COVID_ICU][i]));
-		// }
-		// printf("\n");
-
-
-    flu_infections( model );
-=======
     ///use printf below to see available beds each timestep
     printf( "available general beds: %i \navailable icu beds: %i \n", hospital_available_beds(&model->hospitals[0], COVID_GENERAL), hospital_available_beds(&model->hospitals[0], COVID_ICU));
 
 	flu_infections( model );
->>>>>>> 7b404d37
 	transition_events( model, TEST_TAKE,           &intervention_test_take,           TRUE );
 	transition_events( model, TEST_RESULT,         &intervention_test_result,         TRUE );
 	transition_events( model, QUARANTINE_RELEASE,  &intervention_quarantine_release,  FALSE );
