--- conflicted
+++ resolved
@@ -197,38 +197,8 @@
 	for( idx = 0; idx < N_WORK_NETWORKS; idx++ )
 		set_up_work_network( model, idx );
 
-<<<<<<< HEAD
-	//Set up networks for hospital worker interactions.
-    model->hospital_network = calloc( model->params->n_hospitals, sizeof( network* ));
-    for (idx = 0; idx < model->params->n_hospitals; idx++ )
-        set_up_hospital_network( model, idx );
-
-    //Set up networks for hospital worker - patient interactions.
-
-    // TODO: CHANGE TO ACCOUNT FOR POTENTIAL FOR COVID PATIENTS TO BE IN THE HOSPITAL ON START UP.
-    // TODO: CHANGE INITIAL MEMORY ALLOCATION TO EDGES TO SOMETHING LESS HACKY - PROBABLY ONLY WHEN WE KNOW ABOUT THE FOLLOWING.
-    //Assuming that the hospital has no Covid patients in it at the beginning of the simulation - check with Rob.
-    for ( idx = 0; idx < model->params->n_hospitals; idx++ ) {
-        model->hospitals[idx].doctor_patient_general_network = new_network( model->hospitals[idx].n_total_doctors,
-                HOSPITAL_DOCTOR_PATIENT_GENERAL );
-		model->hospitals[idx].doctor_patient_general_network->edges = calloc( 1, sizeof( edge ) );
-
-        model->hospitals[idx].nurse_patient_general_network = new_network( model->hospitals[idx].n_total_nurses,
-                HOSPITAL_NURSE_PATIENT_GENERAL );
-		model->hospitals[idx].nurse_patient_general_network->edges = calloc( 1, sizeof( edge ) );
-
-        model->hospitals[idx].doctor_patient_icu_network = new_network( model->hospitals[idx].n_total_doctors,
-                HOSPITAL_DOCTOR_PATIENT_ICU );
-		model->hospitals[idx].doctor_patient_icu_network->edges = calloc( 1, sizeof( edge ) );
-
-        model->hospitals[idx].nurse_patient_icu_network = new_network(model->hospitals[idx].n_total_nurses,
-                HOSPITAL_NURSE_PATIENT_ICU );
-		model->hospitals[idx].nurse_patient_icu_network->edges = calloc( 1, sizeof( edge ) );
-    }
-=======
     for (idx = 0; idx < model->params->n_hospitals; idx++ )
         set_up_hospital_networks( &(model->hospitals[idx]) );
->>>>>>> e0674731
 }
 
 /*****************************************************************************************
