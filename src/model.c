/*
 * model.c
 *
 *  Created on: 5 Mar 2020
 *      Author: hinchr
 */

#include "model.h"
#include "individual.h"
#include "utilities.h"
#include "constant.h"
#include "params.h"
#include "network.h"
#include "disease.h"
#include "interventions.h"
#include "demographics.h"
#include "hospital.h"
#include <stdio.h>
#include <stdlib.h>
#include <math.h>
#include <string.h>

/*****************************************************************************************
*  Name:		new_model
*  Description: Builds a new model object from a parameters object and returns a
*  				pointer to it.
*  				 1. Creates memory for it
*  				 2. Initialises the gsl random numbers generator
*  Returns:		pointer to model
******************************************************************************************/
model* new_model( parameters *params )
{
	int type;

	model *model_ptr = NULL;
	model_ptr = calloc( 1, sizeof( model ) );
	if( model_ptr == NULL )
	    print_exit("calloc to model failed\n");
	
	model_ptr->params = params;
	model_ptr->time   = 0;

    gsl_rng_env_setup();
    rng = gsl_rng_alloc ( gsl_rng_default);
    gsl_rng_set( rng, params->rng_seed );

	update_intervention_policy( model_ptr, model_ptr->time );

	model_ptr->event_lists = calloc( N_EVENT_TYPES, sizeof( event_list ) );
	for( type = 0; type < N_EVENT_TYPES;  type++ )
		set_up_event_list( model_ptr, params, type );

	set_up_population( model_ptr );
	set_up_household_distribution( model_ptr );
#if HOSPITAL_ON
    set_up_healthcare_workers_and_hospitals( model_ptr );
#endif
	set_up_allocate_work_places( model_ptr );
	set_up_networks( model_ptr );
	set_up_interactions( model_ptr );

	set_up_events( model_ptr );
	set_up_transition_times( model_ptr );
	set_up_transition_times_intervention( model_ptr );
	set_up_infectious_curves( model_ptr );
	set_up_individual_hazard( model_ptr );
	set_up_seed_infection( model_ptr );
	set_up_app_users( model_ptr );
	set_up_trace_tokens( model_ptr );

	model_ptr->n_quarantine_days = 0;

	return model_ptr;
}

/*****************************************************************************************
*  Name:		destroy_model
*  Description: Destroys the model structure and releases its memory
******************************************************************************************/
void destroy_model( model *model )
{
	long idx;

	for( idx = 0; idx < model->params->n_total; idx++ )
		destroy_individual( &(model->population[idx] ) );
    free( model->population );
    free( model->possible_interactions );
    free( model->interactions );
    free( model->events );
	for( idx = 0; idx < N_TRANSITION_TYPES; idx++ )
		free( model->transition_time_distributions[ idx ] );
	free( model->transition_time_distributions );

    destroy_network( model->random_network);
    destroy_network( model->household_network );
    for( idx = 0; idx < N_WORK_NETWORKS; idx++ )
    	destroy_network( model->work_network[idx] );

    free( model->work_network );
    for( idx = 0; idx < N_EVENT_TYPES; idx++ )
    	destroy_event_list( model, idx );
    free( model->event_lists );
    for( idx = 0; idx < model->household_directory->n_idx; idx++ )
    	free( model->household_directory->val[idx] );
    free( model->household_directory->val );
    free( model->household_directory->n_jdx );
    free( model->household_directory );
    free( model->trace_tokens );
#if HOSPITAL_ON
    for( idx = 0; idx < model->params->n_hospitals; idx++)
        destroy_hospital( &(model->hospitals[idx]) );
    free( model->hospitals );
#endif
    free( model );

    gsl_rng_free( rng );
};

/*****************************************************************************************
*  Name:		set_up_event_list
*  Description: sets up an event_list
*  Returns:		voidx
******************************************************************************************/
void set_up_event_list( model *model, parameters *params, int type )
{

	int day, age, idx;
	event_list *list = &(model->event_lists[ type ]);
	list->type       = type;

	list->n_daily          = calloc( MAX_TIME, sizeof(long) );
	list->n_daily_current  = calloc( MAX_TIME, sizeof(long) );
	list->infectious_curve = calloc( N_INTERACTION_TYPES, sizeof(double*) );
	list->n_total_by_age   = calloc( N_AGE_GROUPS, sizeof(long) );
	list->n_daily_by_age   = calloc( MAX_TIME, sizeof(long*) );
	list->events		   = calloc( MAX_TIME, sizeof(event*));

	list->n_current = 0;
	list->n_total   = 0;
	for( day = 0; day < MAX_TIME; day++ )
	{
		list->n_daily_by_age[day] = calloc( N_AGE_GROUPS, sizeof(long) );
		for( age = 0; age < N_AGE_GROUPS; age++ )
			list->n_daily_by_age[day][age] = 0;

		list->n_daily[day] = 0;
		list->n_daily_current[day] = 0;
	}
	for( idx = 0; idx < N_INTERACTION_TYPES; idx++ )
		list->infectious_curve[idx] = calloc( MAX_INFECTIOUS_PERIOD, sizeof(double) );
}

/*****************************************************************************************
*  Name:		destroy_event_list
*  Description: Destroys an event list
******************************************************************************************/
void destroy_event_list( model *model, int type )
{
	int day, idx;
	free( model->event_lists[type].n_daily );

	for( day = 0; day < MAX_TIME; day++ )
		free( model->event_lists[type].n_daily_by_age[day]);
	for( idx = 0; idx < N_INTERACTION_TYPES; idx++ )
		free( model->event_lists[type].infectious_curve[idx] );

	free( model->event_lists[type].n_daily_current );
	free( model->event_lists[type].infectious_curve );
	free( model->event_lists[type].n_total_by_age );
	free( model->event_lists[type].n_daily_by_age );
	free( model->event_lists[type].events );
};

/*****************************************************************************************
*  Name:		set_up_networks
*  Description: sets up then networks
*  Returns:		void
******************************************************************************************/
void set_up_networks( model *model )
{
	long idx;
	long n_total 			  = model->params->n_total;
	long n_random_interactions;
	double mean_interactions  = 0;

	for( idx = 0; idx < N_AGE_TYPES; idx++ )
		mean_interactions = max( mean_interactions, model->params->mean_random_interactions[idx] );
	n_random_interactions = (long) round( n_total * ( 1.0 + mean_interactions ) );

	model->random_network        = new_network( n_total, RANDOM );
	model->random_network->edges = calloc( n_random_interactions, sizeof( edge ) );

    model->household_network = new_network( n_total, HOUSEHOLD );
	build_household_network_from_directroy( model->household_network, model->household_directory );

	model->work_network = calloc( N_WORK_NETWORKS, sizeof( network* ) );
	for( idx = 0; idx < N_WORK_NETWORKS; idx++ )
		set_up_work_network( model, idx );
#if HOSPITAL_ON
    for (idx = 0; idx < model->params->n_hospitals; idx++ )
        set_up_hospital_networks( &(model->hospitals[idx]), model->params->max_hcw_daily_interactions );
#endif
}

/*****************************************************************************************
*  Name:		set_up_work_network
*  Description: sets up the work network
*  Returns:		void
******************************************************************************************/
void set_up_work_network( model *model, int network )
{
	long idx;
	long n_people = 0;
	long *people;
	double n_interactions;
	int age = NETWORK_TYPE_MAP[network];

	people = calloc( model->params->n_total, sizeof( long ) );
	for( idx = 0; idx < model->params->n_total; idx++ )
		if( model->population[idx].work_network == network )
			people[n_people++] = idx;


	model->work_network[network] = new_network( n_people, WORK );
	n_interactions =  model->params->mean_work_interactions[age] / model->params->daily_fraction_work;
	build_watts_strogatz_network( model->work_network[network], n_people, n_interactions, 0.1, TRUE );
	relabel_network( model->work_network[network], people );

	free( people );
}

/*****************************************************************************************
*  Name:		set_up_events
*  Description: sets up the event tags
*  Returns:		void
******************************************************************************************/
void set_up_events( model *model )
{
    long idx;
        int types = 6;
        parameters *params = model->params;

        model->events     = calloc( types * params->n_total, sizeof( event ) );
        model->next_event = &(model->events[0]);
        for( idx = 1; idx < types * params->n_total; idx++ )
        {
            model->events[idx-1].next = &(model->events[idx]);
            model->events[idx].last   = &(model->events[idx-1]);
        }
        model->events[types * params->n_total - 1].next = model->next_event;
        model->next_event->last = &(model->events[types * params->n_total - 1] );
};

/*****************************************************************************************
*  Name:		set_up_population
*  Description: sets up the initial population
*  Returns:		void
******************************************************************************************/
void set_up_population( model *model )
{
    parameters *params = model->params;
    long idx;

    model->population = calloc( params->n_total, sizeof( individual ) );
    for( idx = 0; idx < params->n_total; idx++ )
        initialize_individual( &(model->population[idx]), params, idx );
}

/*****************************************************************************************
*  Name:        write_time_step_hospital_data
*  Description: write data concerning the status of hospitals at each time step
******************************************************************************************/
void write_time_step_hospital_data( model *model)
{
    char output_file_name[INPUT_CHAR_LEN];
    FILE *time_step_hospital_file;
    int ward_type, ward_idx, doctor_idx, nurse_idx;
    int hospital_idx = 0;
    // TODO: update to run for each hospital

    // Concatenate file name
    strcpy(output_file_name, model->params->output_file_dir);
    strcat(output_file_name, "/time_step_hospital_output");
    strcat(output_file_name, ".csv");

    // Open outputfile in different mode depending on whether this is the first time step
    if(model->time == 1)
    {
    	time_step_hospital_file = fopen(output_file_name, "w");
    	fprintf(time_step_hospital_file,"%s,%s,%s,%s,%s,%s,%s,%s,%s,%s,%s\n", "time_step","ward_idx", "ward_type","number_doctors", "number_nurses", "doctor_type", "nurse_type", "pdx", "hospital_idx","n_patients","n_beds");
    }
    else
    {
    	time_step_hospital_file = fopen(output_file_name, "a");
    }
    
    for( ward_type = 0; ward_type < N_HOSPITAL_WARD_TYPES; ward_type++ )
    {
        // For each ward
        for( ward_idx = 0; ward_idx < model->hospitals->n_wards[ward_type]; ward_idx++ )
        {
            int number_doctors = model->hospitals[hospital_idx].wards[ward_type][ward_idx].n_max_hcw[DOCTOR];
            int number_nurses = model->hospitals[hospital_idx].wards[ward_type][ward_idx].n_max_hcw[NURSE];
            int number_patients = model->hospitals[hospital_idx].wards[ward_type][ward_idx].patients->size;
            int number_beds = model->hospitals[hospital_idx].wards[ward_type][ward_idx].n_beds;

            // For each doctor
            for( doctor_idx = 0; doctor_idx < number_doctors; doctor_idx++ )
            {
                int doctor_pdx = model->hospitals[hospital_idx].wards[ward_type][ward_idx].doctors[doctor_idx].pdx;
                int doctor_hospital_idx = model->hospitals[hospital_idx].wards[ward_type][ward_idx].doctors[doctor_idx].hospital_idx;

                fprintf(time_step_hospital_file,"%i,%i,%i,%i,%i,%i,%i,%i,%i\n",model->time,ward_idx, ward_type, 1, 0, doctor_pdx, doctor_hospital_idx,number_patients,number_beds);
            }
            // For each nurse
            for( nurse_idx = 0; nurse_idx < number_nurses; nurse_idx++ )
            {
                int nurse_pdx = model->hospitals[hospital_idx].wards[ward_type][ward_idx].nurses[nurse_idx].pdx;
                int nurse_hospital_idx = model->hospitals[hospital_idx].wards[ward_type][ward_idx].nurses[nurse_idx].hospital_idx;
                fprintf(time_step_hospital_file,"%i,%i,%i,%i,%i,%i,%i,%i,%i\n",model->time,ward_idx, ward_type, 0, 1, nurse_pdx, nurse_hospital_idx,number_patients,number_beds);
            }

        }
    }


    fclose(time_step_hospital_file);
    
}


/*****************************************************************************************
*  Name:		set_up_individual_hazard
*  Description: sets the initial hazard for each individual
*  Returns:		void
******************************************************************************************/
void set_up_individual_hazard( model *model )
{
    parameters *params = model->params;
    long idx;

    for( idx = 0; idx < params->n_total; idx++ )
        initialize_hazard( &(model->population[idx]), params );
}

/*****************************************************************************************
*  Name:		estimate_total_interactions
*  Description: estimates the total number of interactions from the networks
*  Returns:		void
******************************************************************************************/
double estimate_total_interactions( model *model )
{
    long idx;
    double n_interactions;
    n_interactions = 0;

    n_interactions += model->household_network->n_edges;
    for( idx = 0; idx < model->params->n_total; idx++ )
        n_interactions += model->population[idx].base_random_interactions * 0.5;
    for( idx = 0; idx < N_WORK_NETWORKS ; idx++ )
        n_interactions += model->work_network[idx]->n_edges * model->params->daily_fraction_work;

#if HOSPITAL_ON
    int hospital_idx, ward_type, ward_idx;
    for( hospital_idx = 0; hospital_idx < model->params->n_hospitals; hospital_idx++)
    {
        n_interactions += model->hospitals[hospital_idx].hospital_workplace_network->n_edges;
        for( ward_type = 0; ward_type < N_HOSPITAL_WARD_TYPES; ward_type++ )
        {
            for( ward_idx = 0; ward_idx < model->hospitals[hospital_idx].n_wards[ward_type]; ward_idx++ )
            {
                n_interactions += model->hospitals[hospital_idx].wards[ward_type][ward_idx].doctor_patient_network->n_edges;
                n_interactions += model->hospitals[hospital_idx].wards[ward_type][ward_idx].nurse_patient_network->n_edges;
            }
        }
    }
#endif
    return n_interactions;
}

/*****************************************************************************************
*  Name:		set_up_interactions
*  Description: sets up the stock of interactions, note that these get recycled once we
*  				move to a later date
*  Returns:		void
******************************************************************************************/
void set_up_interactions( model *model )
{
    parameters *params = model->params;
    individual *indiv;
    long idx, n_idx, indiv_idx, n_daily_interactions, n_interactions;

    n_daily_interactions = (long) round( 2 * 1.1 * estimate_total_interactions( model ) );
    n_interactions       = n_daily_interactions * params->days_of_interactions;

    model->interactions          = calloc( n_interactions, sizeof( interaction ) );
    model->n_interactions        = n_interactions;
    model->interaction_idx       = 0;
    model->interaction_day_idx   = 0;

    model->possible_interactions = calloc( n_daily_interactions, sizeof( long ) );
    idx = 0;
    for( indiv_idx = 0; indiv_idx < params->n_total; indiv_idx++ )
    {
        indiv = &(model->population[ indiv_idx ]);
        for( n_idx = 0; n_idx < indiv->random_interactions; n_idx++ )
            model->possible_interactions[ idx++ ] = indiv_idx;
    }

    model->n_possible_interactions = idx;
    model->n_total_intereactions   = 0;
}

/*****************************************************************************************
*  Name:		new_event
*  Description: gets a new event tag
*  Returns:		void
******************************************************************************************/
event* new_event( model *model )
{
    event *event = model->next_event;

    model->next_event       = event->next;
    model->next_event->last = event->last;
    event->last->next       = model->next_event;

    event->next = NULL;
    event->last = NULL;

    return event;
}

/*****************************************************************************************
*  Name:		flu_infections
*  Description: Randomly pick people from the population to go down with flu, they
*  				will then self-quarantine (same fraction of true infected people)
*  				and request a test.
*
*  Returns:		void
******************************************************************************************/
void flu_infections( model *model )
{
    long idx, pdx, n_infected;
    individual *indiv;

    n_infected = round( model->params->n_total * model->params->daily_non_cov_symptoms_rate );

    for( idx = 0; idx < n_infected; idx++ )
    {
        pdx   = gsl_rng_uniform_int( rng, model->params->n_total );
        indiv = &(model->population[pdx]);

        if( is_in_hospital( indiv ) || indiv->status == DEATH )
            continue;

        intervention_on_symptoms( model, indiv );
    }

}

/*****************************************************************************************
*  Name:		add_indiv_to_event_list
*  Description: adds an individual to an event list at a particular time
*
*  Arguments:	list:	pointer to the event list
*  				indiv:	pointer to the individual
*  				time:	time of the event (int)
*  				model:	pointer to the model
*
*  Returns:		a pointer to the newly added event
******************************************************************************************/
event* add_individual_to_event_list(
    model *model,
    int type,
    individual *indiv,
    int time
)
{
    event_list *list    = &(model->event_lists[ type ]);
    event *event        = new_event( model );
    event->individual   = indiv;
    event->type         = type;
    event->time         = time;

    if( list->n_daily_current[time] >0  )
    {
        list->events[ time ]->last = event;
        event->next  = list->events[ time ];
    }

    list->events[time ] = event;
    list->n_daily[time]++;
    list->n_daily_by_age[time][indiv->age_group]++;
    list->n_daily_current[time]++;

    if( time <= model->time )
    {
        list->n_total++;
        list->n_current++;
        list->n_total_by_age[indiv->age_group]++;
    }

    return event;
}

/*****************************************************************************************
*  Name:		remove_event_from_event_list
*  Description: removes an event from an list at a particular time
*
*  Arguments:	list:	pointer to the event list
*  				event:	pointer to the event
*  				time:	time of the event (int)
*
*  Returns:		a pointer to the newly added event
******************************************************************************************/
void remove_event_from_event_list(
    model *model,
    event *event
)
{
    int type = event->type;
    int time = event->time;
    event_list *list = &(model->event_lists[ type ]);

    if( list->n_daily_current[ time ] > 1 )
    {
        if( event != list->events[ time ] )
        {
            if( event->next == NULL )
                event->last->next = NULL;
            else
            {
                event->last->next = event->next;
                event->next->last = event->last;
            }
        }
        else
            list->events[ time ] = event->next;
    }
    else
        list->events[time] = NULL;

    model->next_event->last->next = event;
    event->last = model->next_event->last;
    event->next = model->next_event;
    model->next_event->last = event;

    if( time <= model->time )
        list->n_current--;
    list->n_daily_current[ time ]--;
}

/*****************************************************************************************
*  Name:		update_event_list_counters
*  Description: updates the event list counters, called at the end of a time step
*  Returns:		void
******************************************************************************************/
void update_event_list_counters( model *model, int type )
{
    model->event_lists[type].n_current += model->event_lists[type].n_daily_current[ model->time ];
    model->event_lists[type].n_total   += model->event_lists[type].n_daily[ model->time ];

    for( int age = 0; age < N_AGE_GROUPS; age++ )
        model->event_lists[type].n_total_by_age[age] += model->event_lists[type].n_daily_by_age[ model->time ][ age ];
}

/*****************************************************************************************
*  Name:		set_up_seed_infection
*  Description: sets up the initial population
*  Returns:		void
******************************************************************************************/
void set_up_seed_infection( model *model )
{
    parameters *params = model->params;
    int idx;
    unsigned long int person;

    idx = 0;
    while( idx < params->n_seed_infection )
    {
        person = gsl_rng_uniform_int( rng, params->n_total );
#if HOSPITAL_ON
        if( model->population[person].worker_type == NOT_HEALTHCARE_WORKER )
        {
            new_infection( model, &(model->population[ person ]), &(model->population[ person ]) );
            idx++;
        }
#else
        new_infection( model, &(model->population[ person ]), &(model->population[ person ]) );
#endif
    }
}

/*****************************************************************************************
*  Name:		build_random_newtork
*  Description: Builds a new random network
******************************************************************************************/
void build_random_network( model *model )
{
    long idx, n_pos, person;
    int jdx;
    long *interactions = model->possible_interactions;
    network *network   = model->random_network;

    network->n_edges = 0;
    n_pos            = 0;
    for( person = 0; person < model->params->n_total; person++ )
        for( jdx = 0; jdx < model->population[person].random_interactions; jdx++ )
            interactions[n_pos++]=person;

    if( n_pos == 0 )
        return;

    gsl_ran_shuffle( rng, interactions, n_pos, sizeof(long) );

    idx = 0;
    n_pos--;
    while( idx < n_pos )
    {
        if( interactions[ idx ] == interactions[ idx + 1 ] )
        {
            idx++;
            continue;
        }
        network->edges[network->n_edges].id1 = interactions[ idx++ ];
        network->edges[network->n_edges].id2 = interactions[ idx++ ];
        network->n_edges++;
    }
}

/*****************************************************************************************
*  Name:		add_interactions_from_network
*  Description: Adds the daily interactions to all individual from a network
******************************************************************************************/
void add_interactions_from_network(

    model *model,
    network *network,
    int skip_hospitalised,
    int skip_quarantined,
    double prob_drop
)
{
    long idx     = 0;
    long all_idx = model->interaction_idx;
    int day      = model->interaction_day_idx;

    interaction *inter1, *inter2;
    individual *indiv1, *indiv2;

    while( idx < network->n_edges )
    {
        indiv1 = &(model->population[ network->edges[idx].id1 ] );
        indiv2 = &(model->population[ network->edges[idx++].id2 ] );

        if( indiv1->status == DEATH || indiv2 ->status == DEATH )
            continue;
        if( skip_hospitalised && ( is_in_hospital( indiv1 ) || is_in_hospital( indiv2 ) ) )
            continue;
        if( skip_quarantined && ( indiv1->quarantined || indiv2->quarantined ) )
            continue;
        if( prob_drop > 0 && gsl_ran_bernoulli( rng, prob_drop ) )
            continue;

        inter1 = &(model->interactions[ all_idx++ ]);
        inter2 = &(model->interactions[ all_idx++ ]);

        inter1->type       = network->type;
        inter1->traceable  = UNKNOWN;
        inter1->individual = indiv2;
        inter1->next       = indiv1->interactions[ day ];
        indiv1->interactions[ day ] = inter1;
        indiv1->n_interactions[ day ]++;

        inter2->type       = network->type;
        inter2->traceable  = UNKNOWN;
        inter2->individual = indiv1;
        inter2->next       = indiv2->interactions[ day ];
        indiv2->interactions[ day ] = inter2;
        indiv2->n_interactions[ day ]++;

        model->n_total_intereactions++;

        if( all_idx >= model->n_interactions )
            all_idx = 0;

    }
    model->interaction_idx =  all_idx;
}

/*****************************************************************************************
*  Name:		build_daily_network
*  Description: Builds a new interaction network
******************************************************************************************/
void build_daily_network( model *model )
{
    int idx, day;

    day = model->interaction_day_idx;
    for( idx = 0; idx < model->params->n_total; idx++ )
        model->population[ idx ].n_interactions[ day ] = 0;

    build_random_network( model );

    add_interactions_from_network( model, model->random_network, FALSE, FALSE, 0 );
    add_interactions_from_network( model, model->household_network, TRUE, FALSE, 0 );

    for( idx = 0; idx < N_WORK_NETWORKS; idx++ )
        add_interactions_from_network( model, model->work_network[idx], TRUE, TRUE, 1.0 - model->params->daily_fraction_work_used[idx] );


#if HOSPITAL_ON
    int ward_idx, ward_type;
    for( idx = 0; idx < model->params->n_hospitals; idx++ )
        build_hospital_networks( model, &(model->hospitals[idx]) );

    for( idx = 0; idx < model->params->n_hospitals; idx++ )
    {
        add_interactions_from_network( model, model->hospitals[idx].hospital_workplace_network, TRUE, TRUE, 0 );
        for( ward_type = 0; ward_type < N_HOSPITAL_WARD_TYPES; ward_type++ )
        {
            for( ward_idx = 0; ward_idx < model->hospitals[idx].n_wards[ward_type]; ward_idx++ )
            {
                if( model->hospitals[idx].wards[ward_type][ward_idx].doctor_patient_network->n_edges > 0 )
                    add_interactions_from_network( model, model->hospitals[idx].wards[ward_type][ward_idx].doctor_patient_network, FALSE, TRUE, 0 );
               if( model->hospitals[idx].wards[ward_type][ward_idx].nurse_patient_network->n_edges > 0 )
                   add_interactions_from_network( model, model->hospitals[idx].wards[ward_type][ward_idx].nurse_patient_network, FALSE, TRUE, 0 );
            }
        }
    }
#endif
};

/*****************************************************************************************
*  Name:		transition_events
*  Description: Transitions all people from one type of event
*  Returns:		void
******************************************************************************************/
void transition_events(
    model *model_ptr,
    int type,
    void (*transition_func)( model*, individual* ),
    int remove_event
)
{
    long idx, n_events;
    event *event, *next_event;
    individual *indiv;

    n_events    = model_ptr->event_lists[type].n_daily_current[ model_ptr->time ];
    next_event  = model_ptr->event_lists[type].events[ model_ptr->time ];

    for( idx = 0; idx < n_events; idx++ )
    {
        event      = next_event;
        next_event = event->next;
        indiv      = event->individual;
        transition_func( model_ptr, indiv );

        if( remove_event )
            remove_event_from_event_list( model_ptr, event );
    }
}


#if HOSPITAL_ON
/*****************************************************************************************
*  Name:		set_up_healthcare_workers
*  Description: randomly pick individuals from population between ages 20 - 69 to be doctors
*               and nurses
*  Returns:		void
******************************************************************************************/
void set_up_healthcare_workers_and_hospitals( model *model)
{
    //TODO: Have set_up_healthcare_workers() mimic the age distribution of actual NHS workers.
    long pdx;
    int idx, n_total_doctors, n_total_nurses;
    individual *indiv;

    //Initialise hospitals.
    model->hospitals = calloc( model->params->n_hospitals, sizeof(hospital) );
    for( idx = 0; idx < model->params->n_hospitals; idx++ )
        initialise_hospital( &(model->hospitals[idx]), model->params, idx );

    idx = 0;

    //Randomly pick individuals from population between ages 20 - 69 to be doctors and assign them to a hospital.
    n_total_doctors = model->params->n_hcw_per_ward[COVID_GENERAL][DOCTOR] * model->params->n_wards[COVID_GENERAL];
    n_total_doctors += model->params->n_hcw_per_ward[COVID_ICU][DOCTOR] * model->params->n_wards[COVID_ICU];
    while( idx < n_total_doctors )
    {
        pdx = gsl_rng_uniform_int( rng, model->params->n_total );
        indiv = &(model->population[pdx]);

        if( !(indiv->worker_type == NOT_HEALTHCARE_WORKER && indiv->age_group > AGE_10_19 && indiv->age_group < AGE_70_79) )
                continue;

        indiv->worker_type = DOCTOR;
        add_healthcare_worker_to_hospital( &(model->hospitals[0]), indiv->idx, DOCTOR );
        idx++;
    }

    idx = 0;

    //Randomly pick individuals from population between ages 20 - 69 to be nurses and assign them to a hospital.
    n_total_nurses = model->params->n_hcw_per_ward[COVID_GENERAL][NURSE] * model->params->n_wards[COVID_GENERAL];
    n_total_nurses += model->params->n_hcw_per_ward[COVID_ICU][NURSE] * model->params->n_wards[COVID_ICU];
    while( idx < n_total_nurses )
    {
        pdx = gsl_rng_uniform_int( rng, model->params->n_total );
        indiv = &(model->population[pdx]);

        if( !(indiv->worker_type == NOT_HEALTHCARE_WORKER && indiv->age_group > AGE_10_19 && indiv->age_group < AGE_70_79) )
                continue;

        indiv->worker_type = NURSE;
        add_healthcare_worker_to_hospital( &(model->hospitals[0]), indiv->idx, NURSE );
        idx++;
    }
}
#endif

/*****************************************************************************************
*  Name:		one_time_step
*  Description: Move the model through one time step
*  Returns:     int
******************************************************************************************/
int one_time_step( model *model )
{
	(model->time)++;
	update_intervention_policy( model, model->time );

	int idx;
	for( idx = 0; idx < N_EVENT_TYPES; idx++ )
		update_event_list_counters( model, idx );

    build_daily_network( model );
	transmit_virus( model, model->params );

    transition_events( model, SYMPTOMATIC,       	   &transition_to_symptomatic,      		FALSE );
	transition_events( model, SYMPTOMATIC_MILD,  	   &transition_to_symptomatic_mild, 		FALSE );
	transition_events( model, HOSPITALISED,     	   &transition_to_hospitalised,     		FALSE );
	transition_events( model, CRITICAL,          	   &transition_to_critical,         		FALSE );
	transition_events( model, HOSPITALISED_RECOVERING, &transition_to_hospitalised_recovering,  FALSE );
    transition_events( model, RECOVERED,         	   &transition_to_recovered,        		 FALSE );
    transition_events( model, DEATH,             	   &transition_to_death,            		 FALSE );

#if HOSPITAL_ON
    transition_events( model, DISCHARGED,      		   &transition_to_discharged, 				FALSE );
    transition_events( model, MORTUARY,        		   &transition_to_mortuary,   				FALSE );

    swap_waiting_general_and_icu_patients( model );
    hospital_waiting_list_transition_scheduler( model, GENERAL );
	hospital_waiting_list_transition_scheduler( model, ICU );

    transition_events( model, WAITING,         &transition_to_waiting,    FALSE );
    transition_events( model, GENERAL,         &transition_to_general,    FALSE );
    transition_events( model, ICU,             &transition_to_icu,        FALSE );

    ///use printf below to see available beds each timestep
<<<<<<< HEAD
    printf( "available general beds: %i \navailable icu beds: %i \n", hospital_available_beds(&model->hospitals[0], COVID_GENERAL), hospital_available_beds(&model->hospitals[0], COVID_ICU));
#endif
=======
    //printf( "available general beds: %i \navailable icu beds: %i \n", hospital_available_beds(&model->hospitals[0], COVID_GENERAL), hospital_available_beds(&model->hospitals[0], COVID_ICU));
>>>>>>> f09876d1

	flu_infections( model );
	transition_events( model, TEST_TAKE,           &intervention_test_take,           TRUE );
	transition_events( model, TEST_RESULT,         &intervention_test_result,         TRUE );
	transition_events( model, QUARANTINE_RELEASE,  &intervention_quarantine_release,  FALSE );
	transition_events( model, TRACE_TOKEN_RELEASE, &intervention_trace_token_release, TRUE );

	if( model->params->quarantine_smart_release_day > 0 )
		intervention_smart_release( model );

	model->n_quarantine_days += model->event_lists[QUARANTINED].n_current;

	ring_inc( model->interaction_day_idx, model->params->days_of_interactions );

	// Output hospital data for each time step
	write_time_step_hospital_data( model );

	return 1;
};<|MERGE_RESOLUTION|>--- conflicted
+++ resolved
@@ -266,6 +266,7 @@
         initialize_individual( &(model->population[idx]), params, idx );
 }
 
+#if HOSPITAL_ON
 /*****************************************************************************************
 *  Name:        write_time_step_hospital_data
 *  Description: write data concerning the status of hospitals at each time step
@@ -327,6 +328,7 @@
     fclose(time_step_hospital_file);
     
 }
+#endif
 
 
 /*****************************************************************************************
@@ -587,6 +589,7 @@
         }
 #else
         new_infection( model, &(model->population[ person ]), &(model->population[ person ]) );
+        idx++;
 #endif
     }
 }
@@ -858,12 +861,8 @@
     transition_events( model, ICU,             &transition_to_icu,        FALSE );
 
     ///use printf below to see available beds each timestep
-<<<<<<< HEAD
     printf( "available general beds: %i \navailable icu beds: %i \n", hospital_available_beds(&model->hospitals[0], COVID_GENERAL), hospital_available_beds(&model->hospitals[0], COVID_ICU));
 #endif
-=======
-    //printf( "available general beds: %i \navailable icu beds: %i \n", hospital_available_beds(&model->hospitals[0], COVID_GENERAL), hospital_available_beds(&model->hospitals[0], COVID_ICU));
->>>>>>> f09876d1
 
 	flu_infections( model );
 	transition_events( model, TEST_TAKE,           &intervention_test_take,           TRUE );
@@ -878,8 +877,10 @@
 
 	ring_inc( model->interaction_day_idx, model->params->days_of_interactions );
 
+#if HOSPITAL_ON
 	// Output hospital data for each time step
 	write_time_step_hospital_data( model );
+#endif
 
 	return 1;
 };