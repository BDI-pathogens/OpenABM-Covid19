/*
 * model.c
 *
 *  Created on: 5 Mar 2020
 *      Author: hinchr
 */

#include "model.h"
#include "individual.h"
#include "utilities.h"
#include "constant.h"
#include "params.h"
#include "network.h"
#include "disease.h"
#include "interventions.h"
#include "demographics.h"
#include "hospital.h"
#include <stdio.h>
#include <stdlib.h>
#include <math.h>
#include <string.h>

/*****************************************************************************************
*  Name:		new_model
*  Description: Builds a new model object from a parameters object and returns a
*  				pointer to it.
*  				 1. Creates memory for it
*  				 2. Initialises the gsl random numbers generator
*  Returns:		pointer to model
******************************************************************************************/
model* new_model( parameters *params )
{
	int type;

	model *model_ptr = NULL;
	model_ptr = calloc( 1, sizeof( model ) );
	if( model_ptr == NULL )
	    print_exit("calloc to model failed\n");
	
	model_ptr->params = params;
	model_ptr->time   = 0;

    gsl_rng_env_setup();
    rng = gsl_rng_alloc ( gsl_rng_default);
    gsl_rng_set( rng, params->rng_seed );

	update_intervention_policy( model_ptr, model_ptr->time );

	model_ptr->event_lists = calloc( N_EVENT_TYPES, sizeof( event_list ) );
	for( type = 0; type < N_EVENT_TYPES;  type++ )
		set_up_event_list( model_ptr, params, type );

	set_up_population( model_ptr );
	set_up_household_distribution( model_ptr );
	set_up_allocate_work_places( model_ptr );
    if( params->hospital_on )
        set_up_healthcare_workers_and_hospitals( model_ptr );
	set_up_networks( model_ptr );
	set_up_interactions( model_ptr );

	set_up_events( model_ptr );
	set_up_transition_times( model_ptr );
	set_up_transition_times_intervention( model_ptr );
	set_up_infectious_curves( model_ptr );
	set_up_individual_hazard( model_ptr );
	set_up_seed_infection( model_ptr );
	set_up_app_users( model_ptr );
	set_up_trace_tokens( model_ptr );
	set_up_risk_scores( model_ptr );

	model_ptr->n_quarantine_days = 0;

	return model_ptr;
}

/*****************************************************************************************
*  Name:		destroy_model
*  Description: Destroys the model structure and releases its memory
******************************************************************************************/
void destroy_model( model *model )
{
	long idx;

	for( idx = 0; idx < model->params->n_total; idx++ )
		destroy_individual( &(model->population[idx] ) );
    free( model->population );
    free( model->possible_interactions );
    free( model->interactions );
    free( model->events );
	for( idx = 0; idx < N_TRANSITION_TYPES; idx++ )
		free( model->transition_time_distributions[ idx ] );
	free( model->transition_time_distributions );

    destroy_network( model->random_network);
    destroy_network( model->household_network );
    for( idx = 0; idx < N_OCCUPATION_NETWORKS; idx++ )
    	destroy_network( model->occupation_network[idx] );

    free( model->occupation_network );
    for( idx = 0; idx < N_EVENT_TYPES; idx++ )
    	destroy_event_list( model, idx );
    free( model->event_lists );
    for( idx = 0; idx < model->household_directory->n_idx; idx++ )
    	free( model->household_directory->val[idx] );
    free( model->household_directory->val );
    free( model->household_directory->n_jdx );
    free( model->household_directory );
    free( model->trace_tokens );
    if( model->params->hospital_on )
    {
        for( idx = 0; idx < model->params->n_hospitals; idx++)
            destroy_hospital( &(model->hospitals[idx]) );
        free( model->hospitals );
    }
    destroy_risk_scores( model );
    free( model );

    gsl_rng_free( rng );
};

/*****************************************************************************************
*  Name:		set_up_event_list
*  Description: sets up an event_list
*  Returns:		voidx
******************************************************************************************/
void set_up_event_list( model *model, parameters *params, int type )
{

	int day, age, idx;
	event_list *list = &(model->event_lists[ type ]);
	list->type       = type;

	list->n_daily          = calloc( MAX_TIME, sizeof(long) );
	list->n_daily_current  = calloc( MAX_TIME, sizeof(long) );
	list->infectious_curve = calloc( N_INTERACTION_TYPES, sizeof(double*) );
	list->n_total_by_age   = calloc( N_AGE_GROUPS, sizeof(long) );
	list->n_daily_by_age   = calloc( MAX_TIME, sizeof(long*) );
	list->events		   = calloc( MAX_TIME, sizeof(event*));

	list->n_current = 0;
	list->n_total   = 0;
	for( day = 0; day < MAX_TIME; day++ )
	{
		list->n_daily_by_age[day] = calloc( N_AGE_GROUPS, sizeof(long) );
		for( age = 0; age < N_AGE_GROUPS; age++ )
			list->n_daily_by_age[day][age] = 0;

		list->n_daily[day] = 0;
		list->n_daily_current[day] = 0;
	}
	for( idx = 0; idx < N_INTERACTION_TYPES; idx++ )
		list->infectious_curve[idx] = calloc( MAX_INFECTIOUS_PERIOD, sizeof(double) );
}

/*****************************************************************************************
*  Name:		destroy_event_list
*  Description: Destroys an event list
******************************************************************************************/
void destroy_event_list( model *model, int type )
{
	int day, idx;
	free( model->event_lists[type].n_daily );

	for( day = 0; day < MAX_TIME; day++ )
		free( model->event_lists[type].n_daily_by_age[day]);
	for( idx = 0; idx < N_INTERACTION_TYPES; idx++ )
		free( model->event_lists[type].infectious_curve[idx] );

	free( model->event_lists[type].n_daily_current );
	free( model->event_lists[type].infectious_curve );
	free( model->event_lists[type].n_total_by_age );
	free( model->event_lists[type].n_daily_by_age );
	free( model->event_lists[type].events );
};

/*****************************************************************************************
*  Name:		set_up_networks
*  Description: sets up then networks
*  Returns:		void
******************************************************************************************/
void set_up_networks( model *model )
{
	long idx;
	long n_total 			  = model->params->n_total;
	long n_random_interactions;
	double mean_interactions  = 0;

	for( idx = 0; idx < N_AGE_TYPES; idx++ )
		mean_interactions = max( mean_interactions, model->params->mean_random_interactions[idx] );
	n_random_interactions = (long) round( n_total * ( 1.0 + mean_interactions ) );

	model->random_network        = new_network( n_total, RANDOM );
	model->random_network->edges = calloc( n_random_interactions, sizeof( edge ) );

    model->household_network = new_network( n_total, HOUSEHOLD );
	build_household_network_from_directroy( model->household_network, model->household_directory );

    model->occupation_network = calloc( N_OCCUPATION_NETWORKS, sizeof( network* ) );
    for( idx = 0; idx < N_OCCUPATION_NETWORKS; idx++ )
        set_up_occupation_network( model, idx );

    if( model->params->hospital_on )
        set_up_hospital_networks( model );

	for( idx =0; idx < N_AGE_TYPES; idx++ )
		model->mean_interactions[idx] = estimate_mean_interactions_by_age( model, idx );
}

/*****************************************************************************************
*  Name:		set_up_occupation_network
*  Description: sets up the work network
*  Returns:		void
******************************************************************************************/
void set_up_occupation_network( model *model, int network )
{
	long idx;
	long n_people = 0;
	long *people;
	double n_interactions;
	int age = NETWORK_TYPE_MAP[network];
	parameters *params = model->params;

	people = calloc( params->n_total, sizeof( long ) );
	for( idx = 0; idx < params->n_total; idx++ )
		if( model->population[idx].occupation_network == network )
			people[n_people++] = idx;


	model->occupation_network[network] = new_network( n_people, OCCUPATION );
	n_interactions =  params->mean_work_interactions[age] / params->daily_fraction_work;
	build_watts_strogatz_network( model->occupation_network[network], n_people, n_interactions, params->work_network_rewire, TRUE );
	relabel_network( model->occupation_network[network], people );
	free( people );
}

/*****************************************************************************************
*  Name:		set_up_events
*  Description: sets up the event tags
*  Returns:		void
******************************************************************************************/
void set_up_events( model *model )
{
    long idx;
        int types = 6;
        parameters *params = model->params;

        model->events     = calloc( types * params->n_total, sizeof( event ) );
        model->next_event = &(model->events[0]);
        for( idx = 1; idx < types * params->n_total; idx++ )
        {
            model->events[idx-1].next = &(model->events[idx]);
            model->events[idx].last   = &(model->events[idx-1]);
        }
        model->events[types * params->n_total - 1].next = model->next_event;
        model->next_event->last = &(model->events[types * params->n_total - 1] );
};

/*****************************************************************************************
*  Name:		set_up_population
*  Description: sets up the initial population
*  Returns:		void
******************************************************************************************/
void set_up_population( model *model )
{
    parameters *params = model->params;
    long idx;

    model->population = calloc( params->n_total, sizeof( individual ) );
    for( idx = 0; idx < params->n_total; idx++ )
        initialize_individual( &(model->population[idx]), params, idx );
}

/*****************************************************************************************
*  Name:        write_time_step_hospital_data
*  Description: write data concerning the status of hospitals at each time step
******************************************************************************************/
void write_time_step_hospital_data( model *model)
{
    char output_file_name[INPUT_CHAR_LEN];
    FILE *time_step_hospital_file;
    int ward_type, ward_idx, doctor_idx, nurse_idx, patient_idx;
    int hospital_idx = 0;
    // TODO: update to run for each hospital

    if( model->params->sys_write_hospital )
        {
            // Concatenate file name
            strcpy(output_file_name, model->params->output_file_dir);
            strcat(output_file_name, "/time_step_hospital_output");
            strcat(output_file_name, ".csv");

            // Open outputfile in different mode depending on whether this is the first time step
            if(model->time == 1)
            {
                time_step_hospital_file = fopen(output_file_name, "w");
                fprintf(time_step_hospital_file,"%s,%s,%s,%s,%s,%s,%s,%s,%s,%s,%s,%s\n", "time_step","ward_idx", "ward_type", "doctor_type", "nurse_type","patient_type","pdx", "hospital_idx","n_patients","n_beds","disease_state","hospital_state");
            }
            else
            {
                time_step_hospital_file = fopen(output_file_name, "a");
            }
<<<<<<< HEAD

=======
            
>>>>>>> 17f182cd
            for( ward_type = 0; ward_type < N_HOSPITAL_WARD_TYPES; ward_type++ )
            {
                // For each ward
                for( ward_idx = 0; ward_idx < model->hospitals->n_wards[ward_type]; ward_idx++ )
                {
                    int number_doctors = model->hospitals[hospital_idx].wards[ward_type][ward_idx].n_max_hcw[DOCTOR];
                    int number_nurses = model->hospitals[hospital_idx].wards[ward_type][ward_idx].n_max_hcw[NURSE];
                    int number_patients = model->hospitals[hospital_idx].wards[ward_type][ward_idx].patients->size;
                    int number_beds = model->hospitals[hospital_idx].wards[ward_type][ward_idx].n_beds;

                    // For each doctor
                    for( doctor_idx = 0; doctor_idx < number_doctors; doctor_idx++ )
                    {
                        int doctor_pdx = model->hospitals[hospital_idx].wards[ward_type][ward_idx].doctors[doctor_idx].pdx;
                        int doctor_hospital_idx = model->hospitals[hospital_idx].wards[ward_type][ward_idx].doctors[doctor_idx].hospital_idx;
<<<<<<< HEAD

=======
                        
>>>>>>> 17f182cd
                        individual *indiv_doctor;
                        indiv_doctor = &(model->population[doctor_pdx]);
                        int doctor_disease_state = indiv_doctor->status;
                        int doctor_hospital_state = indiv_doctor->hospital_state;
<<<<<<< HEAD

=======
                        
>>>>>>> 17f182cd
                        fprintf(time_step_hospital_file,"%i,%i,%i,%i,%i,%i,%i,%i,%i,%i,%i,%i\n",model->time,ward_idx, ward_type, 1, 0, 0, doctor_pdx, doctor_hospital_idx,number_patients,number_beds,doctor_disease_state,doctor_hospital_state);
                    }
                    // For each nurse
                    for( nurse_idx = 0; nurse_idx < number_nurses; nurse_idx++ )
                    {
                        int nurse_pdx = model->hospitals[hospital_idx].wards[ward_type][ward_idx].nurses[nurse_idx].pdx;
                        int nurse_hospital_idx = model->hospitals[hospital_idx].wards[ward_type][ward_idx].nurses[nurse_idx].hospital_idx;
<<<<<<< HEAD

=======
                        
>>>>>>> 17f182cd
                        individual *indiv_nurse;
                        indiv_nurse = &(model->population[nurse_pdx]);
                        int nurse_disease_state = indiv_nurse->status;
                        int nurse_hospital_state = indiv_nurse->hospital_state;
<<<<<<< HEAD

=======
                        
>>>>>>> 17f182cd
                        fprintf(time_step_hospital_file,"%i,%i,%i,%i,%i,%i,%i,%i,%i,%i,%i,%i\n",model->time,ward_idx, ward_type, 0, 1, 0, nurse_pdx, nurse_hospital_idx,number_patients,number_beds,nurse_disease_state,nurse_hospital_state);
                    }

                    // For each patient
                    hospital *hospital;
                    hospital = &model->hospitals[hospital_idx];
                    for( patient_idx = 0; patient_idx < number_patients; patient_idx++ )
                    {
                        int patient_pdx = model->population[ list_element_at(hospital->wards[ward_type][ward_idx].patients, patient_idx) ].idx;
<<<<<<< HEAD

=======
                        
>>>>>>> 17f182cd
                        individual *indiv_patient;
                        indiv_patient = &(model->population[ list_element_at(hospital->wards[ward_type][ward_idx].patients, patient_idx) ]);
                        int patient_disease_state = indiv_patient->status;
                        int patient_hospital_state = indiv_patient->hospital_state;
<<<<<<< HEAD

=======
                        
>>>>>>> 17f182cd
                        fprintf(time_step_hospital_file,"%i,%i,%i,%i,%i,%i,%i,%i,%i,%i,%i,%i\n",model->time,ward_idx, ward_type, 0, 0, 1, patient_pdx, hospital_idx,number_patients,number_beds,patient_disease_state,patient_hospital_state);
                    }

                }
            }

            fclose(time_step_hospital_file);
        };
}

/*****************************************************************************************
*  Name:		set_up_individual_hazard
*  Description: sets the initial hazard for each individual
*  Returns:		void
******************************************************************************************/
void set_up_individual_hazard( model *model )
{
    parameters *params = model->params;
    long idx;

    for( idx = 0; idx < params->n_total; idx++ )
        initialize_hazard( &(model->population[idx]), params );
}

/*****************************************************************************************
*  Name:		estimate_total_interactions
*  Description: estimates the total number of interactions from the networks
*  Returns:		void
******************************************************************************************/
double estimate_total_interactions( model *model )
{
    long idx;
    double n_interactions;
    n_interactions = 0;

    n_interactions += model->household_network->n_edges;
    for( idx = 0; idx < model->params->n_total; idx++ )
        n_interactions += model->population[idx].base_random_interactions * 0.5;
    for( idx = 0; idx < N_OCCUPATION_NETWORKS ; idx++ )
        n_interactions += model->occupation_network[idx]->n_edges * model->params->daily_fraction_work;

    if( model->params->hospital_on )
    {
        int hospital_idx, ward_type, ward_idx;
        for( hospital_idx = 0; hospital_idx < model->params->n_hospitals; hospital_idx++)
        {
            n_interactions += model->hospitals[hospital_idx].hospital_workplace_network->n_edges;
            for( ward_type = 0; ward_type < N_HOSPITAL_WARD_TYPES; ward_type++ )
            {
                for( ward_idx = 0; ward_idx < model->hospitals[hospital_idx].n_wards[ward_type]; ward_idx++ )
                {
                    n_interactions += model->hospitals[hospital_idx].wards[ward_type][ward_idx].doctor_patient_network->n_edges;
                    n_interactions += model->hospitals[hospital_idx].wards[ward_type][ward_idx].nurse_patient_network->n_edges;
                }
            }
        }
    }
    return n_interactions;
}

/*****************************************************************************************
*  Name:		set_up_interactions
*  Description: sets up the stock of interactions, note that these get recycled once we
*  				move to a later date
*  Returns:		void
******************************************************************************************/
void set_up_interactions( model *model )
{
    parameters *params = model->params;
    individual *indiv;
    long idx, n_idx, indiv_idx, n_daily_interactions, n_interactions;

    n_daily_interactions = (long) round( 2 * 1.1 * estimate_total_interactions( model ) );
    n_interactions       = n_daily_interactions * params->days_of_interactions;

    model->interactions          = calloc( n_interactions, sizeof( interaction ) );
    model->n_interactions        = n_interactions;
    model->interaction_idx       = 0;
    model->interaction_day_idx   = 0;

    model->possible_interactions = calloc( n_daily_interactions, sizeof( long ) );
    idx = 0;
    for( indiv_idx = 0; indiv_idx < params->n_total; indiv_idx++ )
    {
        indiv = &(model->population[ indiv_idx ]);
        for( n_idx = 0; n_idx < indiv->random_interactions; n_idx++ )
            model->possible_interactions[ idx++ ] = indiv_idx;
    }

    model->n_possible_interactions = idx;
    model->n_total_intereactions   = 0;
}

/*****************************************************************************************
*  Name:		new_event
*  Description: gets a new event tag
*  Returns:		void
******************************************************************************************/
event* new_event( model *model )
{
    event *event = model->next_event;

    model->next_event       = event->next;
    model->next_event->last = event->last;
    event->last->next       = model->next_event;

    event->next = NULL;
    event->last = NULL;

    return event;
}

/*****************************************************************************************
*  Name:		flu_infections
*  Description: Randomly pick people from the population to go down with flu, they
*  				will then self-quarantine (same fraction of true infected people)
*  				and request a test.
*
*  Returns:		void
******************************************************************************************/
void flu_infections( model *model )
{
    long idx, pdx, n_infected;
    individual *indiv;

    n_infected = round( model->params->n_total * model->params->daily_non_cov_symptoms_rate );

    for( idx = 0; idx < n_infected; idx++ )
    {
        pdx   = gsl_rng_uniform_int( rng, model->params->n_total );
        indiv = &(model->population[pdx]);

        if( is_in_hospital( indiv ) || indiv->status == DEATH )
            continue;

        intervention_on_symptoms( model, indiv );
    }

}

/*****************************************************************************************
*  Name:		add_indiv_to_event_list
*  Description: adds an individual to an event list at a particular time
*
*  Arguments:	list:	pointer to the event list
*  				indiv:	pointer to the individual
*  				time:	time of the event (int)
*  				model:	pointer to the model
*
*  Returns:		a pointer to the newly added event
******************************************************************************************/
event* add_individual_to_event_list(
    model *model,
    int type,
    individual *indiv,
    int time
)
{
    event_list *list    = &(model->event_lists[ type ]);
    event *event        = new_event( model );
    event->individual   = indiv;
    event->type         = type;
    event->time         = time;

    if( list->n_daily_current[time] >0  )
    {
        list->events[ time ]->last = event;
        event->next  = list->events[ time ];
    }

    list->events[time ] = event;
    list->n_daily[time]++;
    list->n_daily_by_age[time][indiv->age_group]++;
    list->n_daily_current[time]++;

    if( time <= model->time )
    {
        list->n_total++;
        list->n_current++;
        list->n_total_by_age[indiv->age_group]++;
    }

    return event;
}

/*****************************************************************************************
*  Name:		remove_event_from_event_list
*  Description: removes an event from an list at a particular time
*
*  Arguments:	list:	pointer to the event list
*  				event:	pointer to the event
*  				time:	time of the event (int)
*
*  Returns:		a pointer to the newly added event
******************************************************************************************/
void remove_event_from_event_list(
    model *model,
    event *event
)
{
    int type = event->type;
    int time = event->time;
    event_list *list = &(model->event_lists[ type ]);

    if( list->n_daily_current[ time ] > 1 )
    {
        if( event != list->events[ time ] )
        {
            if( event->next == NULL )
                event->last->next = NULL;
            else
            {
                event->last->next = event->next;
                event->next->last = event->last;
            }
        }
        else
            list->events[ time ] = event->next;
    }
    else
        list->events[time] = NULL;

    model->next_event->last->next = event;
    event->last = model->next_event->last;
    event->next = model->next_event;
    model->next_event->last = event;

    if( time <= model->time )
        list->n_current--;
    list->n_daily_current[ time ]--;
}

/*****************************************************************************************
*  Name:		update_event_list_counters
*  Description: updates the event list counters, called at the end of a time step
*  Returns:		void
******************************************************************************************/
void update_event_list_counters( model *model, int type )
{
    model->event_lists[type].n_current += model->event_lists[type].n_daily_current[ model->time ];
    model->event_lists[type].n_total   += model->event_lists[type].n_daily[ model->time ];

    for( int age = 0; age < N_AGE_GROUPS; age++ )
        model->event_lists[type].n_total_by_age[age] += model->event_lists[type].n_daily_by_age[ model->time ][ age ];
}

/*****************************************************************************************
*  Name:		set_up_seed_infection
*  Description: sets up the initial population
*  Returns:		void
******************************************************************************************/
void set_up_seed_infection( model *model )
{
    parameters *params = model->params;
    int idx;
    unsigned long int person;

    idx = 0;
    while( idx < params->n_seed_infection )
    {
        person = gsl_rng_uniform_int( rng, params->n_total );
        if( !params->hospital_on || model->population[person].worker_type == NOT_HEALTHCARE_WORKER )
        {
            new_infection( model, &(model->population[ person ]), &(model->population[ person ]) );
            idx++;
        }
    }
}

/*****************************************************************************************
*  Name:		build_random_newtork
*  Description: Builds a new random network
******************************************************************************************/
void build_random_network( model *model )
{
    long idx, n_pos, person;
    int jdx;
    long *interactions = model->possible_interactions;
    network *network   = model->random_network;

    network->n_edges = 0;
    n_pos            = 0;
    for( person = 0; person < model->params->n_total; person++ )
        for( jdx = 0; jdx < model->population[person].random_interactions; jdx++ )
            interactions[n_pos++]=person;

    if( n_pos == 0 )
        return;

    gsl_ran_shuffle( rng, interactions, n_pos, sizeof(long) );

    idx = 0;
    n_pos--;
    while( idx < n_pos )
    {
        if( interactions[ idx ] == interactions[ idx + 1 ] )
        {
            idx++;
            continue;
        }
        network->edges[network->n_edges].id1 = interactions[ idx++ ];
        network->edges[network->n_edges].id2 = interactions[ idx++ ];
        network->n_edges++;
    }
}

/*****************************************************************************************
*  Name:		add_interactions_from_network
*  Description: Adds the daily interactions to all individual from a network
******************************************************************************************/
void add_interactions_from_network(

    model *model,
    network *network,
    int skip_hospitalised,
    int skip_quarantined,
    double prob_drop
)
{
    long idx     = 0;
    long all_idx = model->interaction_idx;
    int day      = model->interaction_day_idx;

    interaction *inter1, *inter2;
    individual *indiv1, *indiv2;

    while( idx < network->n_edges )
    {
        indiv1 = &(model->population[ network->edges[idx].id1 ] );
        indiv2 = &(model->population[ network->edges[idx++].id2 ] );

        if( indiv1->status == DEATH || indiv2 ->status == DEATH )
            continue;
        if( skip_hospitalised && ( is_in_hospital( indiv1 ) || is_in_hospital( indiv2 ) ) )
            continue;
        if( skip_quarantined && ( indiv1->quarantined || indiv2->quarantined ) )
            continue;
        if( prob_drop > 0 && gsl_ran_bernoulli( rng, prob_drop ) )
            continue;

        inter1 = &(model->interactions[ all_idx++ ]);
        inter2 = &(model->interactions[ all_idx++ ]);

<<<<<<< HEAD
=======
//        if(network->type == 4 || network->type == 5){
//             printf(itoa(MAX_DAILY_INTERACTIONS_KEPT));
//        }

>>>>>>> 17f182cd
        inter1->type       = network->type;
        inter1->traceable  = UNKNOWN;
        inter1->individual = indiv2;
        inter1->next       = indiv1->interactions[ day ];
        indiv1->interactions[ day ] = inter1;
        indiv1->n_interactions[ day ]++;

        inter2->type       = network->type;
        inter2->traceable  = UNKNOWN;
        inter2->individual = indiv1;
        inter2->next       = indiv2->interactions[ day ];
        indiv2->interactions[ day ] = inter2;
        indiv2->n_interactions[ day ]++;

        model->n_total_intereactions++;

        if( all_idx >= model->n_interactions )
            all_idx = 0;

    }
    model->interaction_idx =  all_idx;
}

/*****************************************************************************************
*  Name:		build_daily_network
*  Description: Builds a new interaction network
******************************************************************************************/
void build_daily_network( model *model )
{
    int idx, day;

    day = model->interaction_day_idx;
    for( idx = 0; idx < model->params->n_total; idx++ )
        model->population[ idx ].n_interactions[ day ] = 0;

    build_random_network( model );
    add_interactions_from_network( model, model->random_network, FALSE, FALSE, 0 );
    add_interactions_from_network( model, model->household_network, TRUE, FALSE, 0 );

	for( idx = 0; idx < N_OCCUPATION_NETWORKS; idx++ )
		add_interactions_from_network( model, model->occupation_network[idx], TRUE, TRUE, 1.0 - model->params->daily_fraction_work_used[idx] );

    if( model->params->hospital_on )
    {
        //Create work networks for healthcare workers.
        int ward_idx, ward_type;
        for( idx = 0; idx < model->params->n_hospitals; idx++ )
            build_hospital_networks( model, &(model->hospitals[idx]) );

        //Create patient-healthcare interaction networks for each ward and each healthcare worker type.
        for( idx = 0; idx < model->params->n_hospitals; idx++ )
        {
            add_interactions_from_network( model, model->hospitals[idx].hospital_workplace_network, TRUE, TRUE, 0 );
            for( ward_type = 0; ward_type < N_HOSPITAL_WARD_TYPES; ward_type++ )
            {
                for( ward_idx = 0; ward_idx < model->hospitals[idx].n_wards[ward_type]; ward_idx++ )
                {
                    if( model->hospitals[idx].wards[ward_type][ward_idx].doctor_patient_network->n_edges > 0 )
                        add_interactions_from_network( model, model->hospitals[idx].wards[ward_type][ward_idx].doctor_patient_network, FALSE, TRUE, 0 );
                   if( model->hospitals[idx].wards[ward_type][ward_idx].nurse_patient_network->n_edges > 0 )
<<<<<<< HEAD
                        add_interactions_from_network( model, model->hospitals[idx].wards[ward_type][ward_idx].nurse_patient_network, FALSE, TRUE, 0 );
=======
                       add_interactions_from_network( model, model->hospitals[idx].wards[ward_type][ward_idx].nurse_patient_network, FALSE, TRUE, 0 );
>>>>>>> 17f182cd
                }
            }
        }
    }
};

/*****************************************************************************************
*  Name:		transition_events
*  Description: Transitions all people from one type of event
*  Returns:		void
******************************************************************************************/
void transition_events(
    model *model_ptr,
    int type,
    void (*transition_func)( model*, individual* ),
    int remove_event
)
{
    long idx, n_events;
    event *event, *next_event;
    individual *indiv;

    n_events    = model_ptr->event_lists[type].n_daily_current[ model_ptr->time ];
    next_event  = model_ptr->event_lists[type].events[ model_ptr->time ];

    for( idx = 0; idx < n_events; idx++ )
    {
        event      = next_event;
        next_event = event->next;
        indiv      = event->individual;
        transition_func( model_ptr, indiv );

        if( remove_event )
            remove_event_from_event_list( model_ptr, event );
    }
}

/*****************************************************************************************
*  Name:		set_up_healthcare_workers
*  Description: randomly pick individuals from population between ages 20 - 69 to be doctors
*               and nurses
*  Returns:		void
******************************************************************************************/
void set_up_healthcare_workers_and_hospitals( model *model)
{
    //TODO: Have set_up_healthcare_workers() mimic the age distribution of actual NHS workers.
    long pdx;
    int idx, n_total_doctors, n_total_nurses;
    individual *indiv;

    //Initialise hospitals.
    model->hospitals = calloc( model->params->n_hospitals, sizeof(hospital) );
    for( idx = 0; idx < model->params->n_hospitals; idx++ )
        initialise_hospital( &(model->hospitals[idx]), model->params, idx );

    idx = 0;

    //Randomly pick individuals from population between ages 20 - 69 to be doctors and assign them to a hospital.
    n_total_doctors = model->params->n_hcw_per_ward[COVID_GENERAL][DOCTOR] * model->params->n_wards[COVID_GENERAL];
    n_total_doctors += model->params->n_hcw_per_ward[COVID_ICU][DOCTOR] * model->params->n_wards[COVID_ICU];
    while( idx < n_total_doctors )
    {
        pdx = gsl_rng_uniform_int( rng, model->params->n_total );
        indiv = &(model->population[pdx]);

        if( !(indiv->worker_type == NOT_HEALTHCARE_WORKER && indiv->age_group > AGE_10_19 && indiv->age_group < AGE_70_79 && indiv->occupation_network == WORKING_NETWORK) )
                continue;

        indiv->worker_type = DOCTOR;
        indiv->occupation_network = HOSPITAL_WORK_NETWORK;
        add_healthcare_worker_to_hospital( &(model->hospitals[0]), indiv->idx, DOCTOR );
        idx++;
    }

    idx = 0;

    //Randomly pick individuals from population between ages 20 - 69 to be nurses and assign them to a hospital.
    n_total_nurses = model->params->n_hcw_per_ward[COVID_GENERAL][NURSE] * model->params->n_wards[COVID_GENERAL];
    n_total_nurses += model->params->n_hcw_per_ward[COVID_ICU][NURSE] * model->params->n_wards[COVID_ICU];
    while( idx < n_total_nurses )
    {
        pdx = gsl_rng_uniform_int( rng, model->params->n_total );
        indiv = &(model->population[pdx]);

        if( !(indiv->worker_type == NOT_HEALTHCARE_WORKER && indiv->age_group > AGE_10_19 && indiv->age_group < AGE_70_79 && indiv->occupation_network == WORKING_NETWORK) )
                continue;

        indiv->worker_type = NURSE;
        indiv->occupation_network = HOSPITAL_WORK_NETWORK;
        add_healthcare_worker_to_hospital( &(model->hospitals[0]), indiv->idx, NURSE );
        idx++;
    }
}

/*****************************************************************************************
*  Name:		one_time_step
*  Description: Move the model through one time step
*  Returns:     int
******************************************************************************************/
int one_time_step( model *model )
{
	(model->time)++;
	update_intervention_policy( model, model->time );

	int idx;
	for( idx = 0; idx < N_EVENT_TYPES; idx++ )
		update_event_list_counters( model, idx );

    build_daily_network( model );
    transmit_virus( model );

    transition_events( model, SYMPTOMATIC,       	   &transition_to_symptomatic,      		FALSE );
	transition_events( model, SYMPTOMATIC_MILD,  	   &transition_to_symptomatic_mild, 		FALSE );
	transition_events( model, HOSPITALISED,     	   &transition_to_hospitalised,     		FALSE );
	transition_events( model, CRITICAL,          	   &transition_to_critical,         		FALSE );
	transition_events( model, HOSPITALISED_RECOVERING, &transition_to_hospitalised_recovering,  FALSE );
    transition_events( model, RECOVERED,         	   &transition_to_recovered,        		 FALSE );
    transition_events( model, DEATH,             	   &transition_to_death,            		 FALSE );

    if( model->params->hospital_on )
    {
        transition_events( model, DISCHARGED,      		   &transition_to_discharged, 				FALSE );
        transition_events( model, MORTUARY,        		   &transition_to_mortuary,   				FALSE );

        swap_waiting_general_and_icu_patients( model );
        hospital_waiting_list_transition_scheduler( model, GENERAL );
        hospital_waiting_list_transition_scheduler( model, ICU );

        transition_events( model, WAITING,         &transition_to_waiting,    FALSE );
        transition_events( model, GENERAL,         &transition_to_general,    FALSE );
        transition_events( model, ICU,             &transition_to_icu,        FALSE );

        ///use printf below to see available beds each timestep
        //printf( "available general beds: %i \navailable icu beds: %i \n", hospital_available_beds(&model->hospitals[0], COVID_GENERAL), hospital_available_beds(&model->hospitals[0], COVID_ICU));
    }

	flu_infections( model );
	transition_events( model, TEST_TAKE,          &intervention_test_take,          TRUE );
	transition_events( model, TEST_RESULT,        &intervention_test_result,        TRUE );
	transition_events( model, QUARANTINE_RELEASE, &intervention_quarantine_release, FALSE );
	transition_events( model, TRACE_TOKEN_RELEASE,&intervention_trace_token_release,FALSE );

	if( model->params->quarantine_smart_release_day > 0 )
		intervention_smart_release( model );

	model->n_quarantine_days += model->event_lists[QUARANTINED].n_current;

	ring_inc( model->interaction_day_idx, model->params->days_of_interactions );

    // Output hospital data for each time step
    if( model->params->hospital_on )
        write_time_step_hospital_data( model );

	return 1;
};<|MERGE_RESOLUTION|>--- conflicted
+++ resolved
@@ -299,11 +299,7 @@
             {
                 time_step_hospital_file = fopen(output_file_name, "a");
             }
-<<<<<<< HEAD
-
-=======
-            
->>>>>>> 17f182cd
+
             for( ward_type = 0; ward_type < N_HOSPITAL_WARD_TYPES; ward_type++ )
             {
                 // For each ward
@@ -319,20 +315,12 @@
                     {
                         int doctor_pdx = model->hospitals[hospital_idx].wards[ward_type][ward_idx].doctors[doctor_idx].pdx;
                         int doctor_hospital_idx = model->hospitals[hospital_idx].wards[ward_type][ward_idx].doctors[doctor_idx].hospital_idx;
-<<<<<<< HEAD
-
-=======
-                        
->>>>>>> 17f182cd
+
                         individual *indiv_doctor;
                         indiv_doctor = &(model->population[doctor_pdx]);
                         int doctor_disease_state = indiv_doctor->status;
                         int doctor_hospital_state = indiv_doctor->hospital_state;
-<<<<<<< HEAD
-
-=======
-                        
->>>>>>> 17f182cd
+
                         fprintf(time_step_hospital_file,"%i,%i,%i,%i,%i,%i,%i,%i,%i,%i,%i,%i\n",model->time,ward_idx, ward_type, 1, 0, 0, doctor_pdx, doctor_hospital_idx,number_patients,number_beds,doctor_disease_state,doctor_hospital_state);
                     }
                     // For each nurse
@@ -340,20 +328,12 @@
                     {
                         int nurse_pdx = model->hospitals[hospital_idx].wards[ward_type][ward_idx].nurses[nurse_idx].pdx;
                         int nurse_hospital_idx = model->hospitals[hospital_idx].wards[ward_type][ward_idx].nurses[nurse_idx].hospital_idx;
-<<<<<<< HEAD
-
-=======
-                        
->>>>>>> 17f182cd
+
                         individual *indiv_nurse;
                         indiv_nurse = &(model->population[nurse_pdx]);
                         int nurse_disease_state = indiv_nurse->status;
                         int nurse_hospital_state = indiv_nurse->hospital_state;
-<<<<<<< HEAD
-
-=======
-                        
->>>>>>> 17f182cd
+
                         fprintf(time_step_hospital_file,"%i,%i,%i,%i,%i,%i,%i,%i,%i,%i,%i,%i\n",model->time,ward_idx, ward_type, 0, 1, 0, nurse_pdx, nurse_hospital_idx,number_patients,number_beds,nurse_disease_state,nurse_hospital_state);
                     }
 
@@ -363,20 +343,12 @@
                     for( patient_idx = 0; patient_idx < number_patients; patient_idx++ )
                     {
                         int patient_pdx = model->population[ list_element_at(hospital->wards[ward_type][ward_idx].patients, patient_idx) ].idx;
-<<<<<<< HEAD
-
-=======
-                        
->>>>>>> 17f182cd
+
                         individual *indiv_patient;
                         indiv_patient = &(model->population[ list_element_at(hospital->wards[ward_type][ward_idx].patients, patient_idx) ]);
                         int patient_disease_state = indiv_patient->status;
                         int patient_hospital_state = indiv_patient->hospital_state;
-<<<<<<< HEAD
-
-=======
-                        
->>>>>>> 17f182cd
+
                         fprintf(time_step_hospital_file,"%i,%i,%i,%i,%i,%i,%i,%i,%i,%i,%i,%i\n",model->time,ward_idx, ward_type, 0, 0, 1, patient_pdx, hospital_idx,number_patients,number_beds,patient_disease_state,patient_hospital_state);
                     }
 
@@ -720,13 +692,10 @@
         inter1 = &(model->interactions[ all_idx++ ]);
         inter2 = &(model->interactions[ all_idx++ ]);
 
-<<<<<<< HEAD
-=======
 //        if(network->type == 4 || network->type == 5){
 //             printf(itoa(MAX_DAILY_INTERACTIONS_KEPT));
 //        }
 
->>>>>>> 17f182cd
         inter1->type       = network->type;
         inter1->traceable  = UNKNOWN;
         inter1->individual = indiv2;
@@ -787,11 +756,7 @@
                     if( model->hospitals[idx].wards[ward_type][ward_idx].doctor_patient_network->n_edges > 0 )
                         add_interactions_from_network( model, model->hospitals[idx].wards[ward_type][ward_idx].doctor_patient_network, FALSE, TRUE, 0 );
                    if( model->hospitals[idx].wards[ward_type][ward_idx].nurse_patient_network->n_edges > 0 )
-<<<<<<< HEAD
                         add_interactions_from_network( model, model->hospitals[idx].wards[ward_type][ward_idx].nurse_patient_network, FALSE, TRUE, 0 );
-=======
-                       add_interactions_from_network( model, model->hospitals[idx].wards[ward_type][ward_idx].nurse_patient_network, FALSE, TRUE, 0 );
->>>>>>> 17f182cd
                 }
             }
         }
