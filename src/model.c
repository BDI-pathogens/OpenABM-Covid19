--- conflicted
+++ resolved
@@ -49,14 +49,9 @@
 
 	set_up_population( model_ptr );
 	set_up_household_distribution( model_ptr );
-<<<<<<< HEAD
     set_up_healthcare_workers_and_hospitals( model_ptr ); //kelvin change
-=======
-	//Define health care workers and add them to their network
-    set_up_healthcare_workers( model_ptr ); //kelvin change
     //TODO: Finish adding in separate hospital network set up here - Tom.
-    set_up_hospital_network( model_ptr );
->>>>>>> bd168e8c
+    //set_up_hospital_network( model_ptr );
 	set_up_allocate_work_places( model_ptr );
 	set_up_networks( model_ptr );
 	set_up_interactions( model_ptr );
@@ -259,10 +254,7 @@
 		initialize_individual( &(model->population[idx]), params, idx );
 }
 
-<<<<<<< HEAD
 //kelvin change
-void set_up_healthcare_workers_and_hospitals( model *model)
-=======
 /*****************************************************************************************
 *  Name:		set_up_healthcare_workers
 *  Description: randomly pick individuals from population between ages 20 - 69 to be doctors
@@ -271,8 +263,7 @@
 *  Author:      vuurenk
 ******************************************************************************************/
 
-void set_up_healthcare_workers( model *model )
->>>>>>> bd168e8c
+void set_up_healthcare_workers_and_hospitals( model *model)
 {
     //TODO: Have set_up_healthcare_workers() mimic the age distribution of actual NHS workers.
     long pdx;
@@ -287,12 +278,8 @@
     }
 
     idx = 0;
-<<<<<<< HEAD
     //randomly pick individuals from population between ages 20 - 69 to be doctors and assign to a hospital
     while( idx < model->params->n_total_doctors )
-=======
-    while( idx < model->params->n_doctors )
->>>>>>> bd168e8c
     {
         pdx = gsl_rng_uniform_int( rng, model->params->n_total );
         indiv = &(model->population[pdx]);
@@ -306,12 +293,8 @@
     }
 
     idx = 0;
-<<<<<<< HEAD
     //randomly pick individuals from population between ages 20 - 69 to be nurses and assign to a hospital
     while( idx < model->params->n_total_nurses )
-=======
-    while( idx < model->params->n_nurses )
->>>>>>> bd168e8c
     {
         pdx = gsl_rng_uniform_int( rng, model->params->n_total );
         indiv = &(model->population[pdx]);
@@ -341,14 +324,14 @@
     long *healthcare_workers;
     int n_interactions;
 
-    n_healthcare_workers = model->params->n_nurses + model->params->n_doctors;
+    n_healthcare_workers = model->params->n_total_nurses + model->params->n_total_doctors;
     healthcare_workers = calloc( n_healthcare_workers, sizeof( long ) );
     
     for( idx = 0; idx < model->params->n_total; idx++ )
         if( model->population[idx].worker_type == NURSE || model->population[idx].worker_type == DOCTOR )
             healthcare_workers[n_workers++] = idx;
 
-    model->hospital_network = new_network( model->params->n_hospitals , HOSPITAL_WORK);
+   // model->hospital_network = new_network( model->params->n_hospitals , HOSPITAL_WORK);
     //TODO: WHAT ARE THE MEAN HOSPITAL INTERWORKER INTERACTIONS? - Tom
     n_interactions           = 10;
     build_watts_strogatz_network( model->hospital_network, n_workers, n_interactions, 0.1, TRUE );
