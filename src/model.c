/*
 * model.c
 *
 *  Created on: 5 Mar 2020
 *      Author: hinchr
 */

#include "model.h"
#include "individual.h"
#include "utilities.h"
#include "constant.h"
#include "params.h"
#include <stdio.h>
#include <stdlib.h>
#include <gsl/gsl_rng.h>
#include <gsl/gsl_randist.h>
#include <gsl/gsl_cdf.h>

/*****************************************************************************************
*  Name:		new_model
*  Description: Builds a new model object from a parameters object and returns a
*  				pointer to it.
*  				 1. Creates memory for it
*  				 2. Initialises the gsl random numbers generator
*  Returns:		pointer to model
******************************************************************************************/
model* new_model( parameters *params )
{
	model *model  = calloc( 1, sizeof( model ) );
	
	model->params = calloc(1, sizeof(parameters));
	model->params = params;
	model->time   = 0;

        model->asymptomatic_time_draws = calloc(N_DRAW_LIST, sizeof(int));
        model->symptomatic_time_draws = calloc(N_DRAW_LIST, sizeof(int));
        model->hospitalised_time_draws = calloc(N_DRAW_LIST, sizeof(int));
        model->recovered_time_draws = calloc(N_DRAW_LIST, sizeof(int));
        model->death_time_draws = calloc(N_DRAW_LIST, sizeof(int));

	model->presymptomatic = calloc( 1, sizeof( event_list ) );
	set_up_event_list( model->presymptomatic, params );
	
	model->asymptomatic = calloc( 1, sizeof( event_list ) );
	set_up_event_list( model->asymptomatic, params );
	
	model->symptomatic = calloc( 1, sizeof( event_list ) );
	set_up_event_list( model->symptomatic, params );
	
	model->hospitalised = calloc( 1, sizeof( event_list ) );
	set_up_event_list( model->hospitalised, params );
	
	model->recovered = calloc( 1, sizeof( event_list ) );
	set_up_event_list( model->recovered, params );
	
	model->death = calloc( 1, sizeof( event_list ) );
	set_up_event_list( model->death, params );
	
	model->quarantined = calloc( 1, sizeof( event_list ) );
	set_up_event_list( model->quarantined, params );
	
	model->quarantine_release = calloc( 1, sizeof( event_list ) );
	set_up_event_list( model->quarantine_release, params );
	
	model->test_take = calloc( 1, sizeof( event_list ) );
	set_up_event_list( model->test_take, params );
	
	model->test_result = calloc( 1, sizeof( event_list ) );
	set_up_event_list( model->test_result, params );

	set_up_population( model );
	set_up_interactions( model );
	set_up_events( model );
	set_up_distributions( model );
	set_up_seed_infection( model );

	model->n_quarantine_days = 0;

	return model;
};

/*****************************************************************************************
*  Name:		destroy_model
*  Description: Destroys the model structure and releases its memory
******************************************************************************************/
void destroy_model( model *model )
{
	long idx;

	for( idx = 0; idx < model->params->n_total; idx++ )
		destroy_individual( &(model->population[idx] ) );
    free( model->population );
    free( model->possible_interactions );
    free( model->interactions );
    free( model->events );
    free( model->asymptomatic_time_draws );
    free( model->symptomatic_time_draws );
    free( model->hospitalised_time_draws );
    free( model->recovered_time_draws );
    free( model->death_time_draws );
    
    free( model->presymptomatic );
    free( model->asymptomatic );
    free( model->symptomatic );
    free( model->hospitalised );
    free( model->recovered );
    free( model->death );
    free( model->quarantined );
    free( model->quarantine_release );
    free( model->test_take );
    free( model->test_result );

};

/*****************************************************************************************
*  Name:		set_up_events
*  Description: sets up the event tags
*  Returns:		void
******************************************************************************************/
void set_up_events( model *model )
{
<<<<<<< HEAD
	parameters *params = &(model->params);
	long idx;
=======
	parameters *params = model->params;
>>>>>>> c591fac8
	int types = 5;

	model->events     = calloc( types * params->n_total, sizeof( event ) );
	model->next_event = &(model->events[0]);
	for( idx = 1; idx < types * params->n_total; idx++ )
		model->events[idx-1].next = &(model->events[idx]);
}

/*****************************************************************************************
*  Name:		set_up_population
*  Description: sets up the initial population
*  Returns:		void
******************************************************************************************/
void set_up_population( model *model )
{
	parameters *params = model->params;
	long idx;

	model->population = calloc( params->n_total, sizeof( individual ) );
	for( idx = 0; idx < params->n_total; idx++ )
		initialize_individual( &(model->population[idx]), params, idx );
}

/*****************************************************************************************
*  Name:		set_up_interactions
*  Description: sets up the stock of interactions, note that these get recycled once we
*  				move to a later date
*  Returns:		void
******************************************************************************************/
void set_up_interactions( model *model )
{
	parameters *params = model->params;
	individual *indiv;
	long idx, n_idx, indiv_idx;

	// FIXME - need to a good estimate of the total number of interactions
	//         easy at the moment since we have a fixed number per individual
	long n_daily_interactions = params->n_total * params->mean_daily_interactions;
	long n_interactions       = n_daily_interactions * params->days_of_interactions;

	model->interactions          = calloc( n_interactions, sizeof( interaction ) );
	model->n_interactions        = n_interactions;
	model->interaction_idx       = 0;
	model->interaction_day_idx   = 0;

	model->possible_interactions = calloc( n_daily_interactions, sizeof( long ) );
	idx = 0;
	for( indiv_idx = 0; indiv_idx < params->n_total; indiv_idx++ )
	{
		indiv = &(model->population[ indiv_idx ]);
		for( n_idx = 0; n_idx < indiv->mean_interactions; n_idx++ )
			model->possible_interactions[ idx++ ] = indiv_idx;
	}

	model->n_possible_interactions = idx;
	model->n_total_intereactions   = 0;

}

/*****************************************************************************************
*  Name:		set_up_distributions
*  Description: sets up discrete distributions and functions which are used to
*  				model events
*  Returns:		void
******************************************************************************************/
void set_up_distributions( model *model )
{
	parameters *params = model->params;
	double infectious_rate;

	gamma_draw_list( model->asymptomatic_time_draws, 	N_DRAW_LIST, params->mean_asymptomatic_to_recovery, params->sd_asymptomatic_to_recovery );
	gamma_draw_list( model->symptomatic_time_draws, 	N_DRAW_LIST, params->mean_time_to_symptoms, params->sd_time_to_symptoms );
	gamma_draw_list( model->recovered_time_draws,   	N_DRAW_LIST, params->mean_time_to_recover,  params->sd_time_to_recover );
	gamma_draw_list( model->death_time_draws,       	N_DRAW_LIST, params->mean_time_to_death,    params->sd_time_to_death );
	bernoulli_draw_list( model->hospitalised_time_draws, N_DRAW_LIST, params->mean_time_to_hospital );

	infectious_rate = params->infectious_rate / params->mean_daily_interactions;
	gamma_rate_curve( model->presymptomatic->infectious_curve, MAX_INFECTIOUS_PERIOD, params->mean_infectious_period,
					  params->sd_infectious_period, infectious_rate );

	gamma_rate_curve( model->asymptomatic->infectious_curve, MAX_INFECTIOUS_PERIOD, params->mean_infectious_period,
				      params->sd_infectious_period, infectious_rate * params->asymptomatic_infectious_factor);

	gamma_rate_curve( model->symptomatic->infectious_curve, MAX_INFECTIOUS_PERIOD, params->mean_infectious_period,
				      params->sd_infectious_period, infectious_rate );

	gamma_rate_curve( model->hospitalised->infectious_curve, MAX_INFECTIOUS_PERIOD, params->mean_infectious_period,
					  params->sd_infectious_period, infectious_rate );
}

/*****************************************************************************************
*  Name:		new_event
*  Description: gets a new event tag
*  Returns:		void
******************************************************************************************/
event* new_event( model *model )
{
	event *event = model->next_event;
	model->next_event = event->next;
	return event;
}

/*****************************************************************************************
*  Name:		transmit_virus_by_type
*  Description: Transmits virus over the interaction network for a type of
*  				infected people
*  Returns:		void
******************************************************************************************/
void transmit_virus_by_type(
	model *model,
	event_list *list
)
{
	long idx, jdx, n_infected;
	int day, n_interaction;
	double hazard_rate;
	event *event;
	interaction *interaction;
	individual *infector;

	for( day = model->time-1; day >= max( 0, model->time - MAX_INFECTIOUS_PERIOD ); day-- )
	{
		hazard_rate = list->infectious_curve[ model->time- 1 - day ];
		n_infected  = list->n_daily_current[ day];
		event       = list->events[ day ];

		for( idx = 0; idx < n_infected; idx++ )
		{
			infector      = event->individual;
			n_interaction = infector->n_interactions[ model->interaction_day_idx ];
			interaction   = infector->interactions[ model->interaction_day_idx ];

			for( jdx = 0; jdx < n_interaction; jdx++ )
			{
				if( interaction->individual->status == UNINFECTED )
				{
					interaction->individual->hazard -= hazard_rate;
					if( interaction->individual->hazard < 0 )
						new_infection( model, interaction->individual, infector );
				}
				interaction = interaction->next;
			}
			event = event->next;
		}
	}
}

/*****************************************************************************************
*  Name:		transmit_virus
*  Description: Transmits virus over the interaction network
*
*  				Transmission by groups depending upon disease status.
*  				Note that quarantine is not a disease status and they will either
*  				be presymptomatic/symptomatic/asymptomatic and quarantining is
*  				modelled by reducing the number of interactions in the network.
*
*  Returns:		void
******************************************************************************************/
void transmit_virus( model *model )
{
	transmit_virus_by_type( model, model->presymptomatic );
	transmit_virus_by_type( model, model->symptomatic );
	transmit_virus_by_type( model, model->asymptomatic );
	transmit_virus_by_type( model, model->hospitalised );
}

/*****************************************************************************************
*  Name:		transition_to_symptomatic
*  Description: Transitions infected who are due to become symptomatic
*  Returns:		void
******************************************************************************************/
void transition_to_symptomatic( model *model )
{
	long idx, n_infected;
	int time_hospital;
	event *event;
	individual *indiv;

	n_infected = model->symptomatic->n_daily_current[ model->time ];
	event      = model->symptomatic->events[ model->time ];

	for( idx = 0; idx < n_infected; idx++ )
	{
		indiv = event->individual;
		indiv->status = SYMPTOMATIC;
<<<<<<< HEAD
		remove_event_from_event_list( &(model->presymptomatic), indiv->current_event, model, indiv->time_infected );
=======
		remove_event_from_event_list( model->presymptomatic, indiv->current_event, indiv->time_infected );
>>>>>>> c591fac8

		time_hospital            = model->time + sample_draw_list( model->hospitalised_time_draws );
		indiv->time_hospitalised = time_hospital;
		indiv->next_event_type   = HOSPITALISED;
		indiv->current_event     = event;
		add_individual_to_event_list( model->hospitalised, indiv, time_hospital, model );

		event = event->next;
	}
}

/*****************************************************************************************
*  Name:		quarantine_contracts
*  Description: Quarantine contacts
*  Returns:		void
******************************************************************************************/
void quarantine_contacts( model *model, individual *indiv )
{
	interaction *inter;
	individual *contact;
	int idx, ddx, day, n_contacts;
	int time_event;

	day = model->interaction_day_idx;
	for( ddx = 0; ddx < model->params->quarantine_days; ddx++ )
	{
		n_contacts = indiv->n_interactions[day];
		time_event = model->time + max( model->params.test_insensititve_period - ddx, 1 );

		if( n_contacts > 0 )
		{
			inter = indiv->interactions[day];
			for( idx = 1; idx < n_contacts; idx++ )
			{
				contact = inter->individual;
				if( contact->status != HOSPITALISED && contact->status != DEATH && !contact->quarantined )
				{
					if( gsl_ran_bernoulli( rng, model->params->quarantine_fraction ) )
					{
<<<<<<< HEAD
						set_quarantine_status( contact, &(model->params), model->time, TRUE );
						contact->quarantine_event = add_individual_to_event_list( &(model->quarantined), contact, model->time, model );
						add_individual_to_event_list( &(model->test_take), contact, time_event, model );
=======
						set_quarantine_status( contact, model->params, model->time, TRUE );
						time_event = model->time;
						contact->quarantine_event = add_individual_to_event_list( model->quarantined, contact, time_event, model );
						add_individual_to_event_list( model->quarantine_release, contact, time_event + 7, model );
>>>>>>> c591fac8
					}
				}
				inter = inter->next;
			}
		}
		day = ifelse( day == 0, model->params->days_of_interactions -1, day-1 );
	}

}

/*****************************************************************************************
*  Name:		transition_to_hospitalised
*  Description: Transitions symptomatic individual to hospital
*  Returns:		void
******************************************************************************************/
void transition_to_hospitalised( model *model )
{
	long idx, n_hospitalised;
	double time_event;
	event *event;
	individual *indiv;

	n_hospitalised = model->hospitalised->n_daily_current[ model->time ];
	event          = model->hospitalised->events[ model->time ];

	for( idx = 0; idx < n_hospitalised; idx++ )
	{
		indiv = event->individual;
<<<<<<< HEAD

		if( indiv->quarantined )
		{
			remove_event_from_event_list( &(model->quarantined), indiv->quarantine_event, model, indiv->time_quarantined );
			set_quarantine_status( indiv, &(model->params), model->time, FALSE );
		}

		set_hospitalised( indiv, &(model->params), model->time );
		remove_event_from_event_list( &(model->symptomatic), indiv->current_event, model, indiv->time_symptomatic );
=======
		set_hospitalised( indiv, model->params, model->time );
		remove_event_from_event_list( model->symptomatic, indiv->current_event, indiv->time_symptomatic );
>>>>>>> c591fac8

		indiv->current_event = event;
		if( gsl_ran_bernoulli( rng, model->params->cfr ) )
		{
			time_event             = model->time + sample_draw_list( model->death_time_draws );
			indiv->time_death      = time_event;
			indiv->next_event_type = DEATH;
			add_individual_to_event_list( model->death, indiv, time_event, model );
		}
		else
		{
			time_event             = model->time + sample_draw_list( model->recovered_time_draws );
			indiv->time_recovered  = time_event;
			indiv->next_event_type = RECOVERED;
			add_individual_to_event_list( model->recovered, indiv, time_event, model );
		};

		quarantine_contacts( model, indiv );

		event = event->next;
	}
}

/*****************************************************************************************
*  Name:		transition_to_recovered
*  Description: Transitions hospitalised and asymptomatic to recovered
*  Returns:		void
******************************************************************************************/
void transition_to_recovered( model *model )
{
	long idx, n_recovered;
	event *event;
	individual *indiv;

	n_recovered = model->recovered->n_daily_current[ model->time ];
	event       = model->recovered->events[ model->time ];
	for( idx = 0; idx < n_recovered; idx++ )
	{
		indiv  = event->individual;
		if( indiv->status == HOSPITALISED )
<<<<<<< HEAD
			remove_event_from_event_list( &(model->hospitalised), indiv->current_event, model, indiv->time_hospitalised );
		else
			remove_event_from_event_list( &(model->asymptomatic), indiv->current_event, model, indiv->time_asymptomatic );
		set_recovered( indiv, &(model->params), model->time );
=======
			remove_event_from_event_list( model->hospitalised, indiv->current_event, indiv->time_hospitalised );
		else
			remove_event_from_event_list( model->asymptomatic, indiv->current_event, indiv->time_asymptomatic );
		set_recovered( indiv, model->params, model->time );
>>>>>>> c591fac8
		event = event->next;
	}
}

/*****************************************************************************************
*  Name:		transition_to_death
*  Description: Transitions hospitalised to death
*  Returns:		void
******************************************************************************************/
void transition_to_death( model *model )
{
	long idx, n_death;
	event *event;
	individual *indiv;

	n_death = model->death->n_daily_current[ model->time ];
	event   = model->death->events[ model->time ];
	for( idx = 0; idx < n_death; idx++ )
	{
		indiv = event->individual;
		set_dead( indiv, model->time );
<<<<<<< HEAD
		remove_event_from_event_list( &(model->hospitalised), indiv->current_event, model, indiv->time_hospitalised );
=======
		remove_event_from_event_list( model->hospitalised, indiv->current_event, indiv->time_hospitalised );
>>>>>>> c591fac8
		event = event->next;
	}
}

/*****************************************************************************************
*  Name:		release_from_quarantine
*  Description: Release those held in quarantine
*  Returns:		void
******************************************************************************************/
void release_from_quarantine( model *model )
{
	long idx, n_quarantined;
	event *event, *next_event;
	individual *indiv;

<<<<<<< HEAD
	n_quarantined = model->quarantine_release.n_daily_current[ model->time ];
	next_event    = model->quarantine_release.events[ model->time ];

=======
	n_quarantined = model->quarantine_release->n_daily_current[ model->time ];
	event   = model->quarantine_release->events[ model->time ];
>>>>>>> c591fac8
	for( idx = 0; idx < n_quarantined; idx++ )
	{
		event      = next_event;
		next_event = event->next;
		indiv      = event->individual;

<<<<<<< HEAD
		if( indiv->quarantined )
		{
			remove_event_from_event_list( &(model->quarantined), indiv->quarantine_event, model, indiv->time_quarantined );
			remove_event_from_event_list( &(model->quarantine_release), event, model, model->time );
			set_quarantine_status( indiv, &(model->params), model->time, FALSE );
		}
	}
}

/*****************************************************************************************
*  Name:		quarantined_test_take
*  Description: Take a test
*  Returns:		void
******************************************************************************************/
void quarantined_test_take( model *model )
{
	long idx, n_test_take;
	event *event, *next_event;
	individual *indiv;

	n_test_take = model->test_take.n_daily_current[ model->time ];
	next_event  = model->test_take.events[ model->time ];

	for( idx = 0; idx < n_test_take; idx++ )
	{
		event      = next_event;
		next_event = event->next;
		indiv      = event->individual;

		// add test
		if( indiv->status == UNINFECTED || indiv->status == RECOVERED )
			indiv->quarantine_test_result = FALSE;
		else
			indiv->quarantine_test_result = TRUE;

		add_individual_to_event_list( &(model->test_result), indiv, model->time+1, model );
		remove_event_from_event_list( &(model->test_take), event, model, model->time );
=======
		remove_event_from_event_list( model->quarantined, indiv->quarantine_event, indiv->time_quarantined );
		remove_event_from_event_list( model->quarantine_release, event, model->time );

		set_quarantine_status( indiv, model->params, model->time, FALSE );
		event = event->next;
>>>>>>> c591fac8
	}
}

/*****************************************************************************************
*  Name:		quarantined_test_result
*  Description: Receive test result
*  Returns:		void
******************************************************************************************/
void quarantined_test_result( model *model )
{
	long idx, n_test_result;
	event *event, *next_event;
	individual *indiv;

	n_test_result = model->test_result.n_daily_current[ model->time ];
	next_event    = model->test_result.events[ model->time ];

	for( idx = 0; idx < n_test_result; idx++ )
	{
		event      = next_event;
		next_event = event->next;
		indiv      = event->individual;

		if( indiv->quarantine_test_result == FALSE )
			add_individual_to_event_list( &(model->quarantine_release), indiv, model->time, model );
		else
		{
			add_individual_to_event_list( &(model->quarantine_release), indiv, model->time + 14, model );
			quarantine_contacts( model, indiv );
		}

		remove_event_from_event_list( &(model->test_result), event, model, model->time );
	}
}

/*****************************************************************************************
*  Name:		add_indiv_to_event_list
*  Description: adds an individual to an event list at a particular time
*
*  Arguments:	list:	pointer to the event list
*  				indiv:	pointer to the individual
*  				time:	time of the event (int)
*  				model:	pointer to the model
*
*  Returns:		a pointer to the newly added event
******************************************************************************************/
event* add_individual_to_event_list(
	event_list *list,
	individual *indiv,
	int time,
	model *model
)
{
	event *event        = new_event( model );
	event->individual   = indiv;

	if( list->n_daily_current[time] > 1  )
	{
		list->events[ time ]->last = event;
		event->next  = list->events[ time ];
	}
	else
	{
		if( list->n_daily_current[time] == 1 )
		{
			list->events[ time ]->next = event;
			list->events[ time ]->last = event;
			event->next = list->events[ time ];
			event->last = list->events[ time ];
		}
	}

	list->events[time ] = event;
	list->n_daily[time]++;
	list->n_daily_current[time]++;

	return event;
}

/*****************************************************************************************
*  Name:		remove_event_from_event_list
*  Description: removes an event from an list at a particular time
*
*  Arguments:	list:	pointer to the event list
*  				event:	pointer to the event
*  				time:	time of the event (int)
*
*  Returns:		a pointer to the newly added event
******************************************************************************************/
void remove_event_from_event_list(
	event_list *list,
	event *event,
	model *model,
	int time
)
{
	if( list->n_daily_current[ time ] > 1 )
	{
		if( event != list->events[ time ] )
		{
			event->last->next = event->next;
			event->next->last = event->last;
		}
		else
			list->events[ time ] = event->next;

		event->next       = model->next_event;
		model->next_event = event;
	}

	list->n_current--;
	list->n_daily_current[ time ]--;
}

/*****************************************************************************************
*  Name:		update_event_list_counters
*  Description: updates the event list counters, called at the end of a time step
*  Returns:		void
******************************************************************************************/
void update_event_list_counters( event_list *list, model *model )
{
	list->n_current += list->n_daily_current[ model->time ];
	list->n_total	+= list->n_daily[ model->time ];
}

/*****************************************************************************************
*  Name:		new_infection
*  Description: infects a new individual
*  Returns:		void
******************************************************************************************/
void new_infection(
	model *model,
	individual *infected,
	individual *infector
)
{
	int time_symptoms, time_recovery;
	infected->infector = infector;

	if( gsl_ran_bernoulli( rng, model->params->fraction_asymptomatic ) )
	{
		infected->status            = ASYMPTOMATIC;
		infected->time_infected     = model->time;
		infected->time_asymptomatic = model->time;
		infected->current_event = add_individual_to_event_list( model->asymptomatic, infected, model->time, model );

		time_recovery = model->time + sample_draw_list( model->asymptomatic_time_draws );
		infected->time_recovered = time_recovery;
		infected->next_event_type  = RECOVERED;
		add_individual_to_event_list( model->recovered, infected, time_recovery, model );
	}
	else
	{
		infected->status        = PRESYMPTOMATIC;
		infected->time_infected = model->time;
		infected->current_event = add_individual_to_event_list( model->presymptomatic, infected, model->time, model );

		time_symptoms = model->time + sample_draw_list( model->symptomatic_time_draws );
		infected->time_symptomatic = time_symptoms;
		infected->next_event_type  = SYMPTOMATIC;
		add_individual_to_event_list( model->symptomatic, infected, time_symptoms, model );
	}
}

/*****************************************************************************************
*  Name:		set_up_event_list
*  Description: sets up an event_list
*  Returns:		void
******************************************************************************************/
void set_up_event_list( event_list *list, parameters *params )
{
	int day;

	list->n_current = 0;
	list->n_total   = 0;
	for( day = 0; day < params->end_time;day ++ )
	{
		list->n_daily[day] = 0;
		list->n_daily_current[day] = 0;
	}
}

/*****************************************************************************************
*  Name:		set_up_seed_infection
*  Description: sets up the initial population
*  Returns:		void
******************************************************************************************/
void set_up_seed_infection( model *model )
{
	parameters *params = model->params;
	int idx;
	unsigned long int person;

	for( idx = 0; idx < params->n_seed_infection; idx ++ )
	{
		person = gsl_rng_uniform_int( rng, params->n_total );
		new_infection( model, &(model->population[ person ]), &(model->population[ person ]) );
	}
	update_event_list_counters( model->presymptomatic, model );
	update_event_list_counters( model->asymptomatic, model );
}

/*****************************************************************************************
*  Name:		build_daily_newtork
*  Description: Builds a new interaction network
******************************************************************************************/
void build_daily_newtork( model *model )
{
	long idx, n_pos, person;
	int jdx;
	long *interactions = model->possible_interactions;
	long *all_idx      = &(model->interaction_idx);

	interaction *inter1, *inter2;
	individual *indiv1, *indiv2;

	int day = model->interaction_day_idx;
	for( idx = 0; idx < model->params->n_total; idx++ )
		model->population[ idx ].n_interactions[ day ] = 0;

	n_pos = 0;
	for( person = 0; person < model->params->n_total; person++ )
		for( jdx = 0; jdx < model->population[person].mean_interactions; jdx++ )
			interactions[n_pos++]=person;

	gsl_ran_shuffle( rng, interactions, n_pos, sizeof(long) );

	idx = 0;
	n_pos--;
	while( idx < n_pos )
	{
		if( interactions[ idx ] == interactions[ idx + 1 ] )
		{
			idx++;
			continue;
		}

		inter1 = &(model->interactions[ (*all_idx)++ ]);
		inter2 = &(model->interactions[ (*all_idx)++ ]);
		indiv1 = &(model->population[ interactions[ idx++ ] ] );
		indiv2 = &(model->population[ interactions[ idx++ ] ] );

		inter1->individual = indiv2;
		inter1->next       = indiv1->interactions[ day ];
		indiv1->interactions[ day ] = inter1;
		indiv1->n_interactions[ day ]++;

		inter2->individual = indiv1;
		inter2->next       = indiv2->interactions[ day ];
		indiv2->interactions[ day ] = inter2;
		indiv2->n_interactions[ day ]++;

		model->n_total_intereactions++;

		if( *all_idx > model->n_interactions )
			*all_idx = 0;
	}
};

/*****************************************************************************************
*  Name:		one_time_step
*  Description: Move the model through one time step
******************************************************************************************/
int one_time_step( model *model )
{
	(model->time)++;
<<<<<<< HEAD

	update_event_list_counters( &(model->symptomatic), model );
	update_event_list_counters( &(model->hospitalised), model );
	update_event_list_counters( &(model->recovered), model );
	update_event_list_counters( &(model->death), model );
	update_event_list_counters( &(model->test_take), model );
	update_event_list_counters( &(model->test_result), model );
=======
	update_event_list_counters( model->symptomatic, model );
	update_event_list_counters( model->hospitalised, model );
	update_event_list_counters( model->recovered, model );
	update_event_list_counters( model->death, model );
	update_event_list_counters( model->test_take, model );
	update_event_list_counters( model->test_result, model );
>>>>>>> c591fac8

	build_daily_newtork( model );
	transmit_virus( model );

	transition_to_symptomatic( model );
	transition_to_hospitalised( model );
	transition_to_recovered( model );
	transition_to_death( model );
	quarantined_test_take( model );
	quarantined_test_result( model );
	release_from_quarantine( model );

	update_event_list_counters( model->presymptomatic, model );
	update_event_list_counters( model->asymptomatic, model );
	update_event_list_counters( model->quarantined, model );
	model->n_quarantine_days += model->quarantined->n_current;

	ring_inc( model->interaction_day_idx, model->params->days_of_interactions );

	return 1;
};
<|MERGE_RESOLUTION|>--- conflicted
+++ resolved
@@ -119,12 +119,8 @@
 ******************************************************************************************/
 void set_up_events( model *model )
 {
-<<<<<<< HEAD
-	parameters *params = &(model->params);
 	long idx;
-=======
 	parameters *params = model->params;
->>>>>>> c591fac8
 	int types = 5;
 
 	model->events     = calloc( types * params->n_total, sizeof( event ) );
@@ -310,11 +306,8 @@
 	{
 		indiv = event->individual;
 		indiv->status = SYMPTOMATIC;
-<<<<<<< HEAD
-		remove_event_from_event_list( &(model->presymptomatic), indiv->current_event, model, indiv->time_infected );
-=======
-		remove_event_from_event_list( model->presymptomatic, indiv->current_event, indiv->time_infected );
->>>>>>> c591fac8
+		
+		remove_event_from_event_list( model->presymptomatic, indiv->current_event, model, indiv->time_infected );
 
 		time_hospital            = model->time + sample_draw_list( model->hospitalised_time_draws );
 		indiv->time_hospitalised = time_hospital;
@@ -342,7 +335,7 @@
 	for( ddx = 0; ddx < model->params->quarantine_days; ddx++ )
 	{
 		n_contacts = indiv->n_interactions[day];
-		time_event = model->time + max( model->params.test_insensititve_period - ddx, 1 );
+		time_event = model->time + max( model->params->test_insensititve_period - ddx, 1 );
 
 		if( n_contacts > 0 )
 		{
@@ -354,16 +347,9 @@
 				{
 					if( gsl_ran_bernoulli( rng, model->params->quarantine_fraction ) )
 					{
-<<<<<<< HEAD
-						set_quarantine_status( contact, &(model->params), model->time, TRUE );
-						contact->quarantine_event = add_individual_to_event_list( &(model->quarantined), contact, model->time, model );
-						add_individual_to_event_list( &(model->test_take), contact, time_event, model );
-=======
 						set_quarantine_status( contact, model->params, model->time, TRUE );
-						time_event = model->time;
-						contact->quarantine_event = add_individual_to_event_list( model->quarantined, contact, time_event, model );
-						add_individual_to_event_list( model->quarantine_release, contact, time_event + 7, model );
->>>>>>> c591fac8
+						contact->quarantine_event = add_individual_to_event_list( model->quarantined, contact, model->time, model );
+						add_individual_to_event_list( model->test_take, contact, time_event, model );
 					}
 				}
 				inter = inter->next;
@@ -392,20 +378,15 @@
 	for( idx = 0; idx < n_hospitalised; idx++ )
 	{
 		indiv = event->individual;
-<<<<<<< HEAD
 
 		if( indiv->quarantined )
 		{
-			remove_event_from_event_list( &(model->quarantined), indiv->quarantine_event, model, indiv->time_quarantined );
-			set_quarantine_status( indiv, &(model->params), model->time, FALSE );
+			remove_event_from_event_list( model->quarantined, indiv->quarantine_event, model, indiv->time_quarantined );
+			set_quarantine_status( indiv, model->params, model->time, FALSE );
 		}
 
-		set_hospitalised( indiv, &(model->params), model->time );
-		remove_event_from_event_list( &(model->symptomatic), indiv->current_event, model, indiv->time_symptomatic );
-=======
 		set_hospitalised( indiv, model->params, model->time );
-		remove_event_from_event_list( model->symptomatic, indiv->current_event, indiv->time_symptomatic );
->>>>>>> c591fac8
+		remove_event_from_event_list( model->symptomatic, indiv->current_event, model, indiv->time_symptomatic );
 
 		indiv->current_event = event;
 		if( gsl_ran_bernoulli( rng, model->params->cfr ) )
@@ -446,17 +427,10 @@
 	{
 		indiv  = event->individual;
 		if( indiv->status == HOSPITALISED )
-<<<<<<< HEAD
-			remove_event_from_event_list( &(model->hospitalised), indiv->current_event, model, indiv->time_hospitalised );
+			remove_event_from_event_list( model->hospitalised, indiv->current_event, model, indiv->time_hospitalised );
 		else
-			remove_event_from_event_list( &(model->asymptomatic), indiv->current_event, model, indiv->time_asymptomatic );
-		set_recovered( indiv, &(model->params), model->time );
-=======
-			remove_event_from_event_list( model->hospitalised, indiv->current_event, indiv->time_hospitalised );
-		else
-			remove_event_from_event_list( model->asymptomatic, indiv->current_event, indiv->time_asymptomatic );
+			remove_event_from_event_list( model->asymptomatic, indiv->current_event, model, indiv->time_asymptomatic );
 		set_recovered( indiv, model->params, model->time );
->>>>>>> c591fac8
 		event = event->next;
 	}
 }
@@ -478,11 +452,7 @@
 	{
 		indiv = event->individual;
 		set_dead( indiv, model->time );
-<<<<<<< HEAD
-		remove_event_from_event_list( &(model->hospitalised), indiv->current_event, model, indiv->time_hospitalised );
-=======
-		remove_event_from_event_list( model->hospitalised, indiv->current_event, indiv->time_hospitalised );
->>>>>>> c591fac8
+		remove_event_from_event_list( model->hospitalised, indiv->current_event, model, indiv->time_hospitalised );
 		event = event->next;
 	}
 }
@@ -498,26 +468,19 @@
 	event *event, *next_event;
 	individual *indiv;
 
-<<<<<<< HEAD
-	n_quarantined = model->quarantine_release.n_daily_current[ model->time ];
-	next_event    = model->quarantine_release.events[ model->time ];
-
-=======
 	n_quarantined = model->quarantine_release->n_daily_current[ model->time ];
-	event   = model->quarantine_release->events[ model->time ];
->>>>>>> c591fac8
+	next_event    = model->quarantine_release->events[ model->time ];
 	for( idx = 0; idx < n_quarantined; idx++ )
 	{
 		event      = next_event;
 		next_event = event->next;
 		indiv      = event->individual;
 
-<<<<<<< HEAD
 		if( indiv->quarantined )
 		{
-			remove_event_from_event_list( &(model->quarantined), indiv->quarantine_event, model, indiv->time_quarantined );
-			remove_event_from_event_list( &(model->quarantine_release), event, model, model->time );
-			set_quarantine_status( indiv, &(model->params), model->time, FALSE );
+			remove_event_from_event_list( model->quarantined, indiv->quarantine_event, model, indiv->time_quarantined );
+			remove_event_from_event_list( model->quarantine_release, event, model, model->time );
+			set_quarantine_status( indiv, model->params, model->time, FALSE );
 		}
 	}
 }
@@ -533,8 +496,8 @@
 	event *event, *next_event;
 	individual *indiv;
 
-	n_test_take = model->test_take.n_daily_current[ model->time ];
-	next_event  = model->test_take.events[ model->time ];
+	n_test_take = model->test_take->n_daily_current[ model->time ];
+	next_event  = model->test_take->events[ model->time ];
 
 	for( idx = 0; idx < n_test_take; idx++ )
 	{
@@ -548,15 +511,8 @@
 		else
 			indiv->quarantine_test_result = TRUE;
 
-		add_individual_to_event_list( &(model->test_result), indiv, model->time+1, model );
-		remove_event_from_event_list( &(model->test_take), event, model, model->time );
-=======
-		remove_event_from_event_list( model->quarantined, indiv->quarantine_event, indiv->time_quarantined );
-		remove_event_from_event_list( model->quarantine_release, event, model->time );
-
-		set_quarantine_status( indiv, model->params, model->time, FALSE );
-		event = event->next;
->>>>>>> c591fac8
+		add_individual_to_event_list( model->test_result, indiv, model->time+1, model );
+		remove_event_from_event_list( model->test_take, event, model, model->time );
 	}
 }
 
@@ -571,8 +527,8 @@
 	event *event, *next_event;
 	individual *indiv;
 
-	n_test_result = model->test_result.n_daily_current[ model->time ];
-	next_event    = model->test_result.events[ model->time ];
+	n_test_result = model->test_result->n_daily_current[ model->time ];
+	next_event    = model->test_result->events[ model->time ];
 
 	for( idx = 0; idx < n_test_result; idx++ )
 	{
@@ -581,14 +537,14 @@
 		indiv      = event->individual;
 
 		if( indiv->quarantine_test_result == FALSE )
-			add_individual_to_event_list( &(model->quarantine_release), indiv, model->time, model );
+			add_individual_to_event_list( model->quarantine_release, indiv, model->time, model );
 		else
 		{
-			add_individual_to_event_list( &(model->quarantine_release), indiv, model->time + 14, model );
+			add_individual_to_event_list( model->quarantine_release, indiv, model->time + 14, model );
 			quarantine_contacts( model, indiv );
 		}
 
-		remove_event_from_event_list( &(model->test_result), event, model, model->time );
+		remove_event_from_event_list( model->test_result, event, model, model->time );
 	}
 }
 
@@ -823,22 +779,12 @@
 int one_time_step( model *model )
 {
 	(model->time)++;
-<<<<<<< HEAD
-
-	update_event_list_counters( &(model->symptomatic), model );
-	update_event_list_counters( &(model->hospitalised), model );
-	update_event_list_counters( &(model->recovered), model );
-	update_event_list_counters( &(model->death), model );
-	update_event_list_counters( &(model->test_take), model );
-	update_event_list_counters( &(model->test_result), model );
-=======
 	update_event_list_counters( model->symptomatic, model );
 	update_event_list_counters( model->hospitalised, model );
 	update_event_list_counters( model->recovered, model );
 	update_event_list_counters( model->death, model );
 	update_event_list_counters( model->test_take, model );
 	update_event_list_counters( model->test_result, model );
->>>>>>> c591fac8
 
 	build_daily_newtork( model );
 	transmit_virus( model );
