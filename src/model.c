/*
 * model.c
 *
 *  Created on: 5 Mar 2020
 *      Author: hinchr
 */

#include "model.h"
#include "individual.h"
#include "utilities.h"
#include "constant.h"
#include "params.h"
#include <stdio.h>
#include <stdlib.h>
#include <gsl/gsl_rng.h>
#include <gsl/gsl_randist.h>
#include <gsl/gsl_cdf.h>

/*****************************************************************************************
*  Name:		new_model
*  Description: Builds a new model object from a parameters object and returns a
*  				pointer to it.
*  				 1. Creates memory for it
*  				 2. Initialises the gsl random numbers generator
*  Returns:		pointer to model
******************************************************************************************/
model* new_model( parameters *params )
{
	model *model  = calloc( 1, sizeof( model ) );
	
	model->params = calloc(1, sizeof(parameters));
	model->params = params;
	model->time   = 0;

        model->asymptomatic_time_draws = calloc(N_DRAW_LIST, sizeof(int));
        model->symptomatic_time_draws = calloc(N_DRAW_LIST, sizeof(int));
        model->hospitalised_time_draws = calloc(N_DRAW_LIST, sizeof(int));
        model->recovered_time_draws = calloc(N_DRAW_LIST, sizeof(int));
        model->death_time_draws = calloc(N_DRAW_LIST, sizeof(int));

	model->presymptomatic = calloc( 1, sizeof( event_list ) );
	set_up_event_list( model->presymptomatic, params );
	
	model->asymptomatic = calloc( 1, sizeof( event_list ) );
	set_up_event_list( model->asymptomatic, params );
	
	model->symptomatic = calloc( 1, sizeof( event_list ) );
	set_up_event_list( model->symptomatic, params );
	
	model->hospitalised = calloc( 1, sizeof( event_list ) );
	set_up_event_list( model->hospitalised, params );
	
	model->recovered = calloc( 1, sizeof( event_list ) );
	set_up_event_list( model->recovered, params );
	
	model->death = calloc( 1, sizeof( event_list ) );
	set_up_event_list( model->death, params );
	
	model->quarantined = calloc( 1, sizeof( event_list ) );
	set_up_event_list( model->quarantined, params );
	
	model->quarantine_release = calloc( 1, sizeof( event_list ) );
	set_up_event_list( model->quarantine_release, params );
	
	model->test_take = calloc( 1, sizeof( event_list ) );
	set_up_event_list( model->test_take, params );
	
	model->test_result = calloc( 1, sizeof( event_list ) );
	set_up_event_list( model->test_result, params );

	set_up_population( model );
	set_up_interactions( model );
	set_up_events( model );
	set_up_distributions( model );
	set_up_seed_infection( model );

	model->n_quarantine_days = 0;

	return model;
};

/*****************************************************************************************
*  Name:		destroy_model
*  Description: Destroys the model structure and releases its memory
******************************************************************************************/
void destroy_model( model *model )
{
	long idx;

	for( idx = 0; idx < model->params->n_total; idx++ )
		destroy_individual( &(model->population[idx] ) );
    free( model->population );
    free( model->possible_interactions );
    free( model->interactions );
    free( model->events );
    free( model->asymptomatic_time_draws );
    free( model->symptomatic_time_draws );
    free( model->hospitalised_time_draws );
    free( model->recovered_time_draws );
    free( model->death_time_draws );
    
    free( model->presymptomatic );
    free( model->asymptomatic );
    free( model->symptomatic );
    free( model->hospitalised );
    free( model->recovered );
    free( model->death );
    free( model->quarantined );
    free( model->quarantine_release );
    free( model->test_take );
    free( model->test_result );

};

/*****************************************************************************************
*  Name:		set_up_events
*  Description: sets up the event tags
*  Returns:		void
******************************************************************************************/
void set_up_events( model *model )
{
	long idx;
<<<<<<< HEAD
	int types = 6;
=======
	parameters *params = model->params;
	int types = 5;
>>>>>>> 0ea9b798

	model->events     = calloc( types * params->n_total, sizeof( event ) );
	model->next_event = &(model->events[0]);
	for( idx = 1; idx < types * params->n_total; idx++ )
	{
		model->events[idx-1].next = &(model->events[idx]);
		model->events[idx].last   = &(model->events[idx-1]);
	}
	model->events[types * params->n_total - 1].next = model->next_event;
	model->next_event->last = &(model->events[types * params->n_total - 1] );
}

/*****************************************************************************************
*  Name:		set_up_population
*  Description: sets up the initial population
*  Returns:		void
******************************************************************************************/
void set_up_population( model *model )
{
	parameters *params = model->params;
	long idx;

	model->population = calloc( params->n_total, sizeof( individual ) );
	for( idx = 0; idx < params->n_total; idx++ )
		initialize_individual( &(model->population[idx]), params, idx );
}

/*****************************************************************************************
*  Name:		set_up_interactions
*  Description: sets up the stock of interactions, note that these get recycled once we
*  				move to a later date
*  Returns:		void
******************************************************************************************/
void set_up_interactions( model *model )
{
	parameters *params = model->params;
	individual *indiv;
	long idx, n_idx, indiv_idx;

	// FIXME - need to a good estimate of the total number of interactions
	//         easy at the moment since we have a fixed number per individual
	long n_daily_interactions = params->n_total * params->mean_daily_interactions;
	long n_interactions       = n_daily_interactions * params->days_of_interactions;

	model->interactions          = calloc( n_interactions, sizeof( interaction ) );
	model->n_interactions        = n_interactions;
	model->interaction_idx       = 0;
	model->interaction_day_idx   = 0;

	model->possible_interactions = calloc( n_daily_interactions, sizeof( long ) );
	idx = 0;
	for( indiv_idx = 0; indiv_idx < params->n_total; indiv_idx++ )
	{
		indiv = &(model->population[ indiv_idx ]);
		for( n_idx = 0; n_idx < indiv->mean_interactions; n_idx++ )
			model->possible_interactions[ idx++ ] = indiv_idx;
	}

	model->n_possible_interactions = idx;
	model->n_total_intereactions   = 0;
}

/*****************************************************************************************
*  Name:		set_up_distributions
*  Description: sets up discrete distributions and functions which are used to
*  				model events
*  Returns:		void
******************************************************************************************/
void set_up_distributions( model *model )
{
	parameters *params = model->params;
	double infectious_rate;

	gamma_draw_list( model->asymptomatic_time_draws, 	N_DRAW_LIST, params->mean_asymptomatic_to_recovery, params->sd_asymptomatic_to_recovery );
	gamma_draw_list( model->symptomatic_time_draws, 	N_DRAW_LIST, params->mean_time_to_symptoms, params->sd_time_to_symptoms );
	gamma_draw_list( model->recovered_time_draws,   	N_DRAW_LIST, params->mean_time_to_recover,  params->sd_time_to_recover );
	gamma_draw_list( model->death_time_draws,       	N_DRAW_LIST, params->mean_time_to_death,    params->sd_time_to_death );
	bernoulli_draw_list( model->hospitalised_time_draws, N_DRAW_LIST, params->mean_time_to_hospital );

	infectious_rate = params->infectious_rate / params->mean_daily_interactions;
	gamma_rate_curve( model->presymptomatic->infectious_curve, MAX_INFECTIOUS_PERIOD, params->mean_infectious_period,
					  params->sd_infectious_period, infectious_rate );

	gamma_rate_curve( model->asymptomatic->infectious_curve, MAX_INFECTIOUS_PERIOD, params->mean_infectious_period,
				      params->sd_infectious_period, infectious_rate * params->asymptomatic_infectious_factor);

	gamma_rate_curve( model->symptomatic->infectious_curve, MAX_INFECTIOUS_PERIOD, params->mean_infectious_period,
				      params->sd_infectious_period, infectious_rate );

	gamma_rate_curve( model->hospitalised->infectious_curve, MAX_INFECTIOUS_PERIOD, params->mean_infectious_period,
					  params->sd_infectious_period, infectious_rate );
}

/*****************************************************************************************
*  Name:		new_event
*  Description: gets a new event tag
*  Returns:		void
******************************************************************************************/
event* new_event( model *model )
{
	event *event = model->next_event;

	model->next_event       = event->next;
	model->next_event->last = event->last;
	event->last->next       = model->next_event;

	return event;
}

/*****************************************************************************************
*  Name:		transmit_virus_by_type
*  Description: Transmits virus over the interaction network for a type of
*  				infected people
*  Returns:		void
******************************************************************************************/
void transmit_virus_by_type(
	model *model,
	event_list *list
)
{
	long idx, jdx, n_infected;
	int day, n_interaction;
	double hazard_rate;
	event *event, *next_event;
	interaction *interaction;
	individual *infector;

	for( day = model->time-1; day >= max( 0, model->time - MAX_INFECTIOUS_PERIOD ); day-- )
	{
		hazard_rate = list->infectious_curve[ model->time- 1 - day ];
		n_infected  = list->n_daily_current[ day];
		next_event  = list->events[ day ];

		for( idx = 0; idx < n_infected; idx++ )
		{
			event      = next_event;
			next_event = event->next;

			infector      = event->individual;
			n_interaction = infector->n_interactions[ model->interaction_day_idx ];
			interaction   = infector->interactions[ model->interaction_day_idx ];

			for( jdx = 0; jdx < n_interaction; jdx++ )
			{
				if( interaction->individual->status == UNINFECTED )
				{
					interaction->individual->hazard -= hazard_rate;
					if( interaction->individual->hazard < 0 )
						new_infection( model, interaction->individual, infector );
				}
				interaction = interaction->next;
			}
		}
	}
}

/*****************************************************************************************
*  Name:		transmit_virus
*  Description: Transmits virus over the interaction network
*
*  				Transmission by groups depending upon disease status.
*  				Note that quarantine is not a disease status and they will either
*  				be presymptomatic/symptomatic/asymptomatic and quarantining is
*  				modelled by reducing the number of interactions in the network.
*
*  Returns:		void
******************************************************************************************/
void transmit_virus( model *model )
{
	transmit_virus_by_type( model, model->presymptomatic );
	transmit_virus_by_type( model, model->symptomatic );
	transmit_virus_by_type( model, model->asymptomatic );
	transmit_virus_by_type( model, model->hospitalised );
}

/*****************************************************************************************
*  Name:		transition_to_symptomatic
*  Description: Transitions infected who are due to become symptomatic
*  Returns:		void
******************************************************************************************/
void transition_to_symptomatic( model *model )
{
	long idx, n_infected;
	int time_hospital;
	event *event, *next_event;
	individual *indiv;

<<<<<<< HEAD
	n_infected = model->symptomatic.n_daily_current[ model->time ];
	next_event = model->symptomatic.events[ model->time ];
=======
	n_infected = model->symptomatic->n_daily_current[ model->time ];
	event      = model->symptomatic->events[ model->time ];
>>>>>>> 0ea9b798

	for( idx = 0; idx < n_infected; idx++ )
	{
		event      = next_event;
		next_event = event->next;
		indiv      = event->individual;

		indiv->status = SYMPTOMATIC;
		
		remove_event_from_event_list( model->presymptomatic, indiv->current_event, model, indiv->time_infected );

		time_hospital            = model->time + sample_draw_list( model->hospitalised_time_draws );
		indiv->time_hospitalised = time_hospital;
		indiv->next_event_type   = HOSPITALISED;
		indiv->current_event     = event;
<<<<<<< HEAD
		add_individual_to_event_list( &(model->hospitalised), indiv, time_hospital, model );
=======
		add_individual_to_event_list( model->hospitalised, indiv, time_hospital, model );

		event = event->next;
>>>>>>> 0ea9b798
	}
}

/*****************************************************************************************
*  Name:		quarantine_contracts
*  Description: Quarantine contacts
*  Returns:		void
******************************************************************************************/
void quarantine_contacts( model *model, individual *indiv )
{
	interaction *inter;
	individual *contact;
	int idx, ddx, day, n_contacts;
	int time_event;

	day = model->interaction_day_idx;
	for( ddx = 0; ddx < model->params->quarantine_days; ddx++ )
	{
		n_contacts = indiv->n_interactions[day];
		time_event = model->time + max( model->params->test_insensititve_period - ddx, 1 );

		if( n_contacts > 0 )
		{
			inter = indiv->interactions[day];
			for( idx = 1; idx < n_contacts; idx++ )
			{
				contact = inter->individual;
				if( contact->status != HOSPITALISED && contact->status != DEATH && !contact->quarantined )
				{
					if( gsl_ran_bernoulli( rng, model->params->quarantine_fraction ) )
					{
						set_quarantine_status( contact, model->params, model->time, TRUE );
						contact->quarantine_event = add_individual_to_event_list( model->quarantined, contact, model->time, model );
						add_individual_to_event_list( model->test_take, contact, time_event, model );
					}
				}
				inter = inter->next;
			}
		}
		day = ifelse( day == 0, model->params->days_of_interactions -1, day-1 );
	}

}

/*****************************************************************************************
*  Name:		transition_to_hospitalised
*  Description: Transitions symptomatic individual to hospital
*  Returns:		void
******************************************************************************************/
void transition_to_hospitalised( model *model )
{
	long idx, n_hospitalised;
	double time_event;
	event *event, *next_event;
	individual *indiv;

<<<<<<< HEAD
	n_hospitalised = model->hospitalised.n_daily_current[ model->time ];
	next_event     = model->hospitalised.events[ model->time ];
=======
	n_hospitalised = model->hospitalised->n_daily_current[ model->time ];
	event          = model->hospitalised->events[ model->time ];
>>>>>>> 0ea9b798

	for( idx = 0; idx < n_hospitalised; idx++ )
	{
		event      = next_event;
		next_event = event->next;
		indiv      = event->individual;

		if( indiv->quarantined )
		{
			remove_event_from_event_list( model->quarantined, indiv->quarantine_event, model, indiv->time_quarantined );
			set_quarantine_status( indiv, model->params, model->time, FALSE );
		}

		set_hospitalised( indiv, model->params, model->time );
		remove_event_from_event_list( model->symptomatic, indiv->current_event, model, indiv->time_symptomatic );

		indiv->current_event = event;
		if( gsl_ran_bernoulli( rng, model->params->cfr ) )
		{
			time_event             = model->time + sample_draw_list( model->death_time_draws );
			indiv->time_death      = time_event;
			indiv->next_event_type = DEATH;
			add_individual_to_event_list( model->death, indiv, time_event, model );
		}
		else
		{
			time_event             = model->time + sample_draw_list( model->recovered_time_draws );
			indiv->time_recovered  = time_event;
			indiv->next_event_type = RECOVERED;
			add_individual_to_event_list( model->recovered, indiv, time_event, model );
		};

		quarantine_contacts( model, indiv );
	}
}

/*****************************************************************************************
*  Name:		transition_to_recovered
*  Description: Transitions hospitalised and asymptomatic to recovered
*  Returns:		void
******************************************************************************************/
void transition_to_recovered( model *model )
{
	long idx, n_recovered;
	event *event, *next_event;
	individual *indiv;

<<<<<<< HEAD
	n_recovered = model->recovered.n_daily_current[ model->time ];
	next_event  = model->recovered.events[ model->time ];
=======
	n_recovered = model->recovered->n_daily_current[ model->time ];
	event       = model->recovered->events[ model->time ];
>>>>>>> 0ea9b798
	for( idx = 0; idx < n_recovered; idx++ )
	{
		event      = next_event;
		next_event = event->next;
		indiv      = event->individual;

		if( indiv->status == HOSPITALISED )
			remove_event_from_event_list( model->hospitalised, indiv->current_event, model, indiv->time_hospitalised );
		else
<<<<<<< HEAD
			remove_event_from_event_list( &(model->asymptomatic), indiv->current_event, model, indiv->time_asymptomatic );
		set_recovered( indiv, &(model->params), model->time );
=======
			remove_event_from_event_list( model->asymptomatic, indiv->current_event, model, indiv->time_asymptomatic );
		set_recovered( indiv, model->params, model->time );
		event = event->next;
>>>>>>> 0ea9b798
	}
}

/*****************************************************************************************
*  Name:		transition_to_death
*  Description: Transitions hospitalised to death
*  Returns:		void
******************************************************************************************/
void transition_to_death( model *model )
{
	long idx, n_death;
	event *event, *next_event;
	individual *indiv;

<<<<<<< HEAD
	n_death    = model->death.n_daily_current[ model->time ];
	next_event = model->death.events[ model->time ];
	for( idx = 0; idx < n_death; idx++ )
	{
		event      = next_event;
		next_event = event->next;
		indiv      = event->individual;

		remove_event_from_event_list( &(model->hospitalised), indiv->current_event, model, indiv->time_hospitalised );
		set_dead( indiv, model->time );
=======
	n_death = model->death->n_daily_current[ model->time ];
	event   = model->death->events[ model->time ];
	for( idx = 0; idx < n_death; idx++ )
	{
		indiv = event->individual;
		set_dead( indiv, model->time );
		remove_event_from_event_list( model->hospitalised, indiv->current_event, model, indiv->time_hospitalised );
		event = event->next;
>>>>>>> 0ea9b798
	}
}

/*****************************************************************************************
*  Name:		release_from_quarantine
*  Description: Release those held in quarantine
*  Returns:		void
******************************************************************************************/
void release_from_quarantine( model *model )
{
	long idx, n_quarantined;
	event *event, *next_event;
	individual *indiv;

	n_quarantined = model->quarantine_release->n_daily_current[ model->time ];
	next_event    = model->quarantine_release->events[ model->time ];
	for( idx = 0; idx < n_quarantined; idx++ )
	{
		event      = next_event;
		next_event = event->next;
		indiv      = event->individual;

		if( indiv->quarantined )
		{
			remove_event_from_event_list( model->quarantined, indiv->quarantine_event, model, indiv->time_quarantined );
			remove_event_from_event_list( model->quarantine_release, event, model, model->time );
			set_quarantine_status( indiv, model->params, model->time, FALSE );
		}
	}
}

/*****************************************************************************************
*  Name:		quarantined_test_take
*  Description: Take a test
*  Returns:		void
******************************************************************************************/
void quarantined_test_take( model *model )
{
	long idx, n_test_take;
	event *event, *next_event;
	individual *indiv;

	n_test_take = model->test_take->n_daily_current[ model->time ];
	next_event  = model->test_take->events[ model->time ];

	for( idx = 0; idx < n_test_take; idx++ )
	{
		event      = next_event;
		next_event = event->next;
		indiv      = event->individual;

		// add test
		if( indiv->status == UNINFECTED || indiv->status == RECOVERED )
			indiv->quarantine_test_result = FALSE;
		else
			indiv->quarantine_test_result = TRUE;

<<<<<<< HEAD
		add_individual_to_event_list( &(model->test_result), indiv, model->time + model->params.test_result_wait, model );
		remove_event_from_event_list( &(model->test_take), event, model, model->time );
=======
		add_individual_to_event_list( model->test_result, indiv, model->time+1, model );
		remove_event_from_event_list( model->test_take, event, model, model->time );
>>>>>>> 0ea9b798
	}
}

/*****************************************************************************************
*  Name:		quarantined_test_result
*  Description: Receive test result
*  Returns:		void
******************************************************************************************/
void quarantined_test_result( model *model )
{
	long idx, n_test_result;
	event *event, *next_event;
	individual *indiv;

	n_test_result = model->test_result->n_daily_current[ model->time ];
	next_event    = model->test_result->events[ model->time ];

	for( idx = 0; idx < n_test_result; idx++ )
	{
		event      = next_event;
		next_event = event->next;
		indiv      = event->individual;

		if( indiv->quarantine_test_result == FALSE )
			add_individual_to_event_list( model->quarantine_release, indiv, model->time, model );
		else
		{
			add_individual_to_event_list( model->quarantine_release, indiv, model->time + 14, model );
			quarantine_contacts( model, indiv );
		}

		remove_event_from_event_list( model->test_result, event, model, model->time );
	}
}

/*****************************************************************************************
*  Name:		add_indiv_to_event_list
*  Description: adds an individual to an event list at a particular time
*
*  Arguments:	list:	pointer to the event list
*  				indiv:	pointer to the individual
*  				time:	time of the event (int)
*  				model:	pointer to the model
*
*  Returns:		a pointer to the newly added event
******************************************************************************************/
event* add_individual_to_event_list(
	event_list *list,
	individual *indiv,
	int time,
	model *model
)
{
	event *event        = new_event( model );
	event->individual   = indiv;

	if( list->n_daily_current[time] > 1  )
	{
		list->events[ time ]->last = event;
		event->next  = list->events[ time ];
	}
	else
	{
		if( list->n_daily_current[time] == 1 )
		{
			list->events[ time ]->next = event;
			list->events[ time ]->last = event;
			event->next = list->events[ time ];
			event->last = list->events[ time ];
		}
	}

	list->events[time ] = event;
	list->n_daily[time]++;
	list->n_daily_current[time]++;

	return event;
}

/*****************************************************************************************
*  Name:		remove_event_from_event_list
*  Description: removes an event from an list at a particular time
*
*  Arguments:	list:	pointer to the event list
*  				event:	pointer to the event
*  				time:	time of the event (int)
*
*  Returns:		a pointer to the newly added event
******************************************************************************************/
void remove_event_from_event_list(
	event_list *list,
	event *event,
	model *model,
	int time
)
{
	if( list->n_daily_current[ time ] > 1 )
	{
		if( event != list->events[ time ] )
		{
			event->last->next = event->next;
			event->next->last = event->last;
		}
		else
			list->events[ time ] = event->next;
	}
	else
		list->events[time] = NULL;

	model->next_event->last->next = event;
	event->last = model->next_event->last;
	event->next = model->next_event;
	model->next_event->last = event;

	list->n_current--;
	list->n_daily_current[ time ]--;
}

/*****************************************************************************************
*  Name:		update_event_list_counters
*  Description: updates the event list counters, called at the end of a time step
*  Returns:		void
******************************************************************************************/
void update_event_list_counters( event_list *list, model *model )
{
	list->n_current += list->n_daily_current[ model->time ];
	list->n_total	+= list->n_daily[ model->time ];
}

/*****************************************************************************************
*  Name:		new_infection
*  Description: infects a new individual
*  Returns:		void
******************************************************************************************/
void new_infection(
	model *model,
	individual *infected,
	individual *infector
)
{
	int time_symptoms, time_recovery;
	infected->infector = infector;

	if( gsl_ran_bernoulli( rng, model->params->fraction_asymptomatic ) )
	{
		infected->status            = ASYMPTOMATIC;
		infected->time_infected     = model->time;
		infected->time_asymptomatic = model->time;
		infected->current_event = add_individual_to_event_list( model->asymptomatic, infected, model->time, model );

		time_recovery = model->time + sample_draw_list( model->asymptomatic_time_draws );
		infected->time_recovered = time_recovery;
		infected->next_event_type  = RECOVERED;
		add_individual_to_event_list( model->recovered, infected, time_recovery, model );
	}
	else
	{
		infected->status        = PRESYMPTOMATIC;
		infected->time_infected = model->time;
		infected->current_event = add_individual_to_event_list( model->presymptomatic, infected, model->time, model );

		time_symptoms = model->time + sample_draw_list( model->symptomatic_time_draws );
		infected->time_symptomatic = time_symptoms;
		infected->next_event_type  = SYMPTOMATIC;
		add_individual_to_event_list( model->symptomatic, infected, time_symptoms, model );
	}
}

/*****************************************************************************************
*  Name:		set_up_event_list
*  Description: sets up an event_list
*  Returns:		void
******************************************************************************************/
void set_up_event_list( event_list *list, parameters *params )
{
	int day;

	list->n_current = 0;
	list->n_total   = 0;
	for( day = 0; day < params->end_time;day ++ )
	{
		list->n_daily[day] = 0;
		list->n_daily_current[day] = 0;
	}
}

/*****************************************************************************************
*  Name:		set_up_seed_infection
*  Description: sets up the initial population
*  Returns:		void
******************************************************************************************/
void set_up_seed_infection( model *model )
{
	parameters *params = model->params;
	int idx;
	unsigned long int person;

	for( idx = 0; idx < params->n_seed_infection; idx ++ )
	{
		person = gsl_rng_uniform_int( rng, params->n_total );
		new_infection( model, &(model->population[ person ]), &(model->population[ person ]) );
	}
	update_event_list_counters( model->presymptomatic, model );
	update_event_list_counters( model->asymptomatic, model );
}

/*****************************************************************************************
*  Name:		build_daily_newtork
*  Description: Builds a new interaction network
******************************************************************************************/
void build_daily_newtork( model *model )
{
	long idx, n_pos, person;
	int jdx;
	long *interactions = model->possible_interactions;
	long *all_idx      = &(model->interaction_idx);

	interaction *inter1, *inter2;
	individual *indiv1, *indiv2;

	int day = model->interaction_day_idx;
	for( idx = 0; idx < model->params->n_total; idx++ )
		model->population[ idx ].n_interactions[ day ] = 0;

	n_pos = 0;
	for( person = 0; person < model->params->n_total; person++ )
		for( jdx = 0; jdx < model->population[person].mean_interactions; jdx++ )
			interactions[n_pos++]=person;

	gsl_ran_shuffle( rng, interactions, n_pos, sizeof(long) );

	idx = 0;
	n_pos--;
	while( idx < n_pos )
	{
		if( interactions[ idx ] == interactions[ idx + 1 ] )
		{
			idx++;
			continue;
		}

		inter1 = &(model->interactions[ (*all_idx)++ ]);
		inter2 = &(model->interactions[ (*all_idx)++ ]);
		indiv1 = &(model->population[ interactions[ idx++ ] ] );
		indiv2 = &(model->population[ interactions[ idx++ ] ] );

		inter1->individual = indiv2;
		inter1->next       = indiv1->interactions[ day ];
		indiv1->interactions[ day ] = inter1;
		indiv1->n_interactions[ day ]++;

		inter2->individual = indiv1;
		inter2->next       = indiv2->interactions[ day ];
		indiv2->interactions[ day ] = inter2;
		indiv2->n_interactions[ day ]++;

		model->n_total_intereactions++;

		if( *all_idx > model->n_interactions )
			*all_idx = 0;
	}
};

/*****************************************************************************************
*  Name:		one_time_step
*  Description: Move the model through one time step
******************************************************************************************/
int one_time_step( model *model )
{
	(model->time)++;
	update_event_list_counters( model->symptomatic, model );
	update_event_list_counters( model->hospitalised, model );
	update_event_list_counters( model->recovered, model );
	update_event_list_counters( model->death, model );
	update_event_list_counters( model->test_take, model );
	update_event_list_counters( model->test_result, model );

	build_daily_newtork( model );
	transmit_virus( model );

	transition_to_symptomatic( model );
	transition_to_hospitalised( model );
	transition_to_recovered( model );
	transition_to_death( model );
	quarantined_test_take( model );
	quarantined_test_result( model );
	release_from_quarantine( model );

	update_event_list_counters( model->presymptomatic, model );
	update_event_list_counters( model->asymptomatic, model );
	update_event_list_counters( model->quarantined, model );
	model->n_quarantine_days += model->quarantined->n_current;

	ring_inc( model->interaction_day_idx, model->params->days_of_interactions );

	return 1;
};
<|MERGE_RESOLUTION|>--- conflicted
+++ resolved
@@ -120,12 +120,8 @@
 void set_up_events( model *model )
 {
 	long idx;
-<<<<<<< HEAD
 	int types = 6;
-=======
 	parameters *params = model->params;
-	int types = 5;
->>>>>>> 0ea9b798
 
 	model->events     = calloc( types * params->n_total, sizeof( event ) );
 	model->next_event = &(model->events[0]);
@@ -313,13 +309,8 @@
 	event *event, *next_event;
 	individual *indiv;
 
-<<<<<<< HEAD
-	n_infected = model->symptomatic.n_daily_current[ model->time ];
-	next_event = model->symptomatic.events[ model->time ];
-=======
 	n_infected = model->symptomatic->n_daily_current[ model->time ];
-	event      = model->symptomatic->events[ model->time ];
->>>>>>> 0ea9b798
+	next_event = model->symptomatic->events[ model->time ];
 
 	for( idx = 0; idx < n_infected; idx++ )
 	{
@@ -335,13 +326,8 @@
 		indiv->time_hospitalised = time_hospital;
 		indiv->next_event_type   = HOSPITALISED;
 		indiv->current_event     = event;
-<<<<<<< HEAD
-		add_individual_to_event_list( &(model->hospitalised), indiv, time_hospital, model );
-=======
+
 		add_individual_to_event_list( model->hospitalised, indiv, time_hospital, model );
-
-		event = event->next;
->>>>>>> 0ea9b798
 	}
 }
 
@@ -398,13 +384,8 @@
 	event *event, *next_event;
 	individual *indiv;
 
-<<<<<<< HEAD
-	n_hospitalised = model->hospitalised.n_daily_current[ model->time ];
-	next_event     = model->hospitalised.events[ model->time ];
-=======
 	n_hospitalised = model->hospitalised->n_daily_current[ model->time ];
-	event          = model->hospitalised->events[ model->time ];
->>>>>>> 0ea9b798
+	next_event     = model->hospitalised->events[ model->time ];
 
 	for( idx = 0; idx < n_hospitalised; idx++ )
 	{
@@ -452,13 +433,8 @@
 	event *event, *next_event;
 	individual *indiv;
 
-<<<<<<< HEAD
-	n_recovered = model->recovered.n_daily_current[ model->time ];
-	next_event  = model->recovered.events[ model->time ];
-=======
 	n_recovered = model->recovered->n_daily_current[ model->time ];
-	event       = model->recovered->events[ model->time ];
->>>>>>> 0ea9b798
+	next_event  = model->recovered->events[ model->time ];
 	for( idx = 0; idx < n_recovered; idx++ )
 	{
 		event      = next_event;
@@ -468,14 +444,9 @@
 		if( indiv->status == HOSPITALISED )
 			remove_event_from_event_list( model->hospitalised, indiv->current_event, model, indiv->time_hospitalised );
 		else
-<<<<<<< HEAD
-			remove_event_from_event_list( &(model->asymptomatic), indiv->current_event, model, indiv->time_asymptomatic );
-		set_recovered( indiv, &(model->params), model->time );
-=======
 			remove_event_from_event_list( model->asymptomatic, indiv->current_event, model, indiv->time_asymptomatic );
+
 		set_recovered( indiv, model->params, model->time );
-		event = event->next;
->>>>>>> 0ea9b798
 	}
 }
 
@@ -490,27 +461,16 @@
 	event *event, *next_event;
 	individual *indiv;
 
-<<<<<<< HEAD
-	n_death    = model->death.n_daily_current[ model->time ];
-	next_event = model->death.events[ model->time ];
+	n_death    = model->death->n_daily_current[ model->time ];
+	next_event = model->death->events[ model->time ];
 	for( idx = 0; idx < n_death; idx++ )
 	{
 		event      = next_event;
 		next_event = event->next;
 		indiv      = event->individual;
 
-		remove_event_from_event_list( &(model->hospitalised), indiv->current_event, model, indiv->time_hospitalised );
+		remove_event_from_event_list( model->hospitalised, indiv->current_event, model, indiv->time_hospitalised );
 		set_dead( indiv, model->time );
-=======
-	n_death = model->death->n_daily_current[ model->time ];
-	event   = model->death->events[ model->time ];
-	for( idx = 0; idx < n_death; idx++ )
-	{
-		indiv = event->individual;
-		set_dead( indiv, model->time );
-		remove_event_from_event_list( model->hospitalised, indiv->current_event, model, indiv->time_hospitalised );
-		event = event->next;
->>>>>>> 0ea9b798
 	}
 }
 
@@ -568,13 +528,8 @@
 		else
 			indiv->quarantine_test_result = TRUE;
 
-<<<<<<< HEAD
-		add_individual_to_event_list( &(model->test_result), indiv, model->time + model->params.test_result_wait, model );
-		remove_event_from_event_list( &(model->test_take), event, model, model->time );
-=======
-		add_individual_to_event_list( model->test_result, indiv, model->time+1, model );
+		add_individual_to_event_list( model->test_result, indiv, model->time + model->params->test_result_wait, model );
 		remove_event_from_event_list( model->test_take, event, model, model->time );
->>>>>>> 0ea9b798
 	}
 }
 
