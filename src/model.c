/*
 * model.c
 *
 *  Created on: 5 Mar 2020
 *      Author: hinchr
 */

#include "model.h"
#include "individual.h"
#include "utilities.h"
#include "constant.h"
#include "params.h"
#include <stdio.h>
#include <stdlib.h>
#include <gsl/gsl_rng.h>
#include <gsl/gsl_randist.h>
#include <gsl/gsl_cdf.h>

/*****************************************************************************************
*  Name:		new_model
*  Description: Builds a new model object from a parameters object and returns a
*  				pointer to it.
*  				 1. Creates memory for it
*  				 2. Initialises the gsl random numbers generator
*  Returns:		pointer to model
******************************************************************************************/
model* new_model( parameters *params )
{
	model *model_ptr = NULL;
	model_ptr = calloc( 1, sizeof( model ) );
	if (model_ptr == NULL)
	    print_exit("calloc to model failed\n");
	
<<<<<<< HEAD
	model->params = calloc(1, sizeof(parameters));
	model->params = params;
	model->time   = 0;

	model->asymptomatic_time_draws = calloc(N_DRAW_LIST, sizeof(int));
	model->symptomatic_time_draws  = calloc(N_DRAW_LIST, sizeof(int));
	model->hospitalised_time_draws = calloc(N_DRAW_LIST, sizeof(int));
	model->recovered_time_draws    = calloc(N_DRAW_LIST, sizeof(int));
	model->death_time_draws        = calloc(N_DRAW_LIST, sizeof(int));

	model->presymptomatic = calloc( 1, sizeof( event_list ) );
	set_up_event_list( model->presymptomatic, params, PRESYMPTOMATIC );
	
	model->asymptomatic = calloc( 1, sizeof( event_list ) );
	set_up_event_list( model->asymptomatic, params, ASYMPTOMATIC);
	
	model->symptomatic = calloc( 1, sizeof( event_list ) );
	set_up_event_list( model->symptomatic, params, SYMPTOMATIC );
	
	model->hospitalised = calloc( 1, sizeof( event_list ) );
	set_up_event_list( model->hospitalised, params, HOSPITALISED );
	
	model->recovered = calloc( 1, sizeof( event_list ) );
	set_up_event_list( model->recovered, params, RECOVERED );
	
	model->death = calloc( 1, sizeof( event_list ) );
	set_up_event_list( model->death, params, DEATH );
	
	model->quarantined = calloc( 1, sizeof( event_list ) );
	set_up_event_list( model->quarantined, params, QUARANTINED );
	
	model->quarantine_release = calloc( 1, sizeof( event_list ) );
	set_up_event_list( model->quarantine_release, params, QUARANTINE_RELEASE );
	
	model->test_take = calloc( 1, sizeof( event_list ) );
	set_up_event_list( model->test_take, params, TEST_TAKE );
	
	model->test_result = calloc( 1, sizeof( event_list ) );
	set_up_event_list( model->test_result, params, TEST_RESULT );
=======
	model_ptr->params = params;
	model_ptr->time   = 0;
	
    model_ptr->asymptomatic_time_draws = calloc(N_DRAW_LIST, sizeof(int));
    model_ptr->symptomatic_time_draws = calloc(N_DRAW_LIST, sizeof(int));
    model_ptr->hospitalised_time_draws = calloc(N_DRAW_LIST, sizeof(int));
    model_ptr->recovered_time_draws = calloc(N_DRAW_LIST, sizeof(int));
    model_ptr->death_time_draws = calloc(N_DRAW_LIST, sizeof(int));
	
	model_ptr->presymptomatic = calloc( 1, sizeof( event_list ) );
	set_up_event_list( model_ptr->presymptomatic, params );
	
	model_ptr->asymptomatic = calloc( 1, sizeof( event_list ) );
	set_up_event_list( model_ptr->asymptomatic, params );
	
	model_ptr->symptomatic = calloc( 1, sizeof( event_list ) );
	set_up_event_list( model_ptr->symptomatic, params );
	
	model_ptr->hospitalised = calloc( 1, sizeof( event_list ) );
	set_up_event_list( model_ptr->hospitalised, params );
	
	model_ptr->recovered = calloc( 1, sizeof( event_list ) );
	set_up_event_list( model_ptr->recovered, params );
	
	model_ptr->death = calloc( 1, sizeof( event_list ) );
	set_up_event_list( model_ptr->death, params );
	
	model_ptr->quarantined = calloc( 1, sizeof( event_list ) );
	set_up_event_list( model_ptr->quarantined, params );
	
	model_ptr->quarantine_release = calloc( 1, sizeof( event_list ) );
	set_up_event_list( model_ptr->quarantine_release, params );
	
	model_ptr->test_take = calloc( 1, sizeof( event_list ) );
	set_up_event_list( model_ptr->test_take, params );
	
	model_ptr->test_result = calloc( 1, sizeof( event_list ) );
	set_up_event_list( model_ptr->test_result, params );
>>>>>>> 140a73c3

	set_up_population( model_ptr );
	set_up_interactions( model_ptr );
	set_up_events( model_ptr );
	set_up_distributions( model_ptr );
	set_up_seed_infection( model_ptr );

	model_ptr->n_quarantine_days = 0;

	return model_ptr;
};

/*****************************************************************************************
*  Name:		destroy_model
*  Description: Destroys the model structure and releases its memory
******************************************************************************************/
void destroy_model( model *model )
{
	long idx;

	for( idx = 0; idx < model->params->n_total; idx++ )
		destroy_individual( &(model->population[idx] ) );
    free( model->population );
    free( model->possible_interactions );
    free( model->interactions );
    free( model->events );
    free( model->asymptomatic_time_draws );
    free( model->symptomatic_time_draws );
    free( model->hospitalised_time_draws );
    free( model->recovered_time_draws );
    free( model->death_time_draws );
    
    free( model->presymptomatic );
    free( model->asymptomatic );
    free( model->symptomatic );
    free( model->hospitalised );
    free( model->recovered );
    free( model->death );
    free( model->quarantined );
    free( model->quarantine_release );
    free( model->test_take );
    free( model->test_result );

};

/*****************************************************************************************
*  Name:		set_up_events
*  Description: sets up the event tags
*  Returns:		void
******************************************************************************************/
void set_up_events( model *model )
{
	long idx;
	int types = 6;
	parameters *params = model->params;

	model->events     = calloc( types * params->n_total, sizeof( event ) );
	model->next_event = &(model->events[0]);
	for( idx = 1; idx < types * params->n_total; idx++ )
	{
		model->events[idx-1].next = &(model->events[idx]);
		model->events[idx].last   = &(model->events[idx-1]);
	}
	model->events[types * params->n_total - 1].next = model->next_event;
	model->next_event->last = &(model->events[types * params->n_total - 1] );
}

/*****************************************************************************************
*  Name:		set_up_population
*  Description: sets up the initial population
*  Returns:		void
******************************************************************************************/
void set_up_population( model *model )
{
	parameters *params = model->params;
	long idx;

	model->population = calloc( params->n_total, sizeof( individual ) );
	for( idx = 0; idx < params->n_total; idx++ )
		initialize_individual( &(model->population[idx]), params, idx );
}

/*****************************************************************************************
*  Name:		set_up_interactions
*  Description: sets up the stock of interactions, note that these get recycled once we
*  				move to a later date
*  Returns:		void
******************************************************************************************/
void set_up_interactions( model *model )
{
	parameters *params = model->params;
	individual *indiv;
	long idx, n_idx, indiv_idx;

	// FIXME - need to a good estimate of the total number of interactions
	//         easy at the moment since we have a fixed number per individual
	long n_daily_interactions = params->n_total * params->mean_daily_interactions;
	long n_interactions       = n_daily_interactions * params->days_of_interactions;

	model->interactions          = calloc( n_interactions, sizeof( interaction ) );
	model->n_interactions        = n_interactions;
	model->interaction_idx       = 0;
	model->interaction_day_idx   = 0;

	model->possible_interactions = calloc( n_daily_interactions, sizeof( long ) );
	idx = 0;
	for( indiv_idx = 0; indiv_idx < params->n_total; indiv_idx++ )
	{
		indiv = &(model->population[ indiv_idx ]);
		for( n_idx = 0; n_idx < indiv->mean_interactions; n_idx++ )
			model->possible_interactions[ idx++ ] = indiv_idx;
	}

	model->n_possible_interactions = idx;
	model->n_total_intereactions   = 0;
}

/*****************************************************************************************
*  Name:		set_up_distributions
*  Description: sets up discrete distributions and functions which are used to
*  				model events
*  Returns:		void
******************************************************************************************/
void set_up_distributions( model *model )
{
	parameters *params = model->params;
	double infectious_rate;

	gamma_draw_list( model->asymptomatic_time_draws, 	N_DRAW_LIST, params->mean_asymptomatic_to_recovery, params->sd_asymptomatic_to_recovery );
	gamma_draw_list( model->symptomatic_time_draws, 	N_DRAW_LIST, params->mean_time_to_symptoms, params->sd_time_to_symptoms );
	gamma_draw_list( model->recovered_time_draws,   	N_DRAW_LIST, params->mean_time_to_recover,  params->sd_time_to_recover );
	gamma_draw_list( model->death_time_draws,       	N_DRAW_LIST, params->mean_time_to_death,    params->sd_time_to_death );
	bernoulli_draw_list( model->hospitalised_time_draws, N_DRAW_LIST, params->mean_time_to_hospital );

	infectious_rate = params->infectious_rate / params->mean_daily_interactions;
	gamma_rate_curve( model->presymptomatic->infectious_curve, MAX_INFECTIOUS_PERIOD, params->mean_infectious_period,
					  params->sd_infectious_period, infectious_rate );

	gamma_rate_curve( model->asymptomatic->infectious_curve, MAX_INFECTIOUS_PERIOD, params->mean_infectious_period,
				      params->sd_infectious_period, infectious_rate * params->asymptomatic_infectious_factor);

	gamma_rate_curve( model->symptomatic->infectious_curve, MAX_INFECTIOUS_PERIOD, params->mean_infectious_period,
				      params->sd_infectious_period, infectious_rate );

	gamma_rate_curve( model->hospitalised->infectious_curve, MAX_INFECTIOUS_PERIOD, params->mean_infectious_period,
					  params->sd_infectious_period, infectious_rate );
}

/*****************************************************************************************
*  Name:		new_event
*  Description: gets a new event tag
*  Returns:		void
******************************************************************************************/
event* new_event( model *model )
{
	event *event = model->next_event;

	model->next_event       = event->next;
	model->next_event->last = event->last;
	event->last->next       = model->next_event;

	return event;
}

/*****************************************************************************************
*  Name:		transmit_virus_by_type
*  Description: Transmits virus over the interaction network for a type of
*  				infected people
*  Returns:		void
******************************************************************************************/
void transmit_virus_by_type(
	model *model,
	event_list *list
)
{
	long idx, jdx, n_infected;
	int day, n_interaction;
	double hazard_rate;
	event *event, *next_event;
	interaction *interaction;
	individual *infector;

	for( day = model->time-1; day >= max( 0, model->time - MAX_INFECTIOUS_PERIOD ); day-- )
	{
		hazard_rate = list->infectious_curve[ model->time- 1 - day ];
		n_infected  = list->n_daily_current[ day];
		next_event  = list->events[ day ];

		for( idx = 0; idx < n_infected; idx++ )
		{
			event      = next_event;
			next_event = event->next;

			infector      = event->individual;
			n_interaction = infector->n_interactions[ model->interaction_day_idx ];
			interaction   = infector->interactions[ model->interaction_day_idx ];

			for( jdx = 0; jdx < n_interaction; jdx++ )
			{
				if( interaction->individual->status == UNINFECTED )
				{
					interaction->individual->hazard -= hazard_rate;
					if( interaction->individual->hazard < 0 )
						new_infection( model, interaction->individual, infector );
				}
				interaction = interaction->next;
			}
		}
	}
}

/*****************************************************************************************
*  Name:		transmit_virus
*  Description: Transmits virus over the interaction network
*
*  				Transmission by groups depending upon disease status.
*  				Note that quarantine is not a disease status and they will either
*  				be presymptomatic/symptomatic/asymptomatic and quarantining is
*  				modelled by reducing the number of interactions in the network.
*
*  Returns:		void
******************************************************************************************/
void transmit_virus( model *model )
{
	transmit_virus_by_type( model, model->presymptomatic );
	transmit_virus_by_type( model, model->symptomatic );
	transmit_virus_by_type( model, model->asymptomatic );
	transmit_virus_by_type( model, model->hospitalised );
}

/*****************************************************************************************
*  Name:		transition_to_symptomatic
*  Description: Transitions infected who are due to become symptomatic
*  Returns:		void
******************************************************************************************/
void transition_to_symptomatic( model *model )
{
	long idx, n_infected;
	int time_hospital;
	event *event, *next_event;
	individual *indiv;

	n_infected = model->symptomatic->n_daily_current[ model->time ];
	next_event = model->symptomatic->events[ model->time ];

	for( idx = 0; idx < n_infected; idx++ )
	{
		event      = next_event;
		next_event = event->next;
		indiv      = event->individual;

		indiv->status = SYMPTOMATIC;
		
		remove_event_from_event_list( model->presymptomatic, indiv->current_event, model, indiv->time_infected );

		time_hospital            = model->time + sample_draw_list( model->hospitalised_time_draws );
		indiv->time_hospitalised = time_hospital;
		indiv->next_event_type   = HOSPITALISED;
		indiv->current_event     = event;

		add_individual_to_event_list( model->hospitalised, indiv, time_hospital, model );
	}
}

/*****************************************************************************************
*  Name:		quarantine_contracts
*  Description: Quarantine contacts
*  Returns:		void
******************************************************************************************/
void quarantine_contacts( model *model, individual *indiv )
{
	interaction *inter;
	individual *contact;
	int idx, ddx, day, n_contacts;
	int time_event;

	day = model->interaction_day_idx;
	for( ddx = 0; ddx < model->params->quarantine_days; ddx++ )
	{
		n_contacts = indiv->n_interactions[day];
		time_event = model->time + max( model->params->test_insensititve_period - ddx, 1 );

		if( n_contacts > 0 )
		{
			inter = indiv->interactions[day];
			for( idx = 1; idx < n_contacts; idx++ )
			{
				contact = inter->individual;
				if( contact->status != HOSPITALISED && contact->status != DEATH && !contact->quarantined )
				{
					if( gsl_ran_bernoulli( rng, model->params->quarantine_fraction ) )
					{
						set_quarantine_status( contact, model->params, model->time, TRUE );
						contact->quarantine_event = add_individual_to_event_list( model->quarantined, contact, model->time, model );
						add_individual_to_event_list( model->test_take, contact, time_event, model );
					}
				}
				inter = inter->next;
			}
		}
		day = ifelse( day == 0, model->params->days_of_interactions -1, day-1 );
	}

}

/*****************************************************************************************
*  Name:		transition_to_hospitalised
*  Description: Transitions symptomatic individual to hospital
*  Returns:		void
******************************************************************************************/
void transition_to_hospitalised( model *model )
{
	long idx, n_hospitalised;
	double time_event;
	event *event, *next_event;
	individual *indiv;

	n_hospitalised = model->hospitalised->n_daily_current[ model->time ];
	next_event     = model->hospitalised->events[ model->time ];

	for( idx = 0; idx < n_hospitalised; idx++ )
	{
		event      = next_event;
		next_event = event->next;
		indiv      = event->individual;

		if( indiv->quarantined )
		{
			remove_event_from_event_list( model->quarantined, indiv->quarantine_event, model, indiv->time_quarantined );
			set_quarantine_status( indiv, model->params, model->time, FALSE );
		}

		set_hospitalised( indiv, model->params, model->time );
		remove_event_from_event_list( model->symptomatic, indiv->current_event, model, indiv->time_symptomatic );

		indiv->current_event = event;
		if( gsl_ran_bernoulli( rng, model->params->cfr ) )
		{
			time_event             = model->time + sample_draw_list( model->death_time_draws );
			indiv->time_death      = time_event;
			indiv->next_event_type = DEATH;
			add_individual_to_event_list( model->death, indiv, time_event, model );
		}
		else
		{
			time_event             = model->time + sample_draw_list( model->recovered_time_draws );
			indiv->time_recovered  = time_event;
			indiv->next_event_type = RECOVERED;
			add_individual_to_event_list( model->recovered, indiv, time_event, model );
		};

		quarantine_contacts( model, indiv );
	}
}

/*****************************************************************************************
*  Name:		transition_to_recovered
*  Description: Transitions hospitalised and asymptomatic to recovered
*  Returns:		void
******************************************************************************************/
void transition_to_recovered( model *model )
{
	long idx, n_recovered;
	event *event, *next_event;
	individual *indiv;

	n_recovered = model->recovered->n_daily_current[ model->time ];
	next_event  = model->recovered->events[ model->time ];
	for( idx = 0; idx < n_recovered; idx++ )
	{
		event      = next_event;
		next_event = event->next;
		indiv      = event->individual;

		if( indiv->status == HOSPITALISED )
			remove_event_from_event_list( model->hospitalised, indiv->current_event, model, indiv->time_hospitalised );
		else
			remove_event_from_event_list( model->asymptomatic, indiv->current_event, model, indiv->time_asymptomatic );

		set_recovered( indiv, model->params, model->time );
	}
}

/*****************************************************************************************
*  Name:		transition_to_death
*  Description: Transitions hospitalised to death
*  Returns:		void
******************************************************************************************/
void transition_to_death( model *model )
{
	long idx, n_death;
	event *event, *next_event;
	individual *indiv;

	n_death    = model->death->n_daily_current[ model->time ];
	next_event = model->death->events[ model->time ];
	for( idx = 0; idx < n_death; idx++ )
	{
		event      = next_event;
		next_event = event->next;
		indiv      = event->individual;

		remove_event_from_event_list( model->hospitalised, indiv->current_event, model, indiv->time_hospitalised );
		set_dead( indiv, model->time );
	}
}

/*****************************************************************************************
*  Name:		release_from_quarantine
*  Description: Release those held in quarantine
*  Returns:		void
******************************************************************************************/
void release_from_quarantine( model *model )
{
	long idx, n_quarantined;
	event *event, *next_event;
	individual *indiv;

	n_quarantined = model->quarantine_release->n_daily_current[ model->time ];
	next_event    = model->quarantine_release->events[ model->time ];
	for( idx = 0; idx < n_quarantined; idx++ )
	{
		event      = next_event;
		next_event = event->next;
		indiv      = event->individual;

		if( indiv->quarantined )
		{
			remove_event_from_event_list( model->quarantined, indiv->quarantine_event, model, indiv->time_quarantined );
			remove_event_from_event_list( model->quarantine_release, event, model, model->time );
			set_quarantine_status( indiv, model->params, model->time, FALSE );
		}
	}
}

/*****************************************************************************************
*  Name:		quarantined_test_take
*  Description: Take a test
*  Returns:		void
******************************************************************************************/
void quarantined_test_take( model *model )
{
	long idx, n_test_take;
	event *event, *next_event;
	individual *indiv;

	n_test_take = model->test_take->n_daily_current[ model->time ];
	next_event  = model->test_take->events[ model->time ];

	for( idx = 0; idx < n_test_take; idx++ )
	{
		event      = next_event;
		next_event = event->next;
		indiv      = event->individual;

		// add test
		if( indiv->status == UNINFECTED || indiv->status == RECOVERED )
			indiv->quarantine_test_result = FALSE;
		else
			indiv->quarantine_test_result = TRUE;

		add_individual_to_event_list( model->test_result, indiv, model->time + model->params->test_result_wait, model );
		remove_event_from_event_list( model->test_take, event, model, model->time );
	}
}

/*****************************************************************************************
*  Name:		quarantined_test_result
*  Description: Receive test result
*  Returns:		void
******************************************************************************************/
void quarantined_test_result( model *model )
{
	long idx, n_test_result;
	event *event, *next_event;
	individual *indiv;

	n_test_result = model->test_result->n_daily_current[ model->time ];
	next_event    = model->test_result->events[ model->time ];

	for( idx = 0; idx < n_test_result; idx++ )
	{
		event      = next_event;
		next_event = event->next;
		indiv      = event->individual;

		if( indiv->quarantine_test_result == FALSE )
			add_individual_to_event_list( model->quarantine_release, indiv, model->time, model );
		else
		{
			add_individual_to_event_list( model->quarantine_release, indiv, model->time + 14, model );
			quarantine_contacts( model, indiv );
		}

		remove_event_from_event_list( model->test_result, event, model, model->time );
	}
}

/*****************************************************************************************
*  Name:		add_indiv_to_event_list
*  Description: adds an individual to an event list at a particular time
*
*  Arguments:	list:	pointer to the event list
*  				indiv:	pointer to the individual
*  				time:	time of the event (int)
*  				model:	pointer to the model
*
*  Returns:		a pointer to the newly added event
******************************************************************************************/
event* add_individual_to_event_list(
	event_list *list,
	individual *indiv,
	int time,
	model *model
)
{
	event *event        = new_event( model );
	event->individual   = indiv;

	if( list->n_daily_current[time] > 1  )
	{
		list->events[ time ]->last = event;
		event->next  = list->events[ time ];
	}
	else
	{
		if( list->n_daily_current[time] == 1 )
		{
			list->events[ time ]->next = event;
			list->events[ time ]->last = event;
			event->next = list->events[ time ];
			event->last = list->events[ time ];
		}
	}

	list->events[time ] = event;
	list->n_daily[time]++;
	list->n_daily_current[time]++;

	return event;
}

/*****************************************************************************************
*  Name:		remove_event_from_event_list
*  Description: removes an event from an list at a particular time
*
*  Arguments:	list:	pointer to the event list
*  				event:	pointer to the event
*  				time:	time of the event (int)
*
*  Returns:		a pointer to the newly added event
******************************************************************************************/
void remove_event_from_event_list(
	event_list *list,
	event *event,
	model *model,
	int time
)
{
	if( list->n_daily_current[ time ] > 1 )
	{
		if( event != list->events[ time ] )
		{
			event->last->next = event->next;
			event->next->last = event->last;
		}
		else
			list->events[ time ] = event->next;
	}
	else
		list->events[time] = NULL;

	model->next_event->last->next = event;
	event->last = model->next_event->last;
	event->next = model->next_event;
	model->next_event->last = event;

	list->n_current--;
	list->n_daily_current[ time ]--;
}

/*****************************************************************************************
*  Name:		update_event_list_counters
*  Description: updates the event list counters, called at the end of a time step
*  Returns:		void
******************************************************************************************/
void update_event_list_counters( event_list *list, model *model )
{
	list->n_current += list->n_daily_current[ model->time ];
	list->n_total	+= list->n_daily[ model->time ];
}

/*****************************************************************************************
*  Name:		new_infection
*  Description: infects a new individual
*  Returns:		void
******************************************************************************************/
void new_infection(
	model *model,
	individual *infected,
	individual *infector
)
{
	int time_symptoms, time_recovery;
	infected->infector = infector;

	if( gsl_ran_bernoulli( rng, model->params->fraction_asymptomatic ) )
	{
		infected->status            = ASYMPTOMATIC;
		infected->time_infected     = model->time;
		infected->time_asymptomatic = model->time;
		infected->current_event = add_individual_to_event_list( model->asymptomatic, infected, model->time, model );

		time_recovery = model->time + sample_draw_list( model->asymptomatic_time_draws );
		infected->time_recovered = time_recovery;
		infected->next_event_type  = RECOVERED;
		add_individual_to_event_list( model->recovered, infected, time_recovery, model );
	}
	else
	{
		infected->status        = PRESYMPTOMATIC;
		infected->time_infected = model->time;
		infected->current_event = add_individual_to_event_list( model->presymptomatic, infected, model->time, model );

		time_symptoms = model->time + sample_draw_list( model->symptomatic_time_draws );
		infected->time_symptomatic = time_symptoms;
		infected->next_event_type  = SYMPTOMATIC;
		add_individual_to_event_list( model->symptomatic, infected, time_symptoms, model );
	}
}

/*****************************************************************************************
*  Name:		set_up_event_list
*  Description: sets up an event_list
*  Returns:		void
******************************************************************************************/
void set_up_event_list( event_list *list, parameters *params, int type )
{
	int day;

	list->type      = type;
	list->n_current = 0;
	list->n_total   = 0;
	for( day = 0; day < params->end_time;day ++ )
	{
		list->n_daily[day] = 0;
		list->n_daily_current[day] = 0;
	}
}

/*****************************************************************************************
*  Name:		set_up_seed_infection
*  Description: sets up the initial population
*  Returns:		void
******************************************************************************************/
void set_up_seed_infection( model *model )
{
	parameters *params = model->params;
	int idx;
	unsigned long int person;

	for( idx = 0; idx < params->n_seed_infection; idx ++ )
	{
		person = gsl_rng_uniform_int( rng, params->n_total );
		new_infection( model, &(model->population[ person ]), &(model->population[ person ]) );
	}
	update_event_list_counters( model->presymptomatic, model );
	update_event_list_counters( model->asymptomatic, model );
}

/*****************************************************************************************
*  Name:		build_daily_newtork
*  Description: Builds a new interaction network
******************************************************************************************/
void build_daily_newtork( model *model )
{
	long idx, n_pos, person;
	int jdx;
	long *interactions = model->possible_interactions;
	long all_idx      = model->interaction_idx;

	interaction *inter1, *inter2;
	individual *indiv1, *indiv2;

	int day = model->interaction_day_idx;
	for( idx = 0; idx < model->params->n_total; idx++ )
		model->population[ idx ].n_interactions[ day ] = 0;

	n_pos = 0;
	for( person = 0; person < model->params->n_total; person++ )
		for( jdx = 0; jdx < model->population[person].mean_interactions; jdx++ )
			interactions[n_pos++]=person;

	gsl_ran_shuffle( rng, interactions, n_pos, sizeof(long) );

	idx = 0;
	n_pos--;
	while( idx < n_pos )
	{
		if( interactions[ idx ] == interactions[ idx + 1 ] )
		{
			idx++;
			continue;
		}

		inter1 = &(model->interactions[ all_idx++ ]);
		inter2 = &(model->interactions[ all_idx++ ]);
		indiv1 = &(model->population[ interactions[ idx++ ] ] );
		indiv2 = &(model->population[ interactions[ idx++ ] ] );

		inter1->individual = indiv2;
		inter1->next       = indiv1->interactions[ day ];
		indiv1->interactions[ day ] = inter1;
		indiv1->n_interactions[ day ]++;

		inter2->individual = indiv1;
		inter2->next       = indiv2->interactions[ day ];
		indiv2->interactions[ day ] = inter2;
		indiv2->n_interactions[ day ]++;

		model->n_total_intereactions++;

		if( all_idx > model->n_interactions )
			all_idx = 0;
	}
};

/*****************************************************************************************
*  Name:		one_time_step
*  Description: Move the model through one time step
******************************************************************************************/
int one_time_step( model *model )
{
	(model->time)++;
	update_event_list_counters( model->symptomatic, model );
	update_event_list_counters( model->hospitalised, model );
	update_event_list_counters( model->recovered, model );
	update_event_list_counters( model->death, model );
	update_event_list_counters( model->test_take, model );
	update_event_list_counters( model->test_result, model );

	build_daily_newtork( model );
	transmit_virus( model );

	transition_to_symptomatic( model );
	transition_to_hospitalised( model );
	transition_to_recovered( model );
	transition_to_death( model );
	quarantined_test_take( model );
	quarantined_test_result( model );
	release_from_quarantine( model );

	update_event_list_counters( model->presymptomatic, model );
	update_event_list_counters( model->asymptomatic, model );
	update_event_list_counters( model->quarantined, model );
	model->n_quarantine_days += model->quarantined->n_current;

	ring_inc( model->interaction_day_idx, model->params->days_of_interactions );

	return 1;
};
<|MERGE_RESOLUTION|>--- conflicted
+++ resolved
@@ -27,90 +27,49 @@
 model* new_model( parameters *params )
 {
 	model *model_ptr = NULL;
-	model_ptr = calloc( 1, sizeof( model ) );
-	if (model_ptr == NULL)
+	model_ptr = calloc( 1, sizeof( model_ptr ) );
+	if( model_ptr == NULL )
 	    print_exit("calloc to model failed\n");
 	
-<<<<<<< HEAD
-	model->params = calloc(1, sizeof(parameters));
-	model->params = params;
-	model->time   = 0;
-
-	model->asymptomatic_time_draws = calloc(N_DRAW_LIST, sizeof(int));
-	model->symptomatic_time_draws  = calloc(N_DRAW_LIST, sizeof(int));
-	model->hospitalised_time_draws = calloc(N_DRAW_LIST, sizeof(int));
-	model->recovered_time_draws    = calloc(N_DRAW_LIST, sizeof(int));
-	model->death_time_draws        = calloc(N_DRAW_LIST, sizeof(int));
-
-	model->presymptomatic = calloc( 1, sizeof( event_list ) );
-	set_up_event_list( model->presymptomatic, params, PRESYMPTOMATIC );
-	
-	model->asymptomatic = calloc( 1, sizeof( event_list ) );
-	set_up_event_list( model->asymptomatic, params, ASYMPTOMATIC);
-	
-	model->symptomatic = calloc( 1, sizeof( event_list ) );
-	set_up_event_list( model->symptomatic, params, SYMPTOMATIC );
-	
-	model->hospitalised = calloc( 1, sizeof( event_list ) );
-	set_up_event_list( model->hospitalised, params, HOSPITALISED );
-	
-	model->recovered = calloc( 1, sizeof( event_list ) );
-	set_up_event_list( model->recovered, params, RECOVERED );
-	
-	model->death = calloc( 1, sizeof( event_list ) );
-	set_up_event_list( model->death, params, DEATH );
-	
-	model->quarantined = calloc( 1, sizeof( event_list ) );
-	set_up_event_list( model->quarantined, params, QUARANTINED );
-	
-	model->quarantine_release = calloc( 1, sizeof( event_list ) );
-	set_up_event_list( model->quarantine_release, params, QUARANTINE_RELEASE );
-	
-	model->test_take = calloc( 1, sizeof( event_list ) );
-	set_up_event_list( model->test_take, params, TEST_TAKE );
-	
-	model->test_result = calloc( 1, sizeof( event_list ) );
-	set_up_event_list( model->test_result, params, TEST_RESULT );
-=======
 	model_ptr->params = params;
 	model_ptr->time   = 0;
 	
-    model_ptr->asymptomatic_time_draws = calloc(N_DRAW_LIST, sizeof(int));
-    model_ptr->symptomatic_time_draws = calloc(N_DRAW_LIST, sizeof(int));
-    model_ptr->hospitalised_time_draws = calloc(N_DRAW_LIST, sizeof(int));
-    model_ptr->recovered_time_draws = calloc(N_DRAW_LIST, sizeof(int));
-    model_ptr->death_time_draws = calloc(N_DRAW_LIST, sizeof(int));
-	
+
+	model_ptr->asymptomatic_time_draws = calloc(N_DRAW_LIST, sizeof(int));
+	model_ptr->symptomatic_time_draws  = calloc(N_DRAW_LIST, sizeof(int));
+	model_ptr->hospitalised_time_draws = calloc(N_DRAW_LIST, sizeof(int));
+	model_ptr->recovered_time_draws    = calloc(N_DRAW_LIST, sizeof(int));
+	model_ptr->death_time_draws        = calloc(N_DRAW_LIST, sizeof(int));
+
 	model_ptr->presymptomatic = calloc( 1, sizeof( event_list ) );
-	set_up_event_list( model_ptr->presymptomatic, params );
+	set_up_event_list( model_ptr->presymptomatic, params, PRESYMPTOMATIC );
 	
 	model_ptr->asymptomatic = calloc( 1, sizeof( event_list ) );
-	set_up_event_list( model_ptr->asymptomatic, params );
+	set_up_event_list( model_ptr->asymptomatic, params, ASYMPTOMATIC);
 	
 	model_ptr->symptomatic = calloc( 1, sizeof( event_list ) );
-	set_up_event_list( model_ptr->symptomatic, params );
+	set_up_event_list( model_ptr->symptomatic, params, SYMPTOMATIC );
 	
 	model_ptr->hospitalised = calloc( 1, sizeof( event_list ) );
-	set_up_event_list( model_ptr->hospitalised, params );
+	set_up_event_list( model_ptr->hospitalised, params, HOSPITALISED );
 	
 	model_ptr->recovered = calloc( 1, sizeof( event_list ) );
-	set_up_event_list( model_ptr->recovered, params );
+	set_up_event_list( model_ptr->recovered, params, RECOVERED );
 	
 	model_ptr->death = calloc( 1, sizeof( event_list ) );
-	set_up_event_list( model_ptr->death, params );
+	set_up_event_list( model_ptr->death, params, DEATH );
 	
 	model_ptr->quarantined = calloc( 1, sizeof( event_list ) );
-	set_up_event_list( model_ptr->quarantined, params );
+	set_up_event_list( model_ptr->quarantined, params, QUARANTINED );
 	
 	model_ptr->quarantine_release = calloc( 1, sizeof( event_list ) );
-	set_up_event_list( model_ptr->quarantine_release, params );
+	set_up_event_list( model_ptr->quarantine_release, params, QUARANTINE_RELEASE );
 	
 	model_ptr->test_take = calloc( 1, sizeof( event_list ) );
-	set_up_event_list( model_ptr->test_take, params );
+	set_up_event_list( model_ptr->test_take, params, TEST_TAKE );
 	
 	model_ptr->test_result = calloc( 1, sizeof( event_list ) );
-	set_up_event_list( model_ptr->test_result, params );
->>>>>>> 140a73c3
+	set_up_event_list( model_ptr->test_result, params, TEST_RESULT );
 
 	set_up_population( model_ptr );
 	set_up_interactions( model_ptr );
