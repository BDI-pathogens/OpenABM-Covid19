/*
 * model.c
 *
 *  Created on: 5 Mar 2020
 *      Author: hinchr
 */

#include "model.h"
#include "individual.h"
#include "utilities.h"
#include "constant.h"
#include "params.h"
#include "network.h"
#include "disease.h"
#include "interventions.h"
#include "demographics.h"
<<<<<<< HEAD
#include "hospital.h"
#include <stdlib.h>
#include <math.h>
=======
#include <stdio.h>
#include <stdlib.h>
#include <math.h>
#include <string.h>
>>>>>>> 53bb3f91

/*****************************************************************************************
*  Name:		new_model
*  Description: Builds a new model object from a parameters object and returns a
*  				pointer to it.
*  				 1. Creates memory for it
*  				 2. Initialises the gsl random numbers generator
*  Returns:		pointer to model
******************************************************************************************/
model* new_model( parameters *params )
{
	int type;

	model *model_ptr = NULL;
	model_ptr = calloc( 1, sizeof( model ) );
	if( model_ptr == NULL )
	    print_exit("calloc to model failed\n");
	
	model_ptr->params = params;
	model_ptr->time   = 0;

    gsl_rng_env_setup();
    rng = gsl_rng_alloc ( gsl_rng_default);
    gsl_rng_set( rng, params->rng_seed );

	update_intervention_policy( model_ptr, model_ptr->time );

	model_ptr->event_lists = calloc( N_EVENT_TYPES, sizeof( event_list ) );
	for( type = 0; type < N_EVENT_TYPES;  type++ )
		set_up_event_list( model_ptr, params, type );

	set_up_population( model_ptr );
	set_up_household_distribution( model_ptr );
<<<<<<< HEAD
    set_up_healthcare_workers_and_hospitals( model_ptr );
=======
>>>>>>> 53bb3f91
	set_up_allocate_work_places( model_ptr );
	set_up_networks( model_ptr );
	set_up_interactions( model_ptr );

	set_up_events( model_ptr );
	set_up_transition_times( model_ptr );
	set_up_transition_times_intervention( model_ptr );
	set_up_infectious_curves( model_ptr );
<<<<<<< HEAD

=======
>>>>>>> 53bb3f91
	set_up_individual_hazard( model_ptr );
	set_up_seed_infection( model_ptr );
	set_up_app_users( model_ptr );
	set_up_trace_tokens( model_ptr );

	model_ptr->n_quarantine_days = 0;

	return model_ptr;
}

/*****************************************************************************************
*  Name:		destroy_model
*  Description: Destroys the model structure and releases its memory
******************************************************************************************/
void destroy_model( model *model )
{
	long idx;

	for( idx = 0; idx < model->params->n_total; idx++ )
		destroy_individual( &(model->population[idx] ) );
    free( model->population );
    free( model->possible_interactions );
    free( model->interactions );
    free( model->events );
<<<<<<< HEAD

	for( idx = 0; idx < N_TRANSITION_TYPES; idx++ )
		free( model->transition_time_distributions[ idx ] );
	free( model->transition_time_distributions );

    destroy_network( model->random_network);
    destroy_network( model->household_network );
    for( idx = 0; idx < N_WORK_NETWORKS; idx++ )
    	destroy_network( model->work_network[idx] );
=======
	for( idx = 0; idx < N_TRANSITION_TYPES; idx++ )
		free( model->transition_time_distributions[ idx ] );
	free( model->transition_time_distributions );

    destroy_network( model->random_network);
    destroy_network( model->household_network );
    for( idx = 0; idx < N_WORK_NETWORKS; idx++ )
    	destroy_network( model->work_network[idx] );

    free( model->work_network );
    for( idx = 0; idx < N_EVENT_TYPES; idx++ )
    	destroy_event_list( model, idx );
    free( model->event_lists );
    for( idx = 0; idx < model->household_directory->n_idx; idx++ )
    	free( model->household_directory->val[idx] );
    free( model->household_directory->val );
    free( model->household_directory->n_jdx );
    free ( model-> household_directory );
    free( model->trace_tokens );
    free( model );

    gsl_rng_free( rng );
};

/*****************************************************************************************
*  Name:		set_up_event_list
*  Description: sets up an event_list
*  Returns:		voidx
******************************************************************************************/
void set_up_event_list( model *model, parameters *params, int type )
{

	int day, age, idx;
	event_list *list = &(model->event_lists[ type ]);
	list->type       = type;

	list->n_daily          = calloc( MAX_TIME, sizeof(long) );
	list->n_daily_current  = calloc( MAX_TIME, sizeof(long) );
	list->infectious_curve = calloc( N_INTERACTION_TYPES, sizeof(double*) );
	list->n_total_by_age   = calloc( N_AGE_GROUPS, sizeof(long) );
	list->n_daily_by_age   = calloc( MAX_TIME, sizeof(long*) );
	list->events		   = calloc( MAX_TIME, sizeof(event*));

	list->n_current = 0;
	list->n_total   = 0;
	for( day = 0; day < MAX_TIME; day++ )
	{
		list->n_daily_by_age[day] = calloc( N_AGE_GROUPS, sizeof(long) );
		for( age = 0; age < N_AGE_GROUPS; age++ )
			list->n_daily_by_age[day][age] = 0;

		list->n_daily[day] = 0;
		list->n_daily_current[day] = 0;
	}
	for( idx = 0; idx < N_INTERACTION_TYPES; idx++ )
		list->infectious_curve[idx] = calloc( MAX_INFECTIOUS_PERIOD, sizeof(double) );
}

/*****************************************************************************************
*  Name:		destroy_event_list
*  Description: Destroys an event list
******************************************************************************************/
void destroy_event_list( model *model, int type )
{
	int day, idx;
	free( model->event_lists[type].n_daily );

	for( day = 0; day < MAX_TIME; day++ )
		free( model->event_lists[type].n_daily_by_age[day]);
	for( idx = 0; idx < N_INTERACTION_TYPES; idx++ )
		free( model->event_lists[type].infectious_curve[idx] );

	free( model->event_lists[type].n_daily_current );
	free( model->event_lists[type].infectious_curve );
	free( model->event_lists[type].n_total_by_age );
	free( model->event_lists[type].n_daily_by_age );
	free( model->event_lists[type].events );
};

/*****************************************************************************************
*  Name:		set_up_networks
*  Description: sets up then networks
*  Returns:		void
******************************************************************************************/
void set_up_networks( model *model )
{
	long idx;
	long n_total 			  = model->params->n_total;
	long n_random_interactions;
	double mean_interactions  = 0;

	for( idx = 0; idx < N_AGE_TYPES; idx++ )
		mean_interactions = max( mean_interactions, model->params->mean_random_interactions[idx] );
	n_random_interactions = (long) round( n_total * ( 1.0 + mean_interactions ) );

	model->random_network        = new_network( n_total, RANDOM );
	model->random_network->edges = calloc( n_random_interactions, sizeof( edge ) );

	model->household_network = new_network( n_total, HOUSEHOLD );
	build_household_network_from_directroy( model->household_network, model->household_directory );

	model->work_network = calloc( N_WORK_NETWORKS, sizeof( network* ) );
	for( idx = 0; idx < N_WORK_NETWORKS; idx++ )
		set_up_work_network( model, idx );
}

/*****************************************************************************************
*  Name:		set_up_work_network
*  Description: sets up the work network
*  Returns:		void
******************************************************************************************/
void set_up_work_network( model *model, int network )
{
	long idx;
	long n_people = 0;
	long *people;
	double n_interactions;
	int age = NETWORK_TYPE_MAP[network];

	people = calloc( model->params->n_total, sizeof( long ) );
	for( idx = 0; idx < model->params->n_total; idx++ )
		if( model->population[idx].work_network == network )
			people[n_people++] = idx;


	model->work_network[network] = new_network( n_people, WORK );
	n_interactions =  model->params->mean_work_interactions[age] / model->params->daily_fraction_work;
	build_watts_strogatz_network( model->work_network[network], n_people, n_interactions, 0.1, TRUE );
	relabel_network( model->work_network[network], people );

	free( people );
}

/*****************************************************************************************
*  Name:		set_up_events
*  Description: sets up the event tags
*  Returns:		void
******************************************************************************************/
void set_up_events( model *model )
{
	long idx;
	int types = 6;
	parameters *params = model->params;
>>>>>>> 53bb3f91

    free( model->work_network );

    for( idx = 0; idx < N_EVENT_TYPES; idx++ )
    	destroy_event_list( model, idx );
    free( model->event_lists );

    for( idx = 0; idx < model->household_directory->n_idx; idx++ )
    	free( model->household_directory->val[idx] );
    free( model->household_directory->val );
    free( model->household_directory->n_jdx );
    free ( model-> household_directory );
    free( model->trace_tokens );

<<<<<<< HEAD
    for( idx = 0; idx < model->params->n_hospitals; idx++)
        destroy_hospital( &(model->hospitals[idx]) );
    free( model->hospitals );

    free( model );

    gsl_rng_free( rng );
};

/*****************************************************************************************
*  Name:		set_up_event_list
*  Description: sets up an event_list
*  Returns:		void
******************************************************************************************/
void set_up_event_list( model *model, parameters *params, int type )
{

	int day, age, idx;
	event_list *list = &( model->event_lists[ type ]);
	list->type       = type;

	list->n_daily          = calloc( MAX_TIME, sizeof(long) );
	list->n_daily_current  = calloc( MAX_TIME, sizeof(long) );
	list->infectious_curve = calloc( N_INTERACTION_TYPES, sizeof(double*) );
	list->n_total_by_age   = calloc( N_AGE_GROUPS, sizeof(long) );
	list->n_daily_by_age   = calloc( MAX_TIME, sizeof(long*) );
	list->events		   = calloc( MAX_TIME, sizeof(event*));

	list->n_current = 0;
	list->n_total   = 0;
	for( day = 0; day < MAX_TIME; day++ )
	{
		list->n_daily_by_age[day] = calloc( N_AGE_GROUPS, sizeof(long) );
		for( age = 0; age < N_AGE_GROUPS; age++ )
			list->n_daily_by_age[day][age] = 0;

		list->n_daily[day] = 0;
		list->n_daily_current[day] = 0;
	}

	for( idx = 0; idx < N_INTERACTION_TYPES; idx++ )
		list->infectious_curve[idx] = calloc( MAX_INFECTIOUS_PERIOD, sizeof(double) );
}
=======
/*****************************************************************************************
*  Name:		set_up_individual_hazard
*  Description: sets the initial hazard for each individual
*  Returns:		void
******************************************************************************************/
void set_up_individual_hazard( model *model )
{
	parameters *params = model->params;
	long idx;

	for( idx = 0; idx < params->n_total; idx++ )
		initialize_hazard( &(model->population[idx]), params );
}

/*****************************************************************************************
*  Name:		estimate_total_interactions
*  Description: estimates the total number of interactions from the networks
*  Returns:		void
******************************************************************************************/
double estimate_total_interactions( model *model )
{
	long idx;
	double n_interactions;
	n_interactions = 0;

	n_interactions += model->household_network->n_edges;
	for( idx = 0; idx < model->params->n_total; idx++ )
		n_interactions += model->population[idx].base_random_interactions * 0.5;
	for( idx = 0; idx < N_WORK_NETWORKS ; idx++ )
		n_interactions += model->work_network[idx]->n_edges * model->params->daily_fraction_work;

	return n_interactions;
}

/*****************************************************************************************
*  Name:		set_up_interactions
*  Description: sets up the stock of interactions, note that these get recycled once we
*  				move to a later date
*  Returns:		void
******************************************************************************************/
void set_up_interactions( model *model )
{
	parameters *params = model->params;
	individual *indiv;
	long idx, n_idx, indiv_idx, n_daily_interactions, n_interactions;

	n_daily_interactions = (long) round( 2 * 1.1 * estimate_total_interactions( model ) );
	n_interactions       = n_daily_interactions * params->days_of_interactions;

	model->interactions          = calloc( n_interactions, sizeof( interaction ) );
	model->n_interactions        = n_interactions;
	model->interaction_idx       = 0;
	model->interaction_day_idx   = 0;

	model->possible_interactions = calloc( n_daily_interactions, sizeof( long ) );
	idx = 0;
	for( indiv_idx = 0; indiv_idx < params->n_total; indiv_idx++ )
	{
		indiv = &(model->population[ indiv_idx ]);
		for( n_idx = 0; n_idx < indiv->random_interactions; n_idx++ )
			model->possible_interactions[ idx++ ] = indiv_idx;
	}

	model->n_possible_interactions = idx;
	model->n_total_intereactions   = 0;
}


>>>>>>> 53bb3f91

/*****************************************************************************************
*  Name:		destroy_event_list
*  Description: Destroys an event list
*  Returns:     void
******************************************************************************************/
void destroy_event_list( model *model, int type )
{
<<<<<<< HEAD
	int day, idx;
	free( model->event_lists[type].n_daily );

	for( day = 0; day < MAX_TIME; day++ )
		free( model->event_lists[type].n_daily_by_age[day]);
	for( idx = 0; idx < N_INTERACTION_TYPES; idx++ )
		free( model->event_lists[type].infectious_curve[idx] );

	free( model->event_lists[type].n_daily_current );
	free( model->event_lists[type].infectious_curve );
	free( model->event_lists[type].n_total_by_age );
	free( model->event_lists[type].n_daily_by_age );
	free( model->event_lists[type].events );
};

/*****************************************************************************************
*  Name:		set_up_networks
*  Description: sets up then networks
*  Returns:		void
******************************************************************************************/
void set_up_networks( model *model )
{
	long idx;
	long n_total 			  = model->params->n_total;
	long n_random_interactions;
	double mean_interactions  = 0;

	for( idx = 0; idx < N_AGE_TYPES; idx++ )
		mean_interactions = max( mean_interactions, model->params->mean_random_interactions[idx] );
	n_random_interactions = (long) round( n_total * ( 1.0 + mean_interactions ) );

	model->random_network        = new_network( n_total, RANDOM );
	model->random_network->edges = calloc( n_random_interactions, sizeof( edge ) );

	model->household_network = new_network( n_total, HOUSEHOLD );
    build_household_network_from_directory( model->household_network, model->household_directory );

	model->work_network = calloc( N_WORK_NETWORKS, sizeof( network* ) );
	for( idx = 0; idx < N_WORK_NETWORKS; idx++ )
		set_up_work_network( model, idx );

    for (idx = 0; idx < model->params->n_hospitals; idx++ )
        set_up_hospital_networks( &(model->hospitals[idx]), model->params->max_hcw_daily_interactions );
}

/*****************************************************************************************
*  Name:		set_up_work_network
*  Description: sets up the work network
*  Returns:		void
******************************************************************************************/
void set_up_work_network( model *model, int network )
{
	long idx;
	long n_people = 0;
	long *people;
	double n_interactions;
	int age = NETWORK_TYPE_MAP[network];

	people = calloc( model->params->n_total, sizeof( long ) );
	for( idx = 0; idx < model->params->n_total; idx++ )
		if( model->population[idx].work_network == network )
			people[n_people++] = idx;

	model->work_network[network] = new_network( n_people, WORK );
	n_interactions =  model->params->mean_work_interactions[age] / model->params->daily_fraction_work;
	build_watts_strogatz_network( model->work_network[network], n_people, n_interactions, 0.1, TRUE );


	relabel_network( model->work_network[network], people );

	free( people );
}

/*****************************************************************************************
*  Name:		set_up_events
*  Description: sets up the event tags
*  Returns:		void
******************************************************************************************/
void set_up_events( model *model )
{
	long idx;
	int types = 6;
	parameters *params = model->params;

	model->events     = calloc( types * params->n_total, sizeof( event ) );
	model->next_event = &(model->events[0]);
	for( idx = 1; idx < types * params->n_total; idx++ )
	{
		model->events[idx-1].next = &(model->events[idx]);
		model->events[idx].last   = &(model->events[idx-1]);
	}
	model->events[types * params->n_total - 1].next = model->next_event;
	model->next_event->last = &(model->events[types * params->n_total - 1] );
}

/*****************************************************************************************
*  Name:		set_up_population
*  Description: sets up the initial population
*  Returns:		void
******************************************************************************************/
void set_up_population( model *model )
{
	parameters *params = model->params;
	long idx;

	model->population = calloc( params->n_total, sizeof( individual ) );
	for( idx = 0; idx < params->n_total; idx++ )
		initialize_individual( &(model->population[idx]), params, idx );
}

/*****************************************************************************************
*  Name:		set_up_healthcare_workers
*  Description: randomly pick individuals from population between ages 20 - 69 to be doctors
*               and nurses
*  Returns:		void
******************************************************************************************/

void set_up_healthcare_workers_and_hospitals( model *model)
{
    //TODO: Have set_up_healthcare_workers() mimic the age distribution of actual NHS workers.
    long pdx;
    int idx, n_total_doctors, n_total_nurses;
    individual *indiv;

    //Initialise hospitals.
    model->hospitals = calloc( model->params->n_hospitals, sizeof(hospital) );
    for( idx = 0; idx < model->params->n_hospitals; idx++ )
        initialise_hospital( &(model->hospitals[idx]), model->params, idx );

    idx = 0;

    //Randomly pick individuals from population between ages 20 - 69 to be doctors and assign them to a hospital.
    n_total_doctors = model->params->n_hcw_per_ward[COVID_GENERAL][DOCTOR] * model->params->n_wards[COVID_GENERAL];
    n_total_doctors += model->params->n_hcw_per_ward[COVID_ICU][DOCTOR] * model->params->n_wards[COVID_ICU];
    while( idx < n_total_doctors )
    {
        pdx = gsl_rng_uniform_int( rng, model->params->n_total );
        indiv = &(model->population[pdx]);

        if( !(indiv->worker_type == NOT_HEALTHCARE_WORKER && indiv->age_group > AGE_10_19 && indiv->age_group < AGE_70_79) )
                continue;

        indiv->worker_type = DOCTOR;
        add_healthcare_worker_to_hospital( &(model->hospitals[0]), indiv->idx, DOCTOR );
        idx++;
    }

    idx = 0;

    //Randomly pick individuals from population between ages 20 - 69 to be nurses and assign them to a hospital.
    n_total_nurses = model->params->n_hcw_per_ward[COVID_GENERAL][NURSE] * model->params->n_wards[COVID_GENERAL];
    n_total_nurses += model->params->n_hcw_per_ward[COVID_ICU][NURSE] * model->params->n_wards[COVID_ICU];
    while( idx < n_total_nurses )
    {
        pdx = gsl_rng_uniform_int( rng, model->params->n_total );
        indiv = &(model->population[pdx]);

        if( !(indiv->worker_type == NOT_HEALTHCARE_WORKER && indiv->age_group > AGE_10_19 && indiv->age_group < AGE_70_79) )
                continue;

        indiv->worker_type = NURSE;
        add_healthcare_worker_to_hospital( &(model->hospitals[0]), indiv->idx, NURSE );
        idx++;
    }
}

/*****************************************************************************************
*  Name:		set_up_individual_hazard
*  Description: sets the initial hazard for each individual
*  Returns:		void
******************************************************************************************/
void set_up_individual_hazard( model *model )
{
	parameters *params = model->params;
	long idx;

	for( idx = 0; idx < params->n_total; idx++ )
		initialize_hazard( &(model->population[idx]), params );
}

/*****************************************************************************************
*  Name:		estimate_total_interactions
*  Description: estimates the total number of interactions from the networks
*  Returns:		void
******************************************************************************************/
double estimate_total_interactions( model *model )
{
	long idx;
	double n_interactions;
    int hospital_idx, ward_type, ward_idx;
	n_interactions = 0;

	n_interactions += model->household_network->n_edges;
	for( idx = 0; idx < model->params->n_total; idx++ )
		n_interactions += model->population[idx].base_random_interactions * 0.5;
	for( idx = 0; idx < N_WORK_NETWORKS ; idx++ )
		n_interactions += model->work_network[idx]->n_edges * model->params->daily_fraction_work;

    for( hospital_idx = 0; hospital_idx < model->params->n_hospitals; hospital_idx++)
    {
        n_interactions += model->hospitals[hospital_idx].hospital_workplace_network->n_edges;
        for( ward_type = 0; ward_type < N_HOSPITAL_WARD_TYPES; ward_type++ )
        {
            for( ward_idx = 0; ward_idx < model->hospitals[hospital_idx].n_wards[ward_type]; ward_idx++ )
            {
                n_interactions += model->hospitals[hospital_idx].wards[ward_type][ward_idx].doctor_patient_network->n_edges;
                n_interactions += model->hospitals[hospital_idx].wards[ward_type][ward_idx].nurse_patient_network->n_edges;
            }
        }
    }
	return n_interactions;
}

/*****************************************************************************************
*  Name:		set_up_interactions
*  Description: sets up the stock of interactions, note that these get recycled once we
*  				move to a later date
*  Returns:		void
******************************************************************************************/
void set_up_interactions( model *model )
{
	parameters *params = model->params;
	individual *indiv;
	long idx, n_idx, indiv_idx, n_daily_interactions, n_interactions;

	n_daily_interactions = (long) round( 2 * 1.1 * estimate_total_interactions( model ) );
	n_interactions       = n_daily_interactions * params->days_of_interactions;

	model->interactions          = calloc( n_interactions, sizeof( interaction ) );
	model->n_interactions        = n_interactions;
	model->interaction_idx       = 0;
	model->interaction_day_idx   = 0;

	model->possible_interactions = calloc( n_daily_interactions, sizeof( long ) );
	idx = 0;
	for( indiv_idx = 0; indiv_idx < params->n_total; indiv_idx++ )
	{
		indiv = &(model->population[ indiv_idx ]);
		for( n_idx = 0; n_idx < indiv->random_interactions; n_idx++ )
			model->possible_interactions[ idx++ ] = indiv_idx;
	}

	model->n_possible_interactions = idx;
	model->n_total_intereactions   = 0;
}

/*****************************************************************************************
*  Name:		new_event
*  Description: gets a new event tag
*  Returns:		void
******************************************************************************************/
event* new_event( model *model )
{
	event *event = model->next_event;

	model->next_event       = event->next;
	model->next_event->last = event->last;
	event->last->next       = model->next_event;

	event->next = NULL;
	event->last = NULL;

	return event;
}


/*****************************************************************************************
*  Name:		flu_infections
*  Description: Randomly pick people from the population to go down with flu, they
*  				will then self-quarantine (same fraction of true infected people)
*  				and request a test.
*
*  Returns:		void
******************************************************************************************/
void flu_infections( model *model )
{
	long idx, pdx, n_infected;
	individual *indiv;

	n_infected = round( model->params->n_total * model->params->seasonal_flu_rate );

	for( idx = 0; idx < n_infected; idx++ )
	{
		pdx   = gsl_rng_uniform_int( rng, model->params->n_total );
		indiv = &(model->population[pdx]);

		if( is_in_hospital( indiv ) || indiv->status == DEATH )
			continue;

		intervention_on_symptoms( model, indiv );
	}

=======
	event *event = model->next_event;

	model->next_event       = event->next;
	model->next_event->last = event->last;
	event->last->next       = model->next_event;

	event->next = NULL;
	event->last = NULL;

	return event;
}


/*****************************************************************************************
*  Name:		flu_infections
*  Description: Randomly pick people from the population to go down with flu, they
*  				will then self-quarantine (same fraction of true infected people)
*  				and request a test.
*
*  Returns:		void
******************************************************************************************/
void flu_infections( model *model )
{
	long idx, pdx, n_infected;
	individual *indiv;

	n_infected = round( model->params->n_total * model->params->daily_non_cov_symptoms_rate );

	for( idx = 0; idx < n_infected; idx++ )
	{
		pdx   = gsl_rng_uniform_int( rng, model->params->n_total );
		indiv = &(model->population[pdx]);

		if( is_in_hospital( indiv ) || indiv->status == DEATH )
			continue;

		intervention_on_symptoms( model, indiv );
	}

>>>>>>> 53bb3f91
}

/*****************************************************************************************
*  Name:		add_indiv_to_event_list
*  Description: adds an individual to an event list at a particular time
*
*  Arguments:	list:	pointer to the event list
*  				indiv:	pointer to the individual
*  				time:	time of the event (int)
*  				model:	pointer to the model
*
*  Returns:		a pointer to the newly added event
******************************************************************************************/
event* add_individual_to_event_list(
	model *model,
	int type,
	individual *indiv,
	int time
)
{
	event_list *list    = &(model->event_lists[ type ]);
	event *event        = new_event( model );
	event->individual   = indiv;
	event->type         = type;
<<<<<<< HEAD
    event->time         = time;
=======
	event->time         = time;
>>>>>>> 53bb3f91

	if( list->n_daily_current[time] >0  )
	{
		list->events[ time ]->last = event;
		event->next  = list->events[ time ];
	}

	list->events[time ] = event;
	list->n_daily[time]++;
	list->n_daily_by_age[time][indiv->age_group]++;
	list->n_daily_current[time]++;

	if( time <= model->time )
	{
		list->n_total++;
		list->n_current++;
		list->n_total_by_age[indiv->age_group]++;
	}

	return event;
}

/*****************************************************************************************
*  Name:		remove_event_from_event_list
*  Description: removes an event from an list at a particular time
*
*  Arguments:	list:	pointer to the event list
*  				event:	pointer to the event
*  				time:	time of the event (int)
*
*  Returns:		a pointer to the newly added event
******************************************************************************************/
void remove_event_from_event_list(
	model *model,
	event *event
)
{
	int type = event->type;
	int time = event->time;
	event_list *list = &(model->event_lists[ type ]);

	if( list->n_daily_current[ time ] > 1 )
	{
		if( event != list->events[ time ] )
		{
			if( event->next == NULL )
				event->last->next = NULL;
			else
			{
				event->last->next = event->next;
				event->next->last = event->last;
			}
		}
		else
			list->events[ time ] = event->next;
	}
	else
		list->events[time] = NULL;

	model->next_event->last->next = event;
	event->last = model->next_event->last;
	event->next = model->next_event;
	model->next_event->last = event;

	if( time <= model->time )
		list->n_current--;
	list->n_daily_current[ time ]--;
}

/*****************************************************************************************
*  Name:		update_event_list_counters
*  Description: updates the event list counters, called at the end of a time step
*  Returns:		void
******************************************************************************************/
void update_event_list_counters( model *model, int type )
{
	model->event_lists[type].n_current += model->event_lists[type].n_daily_current[ model->time ];
	model->event_lists[type].n_total   += model->event_lists[type].n_daily[ model->time ];

	for( int age = 0; age < N_AGE_GROUPS; age++ )
		model->event_lists[type].n_total_by_age[age] += model->event_lists[type].n_daily_by_age[ model->time ][ age ];
}

/*****************************************************************************************
*  Name:		set_up_seed_infection
*  Description: sets up the initial population
*  Returns:		void
******************************************************************************************/
void set_up_seed_infection( model *model )
{
	parameters *params = model->params;
	int idx;
	unsigned long int person;

<<<<<<< HEAD
    //Only seed random infection if not a healthcare worker.
    idx = 0;
    while( idx < params->n_seed_infection )
    {
        person = gsl_rng_uniform_int( rng, params->n_total );
        if( model->population[person].worker_type == NOT_HEALTHCARE_WORKER )
        {
            new_infection( model, &(model->population[ person ]), &(model->population[ person ]) );
            idx++;
        }
    }
=======
	for( idx = 0; idx < params->n_seed_infection; idx ++ )
	{
		person = gsl_rng_uniform_int( rng, params->n_total );
		new_infection( model, &(model->population[ person ]), &(model->population[ person ]) );
	}
>>>>>>> 53bb3f91
}

/*****************************************************************************************
*  Name:		build_random_newtork
*  Description: Builds a new random network
******************************************************************************************/
void build_random_network( model *model )
{
	long idx, n_pos, person;
	int jdx;
	long *interactions = model->possible_interactions;
	network *network   = model->random_network;
<<<<<<< HEAD

	network->n_edges = 0;
	n_pos            = 0;

	for( person = 0; person < model->params->n_total; person++ )
		for( jdx = 0; jdx < model->population[person].random_interactions; jdx++ )
            interactions[n_pos++]=person;

	if( n_pos == 0 )
		return;
=======

	network->n_edges = 0;
	n_pos            = 0;
	for( person = 0; person < model->params->n_total; person++ )
		for( jdx = 0; jdx < model->population[person].random_interactions; jdx++ )
			interactions[n_pos++]=person;
>>>>>>> 53bb3f91

	if( n_pos == 0 )
		return;

	gsl_ran_shuffle( rng, interactions, n_pos, sizeof(long) );

	idx = 0;
	n_pos--;
	while( idx < n_pos )
	{
		if( interactions[ idx ] == interactions[ idx + 1 ] )
		{
			idx++;
			continue;
		}
		network->edges[network->n_edges].id1 = interactions[ idx++ ];
		network->edges[network->n_edges].id2 = interactions[ idx++ ];
		network->n_edges++;
	}
}

/*****************************************************************************************
*  Name:		add_interactions_from_network
*  Description: Adds the daily interactions to all individual from a network
******************************************************************************************/
void add_interactions_from_network(
<<<<<<< HEAD
=======

>>>>>>> 53bb3f91
	model *model,
	network *network,
	int skip_hospitalised,
	int skip_quarantined,
	double prob_drop
)
{
	long idx     = 0;
	long all_idx = model->interaction_idx;
	int day      = model->interaction_day_idx;

	interaction *inter1, *inter2;
	individual *indiv1, *indiv2;

	while( idx < network->n_edges )
	{
		indiv1 = &(model->population[ network->edges[idx].id1 ] );
		indiv2 = &(model->population[ network->edges[idx++].id2 ] );

		if( indiv1->status == DEATH || indiv2 ->status == DEATH )
			continue;
		if( skip_hospitalised && ( is_in_hospital( indiv1 ) || is_in_hospital( indiv2 ) ) )
			continue;
		if( skip_quarantined && ( indiv1->quarantined || indiv2->quarantined ) )
			continue;
<<<<<<< HEAD
        if( prob_drop > 0 && gsl_ran_bernoulli( rng, prob_drop ) )
			continue;

        //TODO: Check no healthcare workers are in these networks.
=======
		if( prob_drop > 0 && gsl_ran_bernoulli( rng, prob_drop ) )
			continue;
>>>>>>> 53bb3f91

		inter1 = &(model->interactions[ all_idx++ ]);
		inter2 = &(model->interactions[ all_idx++ ]);

		inter1->type       = network->type;
		inter1->traceable  = UNKNOWN;
		inter1->individual = indiv2;
		inter1->next       = indiv1->interactions[ day ];
		indiv1->interactions[ day ] = inter1;
		indiv1->n_interactions[ day ]++;

		inter2->type       = network->type;
		inter2->traceable  = UNKNOWN;
		inter2->individual = indiv1;
		inter2->next       = indiv2->interactions[ day ];
		indiv2->interactions[ day ] = inter2;
		indiv2->n_interactions[ day ]++;

		model->n_total_intereactions++;

		if( all_idx >= model->n_interactions )
			all_idx = 0;

	}
	model->interaction_idx =  all_idx;
}

/*****************************************************************************************
<<<<<<< HEAD
*  Name:		build_daily_network
*  Description: Builds a new interaction network
******************************************************************************************/
void build_daily_network( model *model )
{
    int idx, day, ward_idx, ward_type;
=======
*  Name:		build_daily_newtork
*  Description: Builds a new interaction network
******************************************************************************************/
void build_daily_newtork( model *model )
{
	int idx, day;
>>>>>>> 53bb3f91

	day = model->interaction_day_idx;
	for( idx = 0; idx < model->params->n_total; idx++ )
		model->population[ idx ].n_interactions[ day ] = 0;

	build_random_network( model );
<<<<<<< HEAD

    for( idx = 0; idx < model->params->n_hospitals; idx++ )
        build_hospital_networks( model, &(model->hospitals[idx]) );

    add_interactions_from_network( model, model->random_network, FALSE, FALSE, 0 );
	add_interactions_from_network( model, model->household_network, TRUE, FALSE, 0 );

    //TODO: HCW previously found in 0 - 9 work network. Fixed?
    for( idx = 0; idx < N_WORK_NETWORKS; idx++ )
		add_interactions_from_network( model, model->work_network[idx], TRUE, TRUE, 1.0 - model->params->daily_fraction_work_used[idx] );

    for( idx = 0; idx < model->params->n_hospitals; idx++ )
    {
        add_interactions_from_network( model, model->hospitals[idx].hospital_workplace_network, TRUE, TRUE, 0 );
        for( ward_type = 0; ward_type < N_HOSPITAL_WARD_TYPES; ward_type++ )
        {
            for( ward_idx = 0; ward_idx < model->hospitals[idx].n_wards[ward_type]; ward_idx++ )
            {
                if( model->hospitals[idx].wards[ward_type][ward_idx].doctor_patient_network->n_edges > 0 )
                    add_interactions_from_network( model, model->hospitals[idx].wards[ward_type][ward_idx].doctor_patient_network, FALSE, TRUE, 0 );
               if( model->hospitals[idx].wards[ward_type][ward_idx].nurse_patient_network->n_edges > 0 )
                   add_interactions_from_network( model, model->hospitals[idx].wards[ward_type][ward_idx].nurse_patient_network, FALSE, TRUE, 0 );
            }
        }
    }
=======
	add_interactions_from_network( model, model->random_network, FALSE, FALSE, 0 );
	add_interactions_from_network( model, model->household_network, TRUE, FALSE, 0 );

	for( idx = 0; idx < N_WORK_NETWORKS; idx++ )
		add_interactions_from_network( model, model->work_network[idx], TRUE, TRUE, 1.0 - model->params->daily_fraction_work_used[idx] );

>>>>>>> 53bb3f91
};

/*****************************************************************************************
*  Name:		transition_events
*  Description: Transitions all people from one type of event
*  Returns:		void
******************************************************************************************/
void transition_events(
	model *model_ptr,
	int type,
	void (*transition_func)( model*, individual* ),
	int remove_event
)
{
	long idx, n_events;
	event *event, *next_event;
	individual *indiv;

	n_events    = model_ptr->event_lists[type].n_daily_current[ model_ptr->time ];
	next_event  = model_ptr->event_lists[type].events[ model_ptr->time ];

	for( idx = 0; idx < n_events; idx++ )
	{
		event      = next_event;
		next_event = event->next;
		indiv      = event->individual;
		transition_func( model_ptr, indiv );

		if( remove_event )
			remove_event_from_event_list( model_ptr, event );
	}
}
<<<<<<< HEAD
int duplicates = 0;
=======

>>>>>>> 53bb3f91
/*****************************************************************************************
*  Name:		one_time_step
*  Description: Move the model through one time step
*  Returns:     int
******************************************************************************************/
int one_time_step( model *model )
{
	(model->time)++;
	update_intervention_policy( model, model->time );

	int idx;
	for( idx = 0; idx < N_EVENT_TYPES; idx++ )
		update_event_list_counters( model, idx );

<<<<<<< HEAD
    build_daily_network( model );
	transmit_virus( model, model->params );

    transition_events( model, SYMPTOMATIC,       	   &transition_to_symptomatic,      		FALSE );
	transition_events( model, SYMPTOMATIC_MILD,  	   &transition_to_symptomatic_mild, 		FALSE );
	transition_events( model, HOSPITALISED,     	   &transition_to_hospitalised,     		FALSE );
	transition_events( model, CRITICAL,          	   &transition_to_critical,         		FALSE );
	transition_events( model, HOSPITALISED_RECOVERING, &transition_to_hospitalised_recovering,  FALSE );
    transition_events( model, RECOVERED,         	   &transition_to_recovered,        		 FALSE );
    transition_events( model, DEATH,             	   &transition_to_death,            		 FALSE );

    transition_events( model, DISCHARGED,      		   &transition_to_discharged, 				FALSE );
    transition_events( model, MORTUARY,        		   &transition_to_mortuary,   				FALSE );

    swap_waiting_general_and_icu_patients( model );
    hospital_waiting_list_transition_scheduler( model, GENERAL );
	hospital_waiting_list_transition_scheduler( model, ICU );

    transition_events( model, WAITING,         &transition_to_waiting,    FALSE );
    transition_events( model, GENERAL,         &transition_to_general,    FALSE );
    transition_events( model, ICU,             &transition_to_icu,        FALSE );

    ///use printf below to see available beds each timestep
    printf( "available general beds: %i \navailable icu beds: %i \n", hospital_available_beds(&model->hospitals[0], COVID_GENERAL), hospital_available_beds(&model->hospitals[0], COVID_ICU));

	flu_infections( model );
	transition_events( model, TEST_TAKE,           &intervention_test_take,           TRUE );
	transition_events( model, TEST_RESULT,         &intervention_test_result,         TRUE );
	transition_events( model, QUARANTINE_RELEASE,  &intervention_quarantine_release,  FALSE );
	transition_events( model, TRACE_TOKEN_RELEASE, &intervention_trace_token_release, TRUE );
=======
	build_daily_newtork( model );
	transmit_virus( model );

	transition_events( model, SYMPTOMATIC,       &transition_to_symptomatic,      FALSE );
	transition_events( model, SYMPTOMATIC_MILD,  &transition_to_symptomatic_mild, FALSE );
	transition_events( model, HOSPITALISED,      &transition_to_hospitalised,     FALSE );
	transition_events( model, CRITICAL,          &transition_to_critical,         FALSE );
	transition_events( model, HOSPITALISED_RECOVERING, &transition_to_hospitalised_recovering, FALSE );
	transition_events( model, RECOVERED,         &transition_to_recovered,        FALSE );
	transition_events( model, DEATH,             &transition_to_death,            FALSE );

	flu_infections( model );
	transition_events( model, TEST_TAKE,          &intervention_test_take,          TRUE );
	transition_events( model, TEST_RESULT,        &intervention_test_result,        TRUE );
	transition_events( model, QUARANTINE_RELEASE, &intervention_quarantine_release, FALSE );
	transition_events( model, TRACE_TOKEN_RELEASE,&intervention_trace_token_release,TRUE );
>>>>>>> 53bb3f91

	if( model->params->quarantine_smart_release_day > 0 )
		intervention_smart_release( model );

	model->n_quarantine_days += model->event_lists[QUARANTINED].n_current;

	ring_inc( model->interaction_day_idx, model->params->days_of_interactions );

	return 1;
};<|MERGE_RESOLUTION|>--- conflicted
+++ resolved
@@ -14,16 +14,11 @@
 #include "disease.h"
 #include "interventions.h"
 #include "demographics.h"
-<<<<<<< HEAD
 #include "hospital.h"
-#include <stdlib.h>
-#include <math.h>
-=======
 #include <stdio.h>
 #include <stdlib.h>
 #include <math.h>
 #include <string.h>
->>>>>>> 53bb3f91
 
 /*****************************************************************************************
 *  Name:		new_model
@@ -57,10 +52,7 @@
 
 	set_up_population( model_ptr );
 	set_up_household_distribution( model_ptr );
-<<<<<<< HEAD
     set_up_healthcare_workers_and_hospitals( model_ptr );
-=======
->>>>>>> 53bb3f91
 	set_up_allocate_work_places( model_ptr );
 	set_up_networks( model_ptr );
 	set_up_interactions( model_ptr );
@@ -69,10 +61,6 @@
 	set_up_transition_times( model_ptr );
 	set_up_transition_times_intervention( model_ptr );
 	set_up_infectious_curves( model_ptr );
-<<<<<<< HEAD
-
-=======
->>>>>>> 53bb3f91
 	set_up_individual_hazard( model_ptr );
 	set_up_seed_infection( model_ptr );
 	set_up_app_users( model_ptr );
@@ -97,17 +85,6 @@
     free( model->possible_interactions );
     free( model->interactions );
     free( model->events );
-<<<<<<< HEAD
-
-	for( idx = 0; idx < N_TRANSITION_TYPES; idx++ )
-		free( model->transition_time_distributions[ idx ] );
-	free( model->transition_time_distributions );
-
-    destroy_network( model->random_network);
-    destroy_network( model->household_network );
-    for( idx = 0; idx < N_WORK_NETWORKS; idx++ )
-    	destroy_network( model->work_network[idx] );
-=======
 	for( idx = 0; idx < N_TRANSITION_TYPES; idx++ )
 		free( model->transition_time_distributions[ idx ] );
 	free( model->transition_time_distributions );
@@ -125,8 +102,12 @@
     	free( model->household_directory->val[idx] );
     free( model->household_directory->val );
     free( model->household_directory->n_jdx );
-    free ( model-> household_directory );
+    free( model->household_directory );
     free( model->trace_tokens );
+    for( idx = 0; idx < model->params->n_hospitals; idx++)
+        destroy_hospital( &(model->hospitals[idx]) );
+    free( model->hospitals );
+
     free( model );
 
     gsl_rng_free( rng );
@@ -212,6 +193,9 @@
 	model->work_network = calloc( N_WORK_NETWORKS, sizeof( network* ) );
 	for( idx = 0; idx < N_WORK_NETWORKS; idx++ )
 		set_up_work_network( model, idx );
+
+    for (idx = 0; idx < model->params->n_hospitals; idx++ )
+        set_up_hospital_networks( &(model->hospitals[idx]), model->params->max_hcw_daily_interactions );
 }
 
 /*****************************************************************************************
@@ -248,69 +232,36 @@
 ******************************************************************************************/
 void set_up_events( model *model )
 {
-	long idx;
-	int types = 6;
-	parameters *params = model->params;
->>>>>>> 53bb3f91
-
-    free( model->work_network );
-
-    for( idx = 0; idx < N_EVENT_TYPES; idx++ )
-    	destroy_event_list( model, idx );
-    free( model->event_lists );
-
-    for( idx = 0; idx < model->household_directory->n_idx; idx++ )
-    	free( model->household_directory->val[idx] );
-    free( model->household_directory->val );
-    free( model->household_directory->n_jdx );
-    free ( model-> household_directory );
-    free( model->trace_tokens );
-
-<<<<<<< HEAD
-    for( idx = 0; idx < model->params->n_hospitals; idx++)
-        destroy_hospital( &(model->hospitals[idx]) );
-    free( model->hospitals );
-
-    free( model );
-
-    gsl_rng_free( rng );
+    long idx;
+        int types = 6;
+        parameters *params = model->params;
+
+        model->events     = calloc( types * params->n_total, sizeof( event ) );
+        model->next_event = &(model->events[0]);
+        for( idx = 1; idx < types * params->n_total; idx++ )
+        {
+            model->events[idx-1].next = &(model->events[idx]);
+            model->events[idx].last   = &(model->events[idx-1]);
+        }
+        model->events[types * params->n_total - 1].next = model->next_event;
+        model->next_event->last = &(model->events[types * params->n_total - 1] );
 };
 
 /*****************************************************************************************
-*  Name:		set_up_event_list
-*  Description: sets up an event_list
-*  Returns:		void
-******************************************************************************************/
-void set_up_event_list( model *model, parameters *params, int type )
-{
-
-	int day, age, idx;
-	event_list *list = &( model->event_lists[ type ]);
-	list->type       = type;
-
-	list->n_daily          = calloc( MAX_TIME, sizeof(long) );
-	list->n_daily_current  = calloc( MAX_TIME, sizeof(long) );
-	list->infectious_curve = calloc( N_INTERACTION_TYPES, sizeof(double*) );
-	list->n_total_by_age   = calloc( N_AGE_GROUPS, sizeof(long) );
-	list->n_daily_by_age   = calloc( MAX_TIME, sizeof(long*) );
-	list->events		   = calloc( MAX_TIME, sizeof(event*));
-
-	list->n_current = 0;
-	list->n_total   = 0;
-	for( day = 0; day < MAX_TIME; day++ )
-	{
-		list->n_daily_by_age[day] = calloc( N_AGE_GROUPS, sizeof(long) );
-		for( age = 0; age < N_AGE_GROUPS; age++ )
-			list->n_daily_by_age[day][age] = 0;
-
-		list->n_daily[day] = 0;
-		list->n_daily_current[day] = 0;
-	}
-
-	for( idx = 0; idx < N_INTERACTION_TYPES; idx++ )
-		list->infectious_curve[idx] = calloc( MAX_INFECTIOUS_PERIOD, sizeof(double) );
-}
-=======
+*  Name:		set_up_population
+*  Description: sets up the initial population
+*  Returns:		void
+******************************************************************************************/
+void set_up_population( model *model )
+{
+    parameters *params = model->params;
+    long idx;
+
+    model->population = calloc( params->n_total, sizeof( individual ) );
+    for( idx = 0; idx < params->n_total; idx++ )
+        initialize_individual( &(model->population[idx]), params, idx );
+}
+
 /*****************************************************************************************
 *  Name:		set_up_individual_hazard
 *  Description: sets the initial hazard for each individual
@@ -318,11 +269,11 @@
 ******************************************************************************************/
 void set_up_individual_hazard( model *model )
 {
-	parameters *params = model->params;
-	long idx;
-
-	for( idx = 0; idx < params->n_total; idx++ )
-		initialize_hazard( &(model->population[idx]), params );
+    parameters *params = model->params;
+    long idx;
+
+    for( idx = 0; idx < params->n_total; idx++ )
+        initialize_hazard( &(model->population[idx]), params );
 }
 
 /*****************************************************************************************
@@ -332,260 +283,16 @@
 ******************************************************************************************/
 double estimate_total_interactions( model *model )
 {
-	long idx;
-	double n_interactions;
-	n_interactions = 0;
-
-	n_interactions += model->household_network->n_edges;
-	for( idx = 0; idx < model->params->n_total; idx++ )
-		n_interactions += model->population[idx].base_random_interactions * 0.5;
-	for( idx = 0; idx < N_WORK_NETWORKS ; idx++ )
-		n_interactions += model->work_network[idx]->n_edges * model->params->daily_fraction_work;
-
-	return n_interactions;
-}
-
-/*****************************************************************************************
-*  Name:		set_up_interactions
-*  Description: sets up the stock of interactions, note that these get recycled once we
-*  				move to a later date
-*  Returns:		void
-******************************************************************************************/
-void set_up_interactions( model *model )
-{
-	parameters *params = model->params;
-	individual *indiv;
-	long idx, n_idx, indiv_idx, n_daily_interactions, n_interactions;
-
-	n_daily_interactions = (long) round( 2 * 1.1 * estimate_total_interactions( model ) );
-	n_interactions       = n_daily_interactions * params->days_of_interactions;
-
-	model->interactions          = calloc( n_interactions, sizeof( interaction ) );
-	model->n_interactions        = n_interactions;
-	model->interaction_idx       = 0;
-	model->interaction_day_idx   = 0;
-
-	model->possible_interactions = calloc( n_daily_interactions, sizeof( long ) );
-	idx = 0;
-	for( indiv_idx = 0; indiv_idx < params->n_total; indiv_idx++ )
-	{
-		indiv = &(model->population[ indiv_idx ]);
-		for( n_idx = 0; n_idx < indiv->random_interactions; n_idx++ )
-			model->possible_interactions[ idx++ ] = indiv_idx;
-	}
-
-	model->n_possible_interactions = idx;
-	model->n_total_intereactions   = 0;
-}
-
-
->>>>>>> 53bb3f91
-
-/*****************************************************************************************
-*  Name:		destroy_event_list
-*  Description: Destroys an event list
-*  Returns:     void
-******************************************************************************************/
-void destroy_event_list( model *model, int type )
-{
-<<<<<<< HEAD
-	int day, idx;
-	free( model->event_lists[type].n_daily );
-
-	for( day = 0; day < MAX_TIME; day++ )
-		free( model->event_lists[type].n_daily_by_age[day]);
-	for( idx = 0; idx < N_INTERACTION_TYPES; idx++ )
-		free( model->event_lists[type].infectious_curve[idx] );
-
-	free( model->event_lists[type].n_daily_current );
-	free( model->event_lists[type].infectious_curve );
-	free( model->event_lists[type].n_total_by_age );
-	free( model->event_lists[type].n_daily_by_age );
-	free( model->event_lists[type].events );
-};
-
-/*****************************************************************************************
-*  Name:		set_up_networks
-*  Description: sets up then networks
-*  Returns:		void
-******************************************************************************************/
-void set_up_networks( model *model )
-{
-	long idx;
-	long n_total 			  = model->params->n_total;
-	long n_random_interactions;
-	double mean_interactions  = 0;
-
-	for( idx = 0; idx < N_AGE_TYPES; idx++ )
-		mean_interactions = max( mean_interactions, model->params->mean_random_interactions[idx] );
-	n_random_interactions = (long) round( n_total * ( 1.0 + mean_interactions ) );
-
-	model->random_network        = new_network( n_total, RANDOM );
-	model->random_network->edges = calloc( n_random_interactions, sizeof( edge ) );
-
-	model->household_network = new_network( n_total, HOUSEHOLD );
-    build_household_network_from_directory( model->household_network, model->household_directory );
-
-	model->work_network = calloc( N_WORK_NETWORKS, sizeof( network* ) );
-	for( idx = 0; idx < N_WORK_NETWORKS; idx++ )
-		set_up_work_network( model, idx );
-
-    for (idx = 0; idx < model->params->n_hospitals; idx++ )
-        set_up_hospital_networks( &(model->hospitals[idx]), model->params->max_hcw_daily_interactions );
-}
-
-/*****************************************************************************************
-*  Name:		set_up_work_network
-*  Description: sets up the work network
-*  Returns:		void
-******************************************************************************************/
-void set_up_work_network( model *model, int network )
-{
-	long idx;
-	long n_people = 0;
-	long *people;
-	double n_interactions;
-	int age = NETWORK_TYPE_MAP[network];
-
-	people = calloc( model->params->n_total, sizeof( long ) );
-	for( idx = 0; idx < model->params->n_total; idx++ )
-		if( model->population[idx].work_network == network )
-			people[n_people++] = idx;
-
-	model->work_network[network] = new_network( n_people, WORK );
-	n_interactions =  model->params->mean_work_interactions[age] / model->params->daily_fraction_work;
-	build_watts_strogatz_network( model->work_network[network], n_people, n_interactions, 0.1, TRUE );
-
-
-	relabel_network( model->work_network[network], people );
-
-	free( people );
-}
-
-/*****************************************************************************************
-*  Name:		set_up_events
-*  Description: sets up the event tags
-*  Returns:		void
-******************************************************************************************/
-void set_up_events( model *model )
-{
-	long idx;
-	int types = 6;
-	parameters *params = model->params;
-
-	model->events     = calloc( types * params->n_total, sizeof( event ) );
-	model->next_event = &(model->events[0]);
-	for( idx = 1; idx < types * params->n_total; idx++ )
-	{
-		model->events[idx-1].next = &(model->events[idx]);
-		model->events[idx].last   = &(model->events[idx-1]);
-	}
-	model->events[types * params->n_total - 1].next = model->next_event;
-	model->next_event->last = &(model->events[types * params->n_total - 1] );
-}
-
-/*****************************************************************************************
-*  Name:		set_up_population
-*  Description: sets up the initial population
-*  Returns:		void
-******************************************************************************************/
-void set_up_population( model *model )
-{
-	parameters *params = model->params;
-	long idx;
-
-	model->population = calloc( params->n_total, sizeof( individual ) );
-	for( idx = 0; idx < params->n_total; idx++ )
-		initialize_individual( &(model->population[idx]), params, idx );
-}
-
-/*****************************************************************************************
-*  Name:		set_up_healthcare_workers
-*  Description: randomly pick individuals from population between ages 20 - 69 to be doctors
-*               and nurses
-*  Returns:		void
-******************************************************************************************/
-
-void set_up_healthcare_workers_and_hospitals( model *model)
-{
-    //TODO: Have set_up_healthcare_workers() mimic the age distribution of actual NHS workers.
-    long pdx;
-    int idx, n_total_doctors, n_total_nurses;
-    individual *indiv;
-
-    //Initialise hospitals.
-    model->hospitals = calloc( model->params->n_hospitals, sizeof(hospital) );
-    for( idx = 0; idx < model->params->n_hospitals; idx++ )
-        initialise_hospital( &(model->hospitals[idx]), model->params, idx );
-
-    idx = 0;
-
-    //Randomly pick individuals from population between ages 20 - 69 to be doctors and assign them to a hospital.
-    n_total_doctors = model->params->n_hcw_per_ward[COVID_GENERAL][DOCTOR] * model->params->n_wards[COVID_GENERAL];
-    n_total_doctors += model->params->n_hcw_per_ward[COVID_ICU][DOCTOR] * model->params->n_wards[COVID_ICU];
-    while( idx < n_total_doctors )
-    {
-        pdx = gsl_rng_uniform_int( rng, model->params->n_total );
-        indiv = &(model->population[pdx]);
-
-        if( !(indiv->worker_type == NOT_HEALTHCARE_WORKER && indiv->age_group > AGE_10_19 && indiv->age_group < AGE_70_79) )
-                continue;
-
-        indiv->worker_type = DOCTOR;
-        add_healthcare_worker_to_hospital( &(model->hospitals[0]), indiv->idx, DOCTOR );
-        idx++;
-    }
-
-    idx = 0;
-
-    //Randomly pick individuals from population between ages 20 - 69 to be nurses and assign them to a hospital.
-    n_total_nurses = model->params->n_hcw_per_ward[COVID_GENERAL][NURSE] * model->params->n_wards[COVID_GENERAL];
-    n_total_nurses += model->params->n_hcw_per_ward[COVID_ICU][NURSE] * model->params->n_wards[COVID_ICU];
-    while( idx < n_total_nurses )
-    {
-        pdx = gsl_rng_uniform_int( rng, model->params->n_total );
-        indiv = &(model->population[pdx]);
-
-        if( !(indiv->worker_type == NOT_HEALTHCARE_WORKER && indiv->age_group > AGE_10_19 && indiv->age_group < AGE_70_79) )
-                continue;
-
-        indiv->worker_type = NURSE;
-        add_healthcare_worker_to_hospital( &(model->hospitals[0]), indiv->idx, NURSE );
-        idx++;
-    }
-}
-
-/*****************************************************************************************
-*  Name:		set_up_individual_hazard
-*  Description: sets the initial hazard for each individual
-*  Returns:		void
-******************************************************************************************/
-void set_up_individual_hazard( model *model )
-{
-	parameters *params = model->params;
-	long idx;
-
-	for( idx = 0; idx < params->n_total; idx++ )
-		initialize_hazard( &(model->population[idx]), params );
-}
-
-/*****************************************************************************************
-*  Name:		estimate_total_interactions
-*  Description: estimates the total number of interactions from the networks
-*  Returns:		void
-******************************************************************************************/
-double estimate_total_interactions( model *model )
-{
-	long idx;
-	double n_interactions;
-    int hospital_idx, ward_type, ward_idx;
-	n_interactions = 0;
-
-	n_interactions += model->household_network->n_edges;
-	for( idx = 0; idx < model->params->n_total; idx++ )
-		n_interactions += model->population[idx].base_random_interactions * 0.5;
-	for( idx = 0; idx < N_WORK_NETWORKS ; idx++ )
-		n_interactions += model->work_network[idx]->n_edges * model->params->daily_fraction_work;
+    long idx;
+    double n_interactions;
+     int hospital_idx, ward_type, ward_idx;
+    n_interactions = 0;
+
+    n_interactions += model->household_network->n_edges;
+    for( idx = 0; idx < model->params->n_total; idx++ )
+        n_interactions += model->population[idx].base_random_interactions * 0.5;
+    for( idx = 0; idx < N_WORK_NETWORKS ; idx++ )
+        n_interactions += model->work_network[idx]->n_edges * model->params->daily_fraction_work;
 
     for( hospital_idx = 0; hospital_idx < model->params->n_hospitals; hospital_idx++)
     {
@@ -599,7 +306,7 @@
             }
         }
     }
-	return n_interactions;
+    return n_interactions;
 }
 
 /*****************************************************************************************
@@ -610,29 +317,29 @@
 ******************************************************************************************/
 void set_up_interactions( model *model )
 {
-	parameters *params = model->params;
-	individual *indiv;
-	long idx, n_idx, indiv_idx, n_daily_interactions, n_interactions;
-
-	n_daily_interactions = (long) round( 2 * 1.1 * estimate_total_interactions( model ) );
-	n_interactions       = n_daily_interactions * params->days_of_interactions;
-
-	model->interactions          = calloc( n_interactions, sizeof( interaction ) );
-	model->n_interactions        = n_interactions;
-	model->interaction_idx       = 0;
-	model->interaction_day_idx   = 0;
-
-	model->possible_interactions = calloc( n_daily_interactions, sizeof( long ) );
-	idx = 0;
-	for( indiv_idx = 0; indiv_idx < params->n_total; indiv_idx++ )
-	{
-		indiv = &(model->population[ indiv_idx ]);
-		for( n_idx = 0; n_idx < indiv->random_interactions; n_idx++ )
-			model->possible_interactions[ idx++ ] = indiv_idx;
-	}
-
-	model->n_possible_interactions = idx;
-	model->n_total_intereactions   = 0;
+    parameters *params = model->params;
+    individual *indiv;
+    long idx, n_idx, indiv_idx, n_daily_interactions, n_interactions;
+
+    n_daily_interactions = (long) round( 2 * 1.1 * estimate_total_interactions( model ) );
+    n_interactions       = n_daily_interactions * params->days_of_interactions;
+
+    model->interactions          = calloc( n_interactions, sizeof( interaction ) );
+    model->n_interactions        = n_interactions;
+    model->interaction_idx       = 0;
+    model->interaction_day_idx   = 0;
+
+    model->possible_interactions = calloc( n_daily_interactions, sizeof( long ) );
+    idx = 0;
+    for( indiv_idx = 0; indiv_idx < params->n_total; indiv_idx++ )
+    {
+        indiv = &(model->population[ indiv_idx ]);
+        for( n_idx = 0; n_idx < indiv->random_interactions; n_idx++ )
+            model->possible_interactions[ idx++ ] = indiv_idx;
+    }
+
+    model->n_possible_interactions = idx;
+    model->n_total_intereactions   = 0;
 }
 
 /*****************************************************************************************
@@ -642,18 +349,17 @@
 ******************************************************************************************/
 event* new_event( model *model )
 {
-	event *event = model->next_event;
-
-	model->next_event       = event->next;
-	model->next_event->last = event->last;
-	event->last->next       = model->next_event;
-
-	event->next = NULL;
-	event->last = NULL;
-
-	return event;
-}
-
+    event *event = model->next_event;
+
+    model->next_event       = event->next;
+    model->next_event->last = event->last;
+    event->last->next       = model->next_event;
+
+    event->next = NULL;
+    event->last = NULL;
+
+    return event;
+}
 
 /*****************************************************************************************
 *  Name:		flu_infections
@@ -665,63 +371,22 @@
 ******************************************************************************************/
 void flu_infections( model *model )
 {
-	long idx, pdx, n_infected;
-	individual *indiv;
-
-	n_infected = round( model->params->n_total * model->params->seasonal_flu_rate );
-
-	for( idx = 0; idx < n_infected; idx++ )
-	{
-		pdx   = gsl_rng_uniform_int( rng, model->params->n_total );
-		indiv = &(model->population[pdx]);
-
-		if( is_in_hospital( indiv ) || indiv->status == DEATH )
-			continue;
-
-		intervention_on_symptoms( model, indiv );
-	}
-
-=======
-	event *event = model->next_event;
-
-	model->next_event       = event->next;
-	model->next_event->last = event->last;
-	event->last->next       = model->next_event;
-
-	event->next = NULL;
-	event->last = NULL;
-
-	return event;
-}
-
-
-/*****************************************************************************************
-*  Name:		flu_infections
-*  Description: Randomly pick people from the population to go down with flu, they
-*  				will then self-quarantine (same fraction of true infected people)
-*  				and request a test.
-*
-*  Returns:		void
-******************************************************************************************/
-void flu_infections( model *model )
-{
-	long idx, pdx, n_infected;
-	individual *indiv;
-
-	n_infected = round( model->params->n_total * model->params->daily_non_cov_symptoms_rate );
-
-	for( idx = 0; idx < n_infected; idx++ )
-	{
-		pdx   = gsl_rng_uniform_int( rng, model->params->n_total );
-		indiv = &(model->population[pdx]);
-
-		if( is_in_hospital( indiv ) || indiv->status == DEATH )
-			continue;
-
-		intervention_on_symptoms( model, indiv );
-	}
-
->>>>>>> 53bb3f91
+    long idx, pdx, n_infected;
+    individual *indiv;
+
+    n_infected = round( model->params->n_total * model->params->daily_non_cov_symptoms_rate );
+
+    for( idx = 0; idx < n_infected; idx++ )
+    {
+        pdx   = gsl_rng_uniform_int( rng, model->params->n_total );
+        indiv = &(model->population[pdx]);
+
+        if( is_in_hospital( indiv ) || indiv->status == DEATH )
+            continue;
+
+        intervention_on_symptoms( model, indiv );
+    }
+
 }
 
 /*****************************************************************************************
@@ -736,41 +401,37 @@
 *  Returns:		a pointer to the newly added event
 ******************************************************************************************/
 event* add_individual_to_event_list(
-	model *model,
-	int type,
-	individual *indiv,
-	int time
+    model *model,
+    int type,
+    individual *indiv,
+    int time
 )
 {
-	event_list *list    = &(model->event_lists[ type ]);
-	event *event        = new_event( model );
-	event->individual   = indiv;
-	event->type         = type;
-<<<<<<< HEAD
+    event_list *list    = &(model->event_lists[ type ]);
+    event *event        = new_event( model );
+    event->individual   = indiv;
+    event->type         = type;
     event->time         = time;
-=======
-	event->time         = time;
->>>>>>> 53bb3f91
-
-	if( list->n_daily_current[time] >0  )
-	{
-		list->events[ time ]->last = event;
-		event->next  = list->events[ time ];
-	}
-
-	list->events[time ] = event;
-	list->n_daily[time]++;
-	list->n_daily_by_age[time][indiv->age_group]++;
-	list->n_daily_current[time]++;
-
-	if( time <= model->time )
-	{
-		list->n_total++;
-		list->n_current++;
-		list->n_total_by_age[indiv->age_group]++;
-	}
-
-	return event;
+
+    if( list->n_daily_current[time] >0  )
+    {
+        list->events[ time ]->last = event;
+        event->next  = list->events[ time ];
+    }
+
+    list->events[time ] = event;
+    list->n_daily[time]++;
+    list->n_daily_by_age[time][indiv->age_group]++;
+    list->n_daily_current[time]++;
+
+    if( time <= model->time )
+    {
+        list->n_total++;
+        list->n_current++;
+        list->n_total_by_age[indiv->age_group]++;
+    }
+
+    return event;
 }
 
 /*****************************************************************************************
@@ -784,40 +445,40 @@
 *  Returns:		a pointer to the newly added event
 ******************************************************************************************/
 void remove_event_from_event_list(
-	model *model,
-	event *event
+    model *model,
+    event *event
 )
 {
-	int type = event->type;
-	int time = event->time;
-	event_list *list = &(model->event_lists[ type ]);
-
-	if( list->n_daily_current[ time ] > 1 )
-	{
-		if( event != list->events[ time ] )
-		{
-			if( event->next == NULL )
-				event->last->next = NULL;
-			else
-			{
-				event->last->next = event->next;
-				event->next->last = event->last;
-			}
-		}
-		else
-			list->events[ time ] = event->next;
-	}
-	else
-		list->events[time] = NULL;
-
-	model->next_event->last->next = event;
-	event->last = model->next_event->last;
-	event->next = model->next_event;
-	model->next_event->last = event;
-
-	if( time <= model->time )
-		list->n_current--;
-	list->n_daily_current[ time ]--;
+    int type = event->type;
+    int time = event->time;
+    event_list *list = &(model->event_lists[ type ]);
+
+    if( list->n_daily_current[ time ] > 1 )
+    {
+        if( event != list->events[ time ] )
+        {
+            if( event->next == NULL )
+                event->last->next = NULL;
+            else
+            {
+                event->last->next = event->next;
+                event->next->last = event->last;
+            }
+        }
+        else
+            list->events[ time ] = event->next;
+    }
+    else
+        list->events[time] = NULL;
+
+    model->next_event->last->next = event;
+    event->last = model->next_event->last;
+    event->next = model->next_event;
+    model->next_event->last = event;
+
+    if( time <= model->time )
+        list->n_current--;
+    list->n_daily_current[ time ]--;
 }
 
 /*****************************************************************************************
@@ -827,11 +488,11 @@
 ******************************************************************************************/
 void update_event_list_counters( model *model, int type )
 {
-	model->event_lists[type].n_current += model->event_lists[type].n_daily_current[ model->time ];
-	model->event_lists[type].n_total   += model->event_lists[type].n_daily[ model->time ];
-
-	for( int age = 0; age < N_AGE_GROUPS; age++ )
-		model->event_lists[type].n_total_by_age[age] += model->event_lists[type].n_daily_by_age[ model->time ][ age ];
+    model->event_lists[type].n_current += model->event_lists[type].n_daily_current[ model->time ];
+    model->event_lists[type].n_total   += model->event_lists[type].n_daily[ model->time ];
+
+    for( int age = 0; age < N_AGE_GROUPS; age++ )
+        model->event_lists[type].n_total_by_age[age] += model->event_lists[type].n_daily_by_age[ model->time ][ age ];
 }
 
 /*****************************************************************************************
@@ -841,12 +502,10 @@
 ******************************************************************************************/
 void set_up_seed_infection( model *model )
 {
-	parameters *params = model->params;
-	int idx;
-	unsigned long int person;
-
-<<<<<<< HEAD
-    //Only seed random infection if not a healthcare worker.
+    parameters *params = model->params;
+    int idx;
+    unsigned long int person;
+
     idx = 0;
     while( idx < params->n_seed_infection )
     {
@@ -857,13 +516,6 @@
             idx++;
         }
     }
-=======
-	for( idx = 0; idx < params->n_seed_infection; idx ++ )
-	{
-		person = gsl_rng_uniform_int( rng, params->n_total );
-		new_infection( model, &(model->population[ person ]), &(model->population[ person ]) );
-	}
->>>>>>> 53bb3f91
 }
 
 /*****************************************************************************************
@@ -872,48 +524,35 @@
 ******************************************************************************************/
 void build_random_network( model *model )
 {
-	long idx, n_pos, person;
-	int jdx;
-	long *interactions = model->possible_interactions;
-	network *network   = model->random_network;
-<<<<<<< HEAD
-
-	network->n_edges = 0;
-	n_pos            = 0;
-
-	for( person = 0; person < model->params->n_total; person++ )
-		for( jdx = 0; jdx < model->population[person].random_interactions; jdx++ )
+    long idx, n_pos, person;
+    int jdx;
+    long *interactions = model->possible_interactions;
+    network *network   = model->random_network;
+
+    network->n_edges = 0;
+    n_pos            = 0;
+    for( person = 0; person < model->params->n_total; person++ )
+        for( jdx = 0; jdx < model->population[person].random_interactions; jdx++ )
             interactions[n_pos++]=person;
 
-	if( n_pos == 0 )
-		return;
-=======
-
-	network->n_edges = 0;
-	n_pos            = 0;
-	for( person = 0; person < model->params->n_total; person++ )
-		for( jdx = 0; jdx < model->population[person].random_interactions; jdx++ )
-			interactions[n_pos++]=person;
->>>>>>> 53bb3f91
-
-	if( n_pos == 0 )
-		return;
-
-	gsl_ran_shuffle( rng, interactions, n_pos, sizeof(long) );
-
-	idx = 0;
-	n_pos--;
-	while( idx < n_pos )
-	{
-		if( interactions[ idx ] == interactions[ idx + 1 ] )
-		{
-			idx++;
-			continue;
-		}
-		network->edges[network->n_edges].id1 = interactions[ idx++ ];
-		network->edges[network->n_edges].id2 = interactions[ idx++ ];
-		network->n_edges++;
-	}
+    if( n_pos == 0 )
+        return;
+
+    gsl_ran_shuffle( rng, interactions, n_pos, sizeof(long) );
+
+    idx = 0;
+    n_pos--;
+    while( idx < n_pos )
+    {
+        if( interactions[ idx ] == interactions[ idx + 1 ] )
+        {
+            idx++;
+            continue;
+        }
+        network->edges[network->n_edges].id1 = interactions[ idx++ ];
+        network->edges[network->n_edges].id2 = interactions[ idx++ ];
+        network->n_edges++;
+    }
 }
 
 /*****************************************************************************************
@@ -921,104 +560,83 @@
 *  Description: Adds the daily interactions to all individual from a network
 ******************************************************************************************/
 void add_interactions_from_network(
-<<<<<<< HEAD
-=======
-
->>>>>>> 53bb3f91
-	model *model,
-	network *network,
-	int skip_hospitalised,
-	int skip_quarantined,
-	double prob_drop
+
+    model *model,
+    network *network,
+    int skip_hospitalised,
+    int skip_quarantined,
+    double prob_drop
 )
 {
-	long idx     = 0;
-	long all_idx = model->interaction_idx;
-	int day      = model->interaction_day_idx;
-
-	interaction *inter1, *inter2;
-	individual *indiv1, *indiv2;
-
-	while( idx < network->n_edges )
-	{
-		indiv1 = &(model->population[ network->edges[idx].id1 ] );
-		indiv2 = &(model->population[ network->edges[idx++].id2 ] );
-
-		if( indiv1->status == DEATH || indiv2 ->status == DEATH )
-			continue;
-		if( skip_hospitalised && ( is_in_hospital( indiv1 ) || is_in_hospital( indiv2 ) ) )
-			continue;
-		if( skip_quarantined && ( indiv1->quarantined || indiv2->quarantined ) )
-			continue;
-<<<<<<< HEAD
+    long idx     = 0;
+    long all_idx = model->interaction_idx;
+    int day      = model->interaction_day_idx;
+
+    interaction *inter1, *inter2;
+    individual *indiv1, *indiv2;
+
+    while( idx < network->n_edges )
+    {
+        indiv1 = &(model->population[ network->edges[idx].id1 ] );
+        indiv2 = &(model->population[ network->edges[idx++].id2 ] );
+
+        if( indiv1->status == DEATH || indiv2 ->status == DEATH )
+            continue;
+        if( skip_hospitalised && ( is_in_hospital( indiv1 ) || is_in_hospital( indiv2 ) ) )
+            continue;
+        if( skip_quarantined && ( indiv1->quarantined || indiv2->quarantined ) )
+            continue;
         if( prob_drop > 0 && gsl_ran_bernoulli( rng, prob_drop ) )
-			continue;
-
-        //TODO: Check no healthcare workers are in these networks.
-=======
-		if( prob_drop > 0 && gsl_ran_bernoulli( rng, prob_drop ) )
-			continue;
->>>>>>> 53bb3f91
-
-		inter1 = &(model->interactions[ all_idx++ ]);
-		inter2 = &(model->interactions[ all_idx++ ]);
-
-		inter1->type       = network->type;
-		inter1->traceable  = UNKNOWN;
-		inter1->individual = indiv2;
-		inter1->next       = indiv1->interactions[ day ];
-		indiv1->interactions[ day ] = inter1;
-		indiv1->n_interactions[ day ]++;
-
-		inter2->type       = network->type;
-		inter2->traceable  = UNKNOWN;
-		inter2->individual = indiv1;
-		inter2->next       = indiv2->interactions[ day ];
-		indiv2->interactions[ day ] = inter2;
-		indiv2->n_interactions[ day ]++;
-
-		model->n_total_intereactions++;
-
-		if( all_idx >= model->n_interactions )
-			all_idx = 0;
-
-	}
-	model->interaction_idx =  all_idx;
-}
-
-/*****************************************************************************************
-<<<<<<< HEAD
+            continue;
+
+        inter1 = &(model->interactions[ all_idx++ ]);
+        inter2 = &(model->interactions[ all_idx++ ]);
+
+        inter1->type       = network->type;
+        inter1->traceable  = UNKNOWN;
+        inter1->individual = indiv2;
+        inter1->next       = indiv1->interactions[ day ];
+        indiv1->interactions[ day ] = inter1;
+        indiv1->n_interactions[ day ]++;
+
+        inter2->type       = network->type;
+        inter2->traceable  = UNKNOWN;
+        inter2->individual = indiv1;
+        inter2->next       = indiv2->interactions[ day ];
+        indiv2->interactions[ day ] = inter2;
+        indiv2->n_interactions[ day ]++;
+
+        model->n_total_intereactions++;
+
+        if( all_idx >= model->n_interactions )
+            all_idx = 0;
+
+    }
+    model->interaction_idx =  all_idx;
+}
+
+/*****************************************************************************************
 *  Name:		build_daily_network
 *  Description: Builds a new interaction network
 ******************************************************************************************/
 void build_daily_network( model *model )
 {
     int idx, day, ward_idx, ward_type;
-=======
-*  Name:		build_daily_newtork
-*  Description: Builds a new interaction network
-******************************************************************************************/
-void build_daily_newtork( model *model )
-{
-	int idx, day;
->>>>>>> 53bb3f91
-
-	day = model->interaction_day_idx;
-	for( idx = 0; idx < model->params->n_total; idx++ )
-		model->population[ idx ].n_interactions[ day ] = 0;
-
-	build_random_network( model );
-<<<<<<< HEAD
+
+    day = model->interaction_day_idx;
+    for( idx = 0; idx < model->params->n_total; idx++ )
+        model->population[ idx ].n_interactions[ day ] = 0;
+
+    build_random_network( model );
 
     for( idx = 0; idx < model->params->n_hospitals; idx++ )
         build_hospital_networks( model, &(model->hospitals[idx]) );
 
     add_interactions_from_network( model, model->random_network, FALSE, FALSE, 0 );
-	add_interactions_from_network( model, model->household_network, TRUE, FALSE, 0 );
-
-    //TODO: HCW previously found in 0 - 9 work network. Fixed?
+    add_interactions_from_network( model, model->household_network, TRUE, FALSE, 0 );
+
     for( idx = 0; idx < N_WORK_NETWORKS; idx++ )
-		add_interactions_from_network( model, model->work_network[idx], TRUE, TRUE, 1.0 - model->params->daily_fraction_work_used[idx] );
+        add_interactions_from_network( model, model->work_network[idx], TRUE, TRUE, 1.0 - model->params->daily_fraction_work_used[idx] );
 
     for( idx = 0; idx < model->params->n_hospitals; idx++ )
     {
@@ -1034,14 +652,6 @@
             }
         }
     }
-=======
-	add_interactions_from_network( model, model->random_network, FALSE, FALSE, 0 );
-	add_interactions_from_network( model, model->household_network, TRUE, FALSE, 0 );
-
-	for( idx = 0; idx < N_WORK_NETWORKS; idx++ )
-		add_interactions_from_network( model, model->work_network[idx], TRUE, TRUE, 1.0 - model->params->daily_fraction_work_used[idx] );
-
->>>>>>> 53bb3f91
 };
 
 /*****************************************************************************************
@@ -1050,35 +660,87 @@
 *  Returns:		void
 ******************************************************************************************/
 void transition_events(
-	model *model_ptr,
-	int type,
-	void (*transition_func)( model*, individual* ),
-	int remove_event
+    model *model_ptr,
+    int type,
+    void (*transition_func)( model*, individual* ),
+    int remove_event
 )
 {
-	long idx, n_events;
-	event *event, *next_event;
-	individual *indiv;
-
-	n_events    = model_ptr->event_lists[type].n_daily_current[ model_ptr->time ];
-	next_event  = model_ptr->event_lists[type].events[ model_ptr->time ];
-
-	for( idx = 0; idx < n_events; idx++ )
-	{
-		event      = next_event;
-		next_event = event->next;
-		indiv      = event->individual;
-		transition_func( model_ptr, indiv );
-
-		if( remove_event )
-			remove_event_from_event_list( model_ptr, event );
-	}
-}
-<<<<<<< HEAD
-int duplicates = 0;
-=======
-
->>>>>>> 53bb3f91
+    long idx, n_events;
+    event *event, *next_event;
+    individual *indiv;
+
+    n_events    = model_ptr->event_lists[type].n_daily_current[ model_ptr->time ];
+    next_event  = model_ptr->event_lists[type].events[ model_ptr->time ];
+
+    for( idx = 0; idx < n_events; idx++ )
+    {
+        event      = next_event;
+        next_event = event->next;
+        indiv      = event->individual;
+        transition_func( model_ptr, indiv );
+
+        if( remove_event )
+            remove_event_from_event_list( model_ptr, event );
+    }
+}
+
+
+/*****************************************************************************************
+*  Name:		set_up_healthcare_workers
+*  Description: randomly pick individuals from population between ages 20 - 69 to be doctors
+*               and nurses
+*  Returns:		void
+******************************************************************************************/
+void set_up_healthcare_workers_and_hospitals( model *model)
+{
+    //TODO: Have set_up_healthcare_workers() mimic the age distribution of actual NHS workers.
+    long pdx;
+    int idx, n_total_doctors, n_total_nurses;
+    individual *indiv;
+
+    //Initialise hospitals.
+    model->hospitals = calloc( model->params->n_hospitals, sizeof(hospital) );
+    for( idx = 0; idx < model->params->n_hospitals; idx++ )
+        initialise_hospital( &(model->hospitals[idx]), model->params, idx );
+
+    idx = 0;
+
+    //Randomly pick individuals from population between ages 20 - 69 to be doctors and assign them to a hospital.
+    n_total_doctors = model->params->n_hcw_per_ward[COVID_GENERAL][DOCTOR] * model->params->n_wards[COVID_GENERAL];
+    n_total_doctors += model->params->n_hcw_per_ward[COVID_ICU][DOCTOR] * model->params->n_wards[COVID_ICU];
+    while( idx < n_total_doctors )
+    {
+        pdx = gsl_rng_uniform_int( rng, model->params->n_total );
+        indiv = &(model->population[pdx]);
+
+        if( !(indiv->worker_type == NOT_HEALTHCARE_WORKER && indiv->age_group > AGE_10_19 && indiv->age_group < AGE_70_79) )
+                continue;
+
+        indiv->worker_type = DOCTOR;
+        add_healthcare_worker_to_hospital( &(model->hospitals[0]), indiv->idx, DOCTOR );
+        idx++;
+    }
+
+    idx = 0;
+
+    //Randomly pick individuals from population between ages 20 - 69 to be nurses and assign them to a hospital.
+    n_total_nurses = model->params->n_hcw_per_ward[COVID_GENERAL][NURSE] * model->params->n_wards[COVID_GENERAL];
+    n_total_nurses += model->params->n_hcw_per_ward[COVID_ICU][NURSE] * model->params->n_wards[COVID_ICU];
+    while( idx < n_total_nurses )
+    {
+        pdx = gsl_rng_uniform_int( rng, model->params->n_total );
+        indiv = &(model->population[pdx]);
+
+        if( !(indiv->worker_type == NOT_HEALTHCARE_WORKER && indiv->age_group > AGE_10_19 && indiv->age_group < AGE_70_79) )
+                continue;
+
+        indiv->worker_type = NURSE;
+        add_healthcare_worker_to_hospital( &(model->hospitals[0]), indiv->idx, NURSE );
+        idx++;
+    }
+}
+
 /*****************************************************************************************
 *  Name:		one_time_step
 *  Description: Move the model through one time step
@@ -1093,7 +755,6 @@
 	for( idx = 0; idx < N_EVENT_TYPES; idx++ )
 		update_event_list_counters( model, idx );
 
-<<<<<<< HEAD
     build_daily_network( model );
 	transmit_virus( model, model->params );
 
@@ -1124,24 +785,6 @@
 	transition_events( model, TEST_RESULT,         &intervention_test_result,         TRUE );
 	transition_events( model, QUARANTINE_RELEASE,  &intervention_quarantine_release,  FALSE );
 	transition_events( model, TRACE_TOKEN_RELEASE, &intervention_trace_token_release, TRUE );
-=======
-	build_daily_newtork( model );
-	transmit_virus( model );
-
-	transition_events( model, SYMPTOMATIC,       &transition_to_symptomatic,      FALSE );
-	transition_events( model, SYMPTOMATIC_MILD,  &transition_to_symptomatic_mild, FALSE );
-	transition_events( model, HOSPITALISED,      &transition_to_hospitalised,     FALSE );
-	transition_events( model, CRITICAL,          &transition_to_critical,         FALSE );
-	transition_events( model, HOSPITALISED_RECOVERING, &transition_to_hospitalised_recovering, FALSE );
-	transition_events( model, RECOVERED,         &transition_to_recovered,        FALSE );
-	transition_events( model, DEATH,             &transition_to_death,            FALSE );
-
-	flu_infections( model );
-	transition_events( model, TEST_TAKE,          &intervention_test_take,          TRUE );
-	transition_events( model, TEST_RESULT,        &intervention_test_result,        TRUE );
-	transition_events( model, QUARANTINE_RELEASE, &intervention_quarantine_release, FALSE );
-	transition_events( model, TRACE_TOKEN_RELEASE,&intervention_trace_token_release,TRUE );
->>>>>>> 53bb3f91
 
 	if( model->params->quarantine_smart_release_day > 0 )
 		intervention_smart_release( model );
