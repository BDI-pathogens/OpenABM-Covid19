--- conflicted
+++ resolved
@@ -774,14 +774,6 @@
     build_daily_network( model );
 	transmit_virus( model, model->params );
 
-<<<<<<< HEAD
-    transition_events( model, SYMPTOMATIC,       &transition_to_symptomatic,      FALSE );
-    transition_events( model, SYMPTOMATIC_MILD,  &transition_to_symptomatic_mild, FALSE );
-    transition_events( model, HOSPITALISED,      &transition_to_hospitalised,     FALSE );
-    transition_events( model, CRITICAL,          &transition_to_critical,         FALSE );
-    transition_events( model, RECOVERED,         &transition_to_recovered,        FALSE );
-    transition_events( model, DEATH,             &transition_to_death,            FALSE );
-=======
 	transition_events( model, SYMPTOMATIC,       &transition_to_symptomatic,      FALSE );
 	transition_events( model, SYMPTOMATIC_MILD,  &transition_to_symptomatic_mild, FALSE );
 	transition_events( model, HOSPITALISED,      &transition_to_hospitalised,     FALSE );
@@ -789,7 +781,6 @@
 	transition_events( model, HOSPITALISED_RECOVERING, &transition_to_hospitalised_recovering, FALSE );
 	transition_events( model, RECOVERED,         &transition_to_recovered,        FALSE );
 	transition_events( model, DEATH,             &transition_to_death,            FALSE );
->>>>>>> 437ac248
 
     if( model->time)
 
