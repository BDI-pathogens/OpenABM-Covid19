--- conflicted
+++ resolved
@@ -54,18 +54,11 @@
         model_ptr->n_occupation_networks = params->occupation_network_table->n_networks;
     }
 
-<<<<<<< HEAD
-    
+	for( type = 0; type < N_INTERACTION_TYPES; type++ )
+		params->relative_transmission_used[type] = params->relative_transmission[type];
+
     rng = rng_alloc ();
     rng_set( rng, params->rng_seed );
-=======
-	for( type = 0; type < N_INTERACTION_TYPES; type++ )
-		params->relative_transmission_used[type] = params->relative_transmission[type];
-
-    gsl_rng_env_setup();
-    rng = gsl_rng_alloc ( gsl_rng_default);
-    gsl_rng_set( rng, params->rng_seed );
->>>>>>> 86956881
 
 	update_intervention_policy( model_ptr, model_ptr->time );
 
@@ -209,20 +202,11 @@
 	event_list *list = &(model->event_lists[ type ]);
 	list->type       = type;
 
-<<<<<<< HEAD
 	list->n_daily          = (long*) calloc( MAX_TIME, sizeof(long) );
 	list->n_daily_current  = (long*) calloc( MAX_TIME, sizeof(long) );
-	list->infectious_curve = (double**) calloc( N_INTERACTION_TYPES, sizeof(double*) );
 	list->n_total_by_age   = (long*) calloc( N_AGE_GROUPS, sizeof(long) );
 	list->n_daily_by_age   = (long**) calloc( MAX_TIME, sizeof(long*) );
 	list->events		   = (event**) calloc( MAX_TIME, sizeof(event*));
-=======
-	list->n_daily          = calloc( MAX_TIME, sizeof(long) );
-	list->n_daily_current  = calloc( MAX_TIME, sizeof(long) );
-	list->n_total_by_age   = calloc( N_AGE_GROUPS, sizeof(long) );
-	list->n_daily_by_age   = calloc( MAX_TIME, sizeof(long*) );
-	list->events		   = calloc( MAX_TIME, sizeof(event*));
->>>>>>> 86956881
 
 	list->n_current = 0;
 	list->n_total   = 0;
@@ -235,11 +219,6 @@
 		list->n_daily[day] = 0;
 		list->n_daily_current[day] = 0;
 	}
-<<<<<<< HEAD
-	for( idx = 0; idx < N_INTERACTION_TYPES; idx++ )
-		list->infectious_curve[idx] = (double*) calloc( MAX_INFECTIOUS_PERIOD, sizeof(double) );
-=======
->>>>>>> 86956881
 }
 
 /*****************************************************************************************
@@ -771,16 +750,12 @@
 	int idx, strain_idx;
 	unsigned long int person;
 	individual *indiv;
-<<<<<<< HEAD
+	double *fraction_asymptomatic = (double*) calloc( N_AGE_GROUPS, sizeof( double  ) );
+	double *mild_fraction         = (double*) calloc( N_AGE_GROUPS, sizeof( double  ) );
 	double *hospitalised_fraction = (double*) calloc( N_AGE_GROUPS, sizeof( double  ) );
-=======
-	double *fraction_asymptomatic = calloc( N_AGE_GROUPS, sizeof( double  ) );
-	double *mild_fraction         = calloc( N_AGE_GROUPS, sizeof( double  ) );
-	double *hospitalised_fraction = calloc( N_AGE_GROUPS, sizeof( double  ) );
-	double *critical_fraction     = calloc( N_AGE_GROUPS, sizeof( double  ) );
-	double *fatality_fraction     = calloc( N_AGE_GROUPS, sizeof( double  ) );
-	double *location_death_icu    = calloc( N_AGE_GROUPS, sizeof( double  ) );
->>>>>>> 86956881
+	double *critical_fraction     = (double*) calloc( N_AGE_GROUPS, sizeof( double  ) );
+	double *fatality_fraction     = (double*) calloc( N_AGE_GROUPS, sizeof( double  ) );
+	double *location_death_icu    = (double*) calloc( N_AGE_GROUPS, sizeof( double  ) );
 
 	for( idx = 0; idx < N_AGE_GROUPS; idx++ ) {
 		fraction_asymptomatic[ idx ] = params->fraction_asymptomatic[ idx ];
