--- conflicted
+++ resolved
@@ -692,13 +692,10 @@
         inter1 = &(model->interactions[ all_idx++ ]);
         inter2 = &(model->interactions[ all_idx++ ]);
 
-<<<<<<< HEAD
-=======
 //        if(network->type == 4 || network->type == 5){
 //             printf(itoa(MAX_DAILY_INTERACTIONS_KEPT));
 //        }
 
->>>>>>> 9b2737fd
         inter1->type       = network->type;
         inter1->traceable  = UNKNOWN;
         inter1->individual = indiv2;
