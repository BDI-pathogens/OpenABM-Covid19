--- conflicted
+++ resolved
@@ -741,11 +741,6 @@
 }
 
 /*****************************************************************************************
-<<<<<<< HEAD
-*  Name:        set_param
-*  Description: Sets the value of a parameter
-******************************************************************************************/
-=======
 *  Name:        set_param_x
 *  Description: Sets the value of x parameter
 ******************************************************************************************/
@@ -823,7 +818,6 @@
 *  Name:        set_param
 *  Description: Sets the value of a parameter
 ******************************************************************************************/
->>>>>>> 9eb2c994
 int set_param(model *model, char *name, char *value)
 {
     int ret = 0;
@@ -831,64 +825,6 @@
     double value_double = 0;
 
     if ( strcmp( name, "test_on_symptoms" )  == 0 ) {
-<<<<<<< HEAD
-        sscanf( value, "%d", &model->params->test_on_symptoms );
-        return TRUE;
-    } 
-    else if ( strcmp( name, "test_on_traced" )  == 0 ) {
-        sscanf( value, "%d", &model->params->test_on_traced );
-        return TRUE;
-    }
-    else if ( strcmp( name, "quarantine_on_traced" )  == 0 ) {
-        sscanf( value, "%d", &model->params->quarantine_on_traced );
-        return TRUE;
-    }
-    else if ( strcmp( name, "traceable_interaction_fraction" )  == 0 ) {
-        sscanf( value, "%lf", &model->params->traceable_interaction_fraction );
-        return TRUE;
-    }
-    else if ( strcmp( name, "tracing_network_depth" )  == 0 ) {
-        sscanf( value, "%d", &model->params->tracing_network_depth );
-        return TRUE;
-    }
-    else if ( strcmp( name, "allow_clinical_diagnosis" )  == 0 ) {
-        sscanf( value, "%d", &model->params->allow_clinical_diagnosis );
-        return TRUE;
-    }
-    else if ( strcmp( name, "quarantine_household_on_positive" )  == 0 ) {
-        sscanf( value, "%d", &model->params->quarantine_household_on_positive );
-        return TRUE;
-    }
-    else if ( strcmp( name, "quarantine_household_on_symptoms" )  == 0 ) {
-        sscanf( value, "%d", &model->params->quarantine_household_on_symptoms );
-        return TRUE;
-    }
-    else if ( strcmp( name, "quarantine_household_on_traced" )  == 0 ) {
-        sscanf( value, "%d", &model->params->quarantine_household_on_traced );
-        return TRUE;
-    }
-    else if ( strcmp( name, "quarantine_household_contacts_on_positive" )  == 0 ) {
-        sscanf( value, "%d", &model->params->quarantine_household_contacts_on_positive );
-        return TRUE;
-    }
-    else if ( strcmp( name, "quarantine_days" )  == 0 ) {
-        sscanf( value, "%d", &model->params->quarantine_days );
-        return TRUE;
-    }
-    else if ( strcmp( name, "test_order_wait" )  == 0 ) {
-        sscanf( value, "%d", &model->params->test_order_wait );
-        return TRUE;
-    }
-    else if ( strcmp( name, "test_result_wait" )  == 0 ) {
-        sscanf( value, "%d", &model->params->test_result_wait );
-        return TRUE;
-    }
-    else if ( strcmp( name, "self_quarantine_fraction" )  == 0 ) {
-        sscanf( value, "%lf", &model->params->self_quarantine_fraction );
-        return TRUE;
-    }
-    else {
-=======
         sscanf( value, "%d", &value_int );
         ret = set_param_test_on_symptoms(model, value_int);
     } 
@@ -950,7 +886,6 @@
 
     if( ret < 1 ) {
         printf("Failed to set parameter %s\n", name);
->>>>>>> 9eb2c994
         return FALSE;
     }
 
