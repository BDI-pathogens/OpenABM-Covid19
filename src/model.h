/*
 * model.h
 *
 *  Description: Top level model 'object' c
 *  Created on:  5 Mar 2020
 *      Author:  hinchr
 */

#ifndef MODEL_H_
#define MODEL_H_

/************************************************************************/
/******************************* Includes *******************************/
/************************************************************************/

#include "structure.h"
#include "individual.h"
#include "network.h"
#include "params.h"
#include "hospital.h" //kelvin change

/************************************************************************/
/****************************** Structures  *****************************/
/************************************************************************/

struct event_list{
	int type;
	event **events;
	long *n_daily;
	long **n_daily_by_age;
    long *n_daily_current; //is this the currently infected list?
	long n_total;
	long *n_total_by_age;
    long n_current; //
	double **infectious_curve;
};

struct directory{
	long n_idx;
	int *n_jdx;
	long **val;
};

struct model{
	parameters *params;
	individual *population;
	int time;

	interaction *interactions;
	long interaction_idx;
	int interaction_day_idx;
	long n_interactions;
	long *possible_interactions;
	long n_possible_interactions;
	long n_total_intereactions;

	network *random_network;
	network *household_network;
	network **work_network;
	directory *household_directory;

	event *events;
	event *next_event;
	event_list *event_lists;

	trace_token *trace_tokens;
	trace_token *next_trace_token;
	long n_trace_tokens_used;
	long n_trace_tokens;

	int **transition_time_distributions;

	long n_quarantine_days;

    hospital *hospitals;
};

struct event{
	individual *individual;
	int type;
	int time;
	event *next;
	event *last;
};

/************************************************************************/
/******************************  Functions  *****************************/
/************************************************************************/

#define n_current( model, type ) ( model->event_lists[type].n_current )
#define n_total( model, type ) ( model->event_lists[type].n_total )
#define n_total_age( model, type, age ) ( model->event_lists[type].n_total_by_age[age] )
#define n_daily( model, type, day ) ( model->event_lists[type].n_daily_current[day] )

model* new_model(parameters *);
void set_up_population( model* );
void set_up_healthcare_workers_and_hospitals( model* ); //kelvin change
void set_up_interactions( model* );
void set_up_events( model* );
void set_up_seed_infection( model* );
void set_up_networks( model* );
void set_up_work_network( model*, int );
void set_up_individual_hazard( model* );
void destroy_model( model* );

int one_time_step( model* );
void flu_infections( model* );

event* new_event( model* );
event* add_individual_to_event_list( model*, int, individual*, int );
void set_up_event_list( model*, parameters*, int );
void destroy_event_list( model*, int );
void remove_event_from_event_list( model*, event* );
void update_event_list_counters(  model*, int );
void transition_events( model*, int, void( model*, individual* ), int );

void add_interactions_from_network( model*, network*, int, int, double );
void build_daily_network(model *model);
void build_random_network( model *model );
<<<<<<< HEAD
=======
void check_hospital_state_status( model *model );
void write_time_step_hospital_data( model *model);

>>>>>>> b7f687b0

#endif /* MODEL_H_ */<|MERGE_RESOLUTION|>--- conflicted
+++ resolved
@@ -117,11 +117,8 @@
 void add_interactions_from_network( model*, network*, int, int, double );
 void build_daily_network(model *model);
 void build_random_network( model *model );
-<<<<<<< HEAD
-=======
-void check_hospital_state_status( model *model );
+
+//void check_hospital_state_status( model *model );
 void write_time_step_hospital_data( model *model);
 
->>>>>>> b7f687b0
-
 #endif /* MODEL_H_ */