/*
 * model.h
 *
 *  Description: Top level model 'object' c
 *  Created on:  5 Mar 2020
 *      Author:  hinchr
 */

#ifndef MODEL_H_
#define MODEL_H_

/************************************************************************/
/******************************* Includes *******************************/
/************************************************************************/

#include "structure.h"
#include "individual.h"
#include "network.h"
#include "params.h"
#include "hospital.h" //kelvin change

/************************************************************************/
/****************************** Structures  *****************************/
/************************************************************************/

struct event_list{
	int type;
	event **events;
	long *n_daily;
	long **n_daily_by_age;
<<<<<<< HEAD
    long *n_daily_current; //is this the currently infected list?
	long n_total;
	long *n_total_by_age;
    long n_current; //
=======
	long *n_daily_current;
	long n_total;
	long *n_total_by_age;
	long n_current;
>>>>>>> 53bb3f91
	double **infectious_curve;
};

struct directory{
	long n_idx;
	int *n_jdx;
	long **val;
};

struct model{
	parameters *params;
	individual *population;
	int time;

	interaction *interactions;
	long interaction_idx;
	int interaction_day_idx;
	long n_interactions;
	long *possible_interactions;
	long n_possible_interactions;
	long n_total_intereactions;

	network *random_network;
	network *household_network;
	network **work_network;
	directory *household_directory;

	event *events;
	event *next_event;
	event_list *event_lists;

	trace_token *trace_tokens;
	trace_token *next_trace_token;
	long n_trace_tokens_used;
	long n_trace_tokens;

	int **transition_time_distributions;

	long n_quarantine_days;
<<<<<<< HEAD

    hospital *hospitals;
=======
>>>>>>> 53bb3f91
};

struct event{
	individual *individual;
	int type;
	int time;
	event *next;
	event *last;
};

/************************************************************************/
/******************************  Functions  *****************************/
/************************************************************************/

#define n_current( model, type ) ( model->event_lists[type].n_current )
#define n_total( model, type ) ( model->event_lists[type].n_total )
#define n_total_age( model, type, age ) ( model->event_lists[type].n_total_by_age[age] )
#define n_daily( model, type, day ) ( model->event_lists[type].n_daily_current[day] )

model* new_model(parameters *);
void set_up_population( model* );
void set_up_healthcare_workers_and_hospitals( model* ); //kelvin change
void set_up_interactions( model* );
void set_up_events( model* );
void set_up_seed_infection( model* );
void set_up_networks( model* );
void set_up_work_network( model*, int );
void set_up_individual_hazard( model* );
void destroy_model( model* );

int one_time_step( model* );
void flu_infections( model* );

event* new_event( model* );
event* add_individual_to_event_list( model*, int, individual*, int );
void set_up_event_list( model*, parameters*, int );
void destroy_event_list( model*, int );
void remove_event_from_event_list( model*, event* );
void update_event_list_counters(  model*, int );
void transition_events( model*, int, void( model*, individual* ), int );

void add_interactions_from_network( model*, network*, int, int, double );
<<<<<<< HEAD
void build_daily_network(model *model);
void build_random_network( model *model );
=======
void build_daily_newtork( model* );
void build_random_network( model * );
>>>>>>> 53bb3f91

#endif /* MODEL_H_ */<|MERGE_RESOLUTION|>--- conflicted
+++ resolved
@@ -28,17 +28,10 @@
 	event **events;
 	long *n_daily;
 	long **n_daily_by_age;
-<<<<<<< HEAD
-    long *n_daily_current; //is this the currently infected list?
-	long n_total;
-	long *n_total_by_age;
-    long n_current; //
-=======
 	long *n_daily_current;
 	long n_total;
 	long *n_total_by_age;
 	long n_current;
->>>>>>> 53bb3f91
 	double **infectious_curve;
 };
 
@@ -78,11 +71,8 @@
 	int **transition_time_distributions;
 
 	long n_quarantine_days;
-<<<<<<< HEAD
 
     hospital *hospitals;
-=======
->>>>>>> 53bb3f91
 };
 
 struct event{
@@ -104,7 +94,7 @@
 
 model* new_model(parameters *);
 void set_up_population( model* );
-void set_up_healthcare_workers_and_hospitals( model* ); //kelvin change
+void set_up_healthcare_workers_and_hospitals( model* );
 void set_up_interactions( model* );
 void set_up_events( model* );
 void set_up_seed_infection( model* );
@@ -125,12 +115,7 @@
 void transition_events( model*, int, void( model*, individual* ), int );
 
 void add_interactions_from_network( model*, network*, int, int, double );
-<<<<<<< HEAD
 void build_daily_network(model *model);
 void build_random_network( model *model );
-=======
-void build_daily_newtork( model* );
-void build_random_network( model * );
->>>>>>> 53bb3f91
 
 #endif /* MODEL_H_ */