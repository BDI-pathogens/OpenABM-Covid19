/*
 * model.h
 *
 *  Description: Top level model 'object' c
 *  Created on:  5 Mar 2020
 *      Author:  hinchr
 */

#ifndef MODEL_H_
#define MODEL_H_

/************************************************************************/
/******************************* Includes *******************************/
/************************************************************************/

#include "structure.h"
#include "individual.h"
#include "network.h"
#include "params.h"
#include "hospital.h" //kelvin change

/************************************************************************/
/****************************** Structures  *****************************/
/************************************************************************/

struct event_list{
	int type;
	event **events;
	long *n_daily;
	long **n_daily_by_age;
    long *n_daily_current; //is this the currently infected list?
	long n_total;
	long *n_total_by_age;
	long n_current;
	double **infectious_curve;
};

struct directory{
	long n_idx;
	int *n_jdx;
	long **val;
};

struct model{
	parameters *params;
	individual *population;
	int time;

	interaction *interactions;
	long interaction_idx;
	int interaction_day_idx;
	long n_interactions;
	long *possible_interactions;
	long n_possible_interactions;
	long n_total_intereactions;

	network *random_network;
	network *household_network;
	network **work_network;
	directory *household_directory;

	event *events;
	event *next_event;
	event_list *event_lists;

	int **transition_time_distributions;

	long n_quarantine_days;

    hospital *hospitals;
};

struct event{
	individual *individual;
	int type;
	int time;
	event *next;
	event *last;
};

/************************************************************************/
/******************************  Functions  *****************************/
/************************************************************************/

#define n_current( model, type ) ( model->event_lists[type].n_current )
#define n_total( model, type ) ( model->event_lists[type].n_total )
#define n_total_age( model, type, age ) ( model->event_lists[type].n_total_by_age[age] )
#define n_daily( model, type, day ) ( model->event_lists[type].n_daily_current[day] )

model* new_model(parameters *);
void set_up_population( model* );
void set_up_healthcare_workers_and_hospitals( model* ); //kelvin change
void set_up_interactions( model* );
void set_up_events( model* );
void set_up_seed_infection( model* );
void set_up_networks( model* );
void set_up_work_network( model*, int );
void set_up_individual_hazard( model* );
void destroy_model( model* );

int one_time_step( model* );
void flu_infections( model* );

event* new_event( model* );
event* add_individual_to_event_list( model*, int, individual*, int );
void set_up_event_list( model*, parameters*, int );
void destroy_event_list( model*, int );
void remove_event_from_event_list( model*, event* );
void update_event_list_counters(  model*, int );
void transition_events( model*, int, void( model*, individual* ), int );

void add_interactions_from_network( model*, network*, int, int, double );
void build_daily_network(model *model);
<<<<<<< HEAD
void build_random_network( model *model );

void check_hospital_location_status( model *model );
=======
void build_random_network( model * );
//void build_hospital_networks( model*, int);
>>>>>>> e0674731

#endif /* MODEL_H_ */<|MERGE_RESOLUTION|>--- conflicted
+++ resolved
@@ -111,13 +111,8 @@
 
 void add_interactions_from_network( model*, network*, int, int, double );
 void build_daily_network(model *model);
-<<<<<<< HEAD
 void build_random_network( model *model );
+void check_hospital_location_status( model *model );
 
-void check_hospital_location_status( model *model );
-=======
-void build_random_network( model * );
-//void build_hospital_networks( model*, int);
->>>>>>> e0674731
 
 #endif /* MODEL_H_ */