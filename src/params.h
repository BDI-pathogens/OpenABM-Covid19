--- conflicted
+++ resolved
@@ -15,125 +15,114 @@
 /************************************************************************/
 
 typedef struct{
-	long rng_seed; 					// number used to seed the GSL RNG
-	char input_param_file[INPUT_CHAR_LEN];	// path to input parameter file
-	char input_household_file[INPUT_CHAR_LEN]; //path to input household demographics file
-	char output_file_dir[INPUT_CHAR_LEN];	// path to output directory
-	int param_line_number;			// line number to be read from parameter file
-	long param_id;					// id of the parameter set
-	long n_total;  					// total number of people
-	int days_of_interactions;		// the number of days of interactions to keep
-	int end_time;				    // maximum end time
-	int n_seed_infection;			// number of people seeded with the infections
+    long rng_seed; 					// number used to seed the GSL RNG
+    char input_param_file[INPUT_CHAR_LEN];	// path to input parameter file
+    char input_household_file[INPUT_CHAR_LEN]; //path to input household demographics file
+    char output_file_dir[INPUT_CHAR_LEN];	// path to output directory
+    int param_line_number;			// line number to be read from parameter file
+    long param_id;					// id of the parameter set
+    long n_total;  					// total number of people
+    int days_of_interactions;		// the number of days of interactions to keep
+    int end_time;				    // maximum end time
+    int n_seed_infection;			// number of people seeded with the infections
 
-	int mean_random_interactions[N_AGE_TYPES]; // mean number of random interactions each day
-	int sd_random_interactions[N_AGE_TYPES];   // sd number of random interactions each day
-	int mean_work_interactions[N_WORK_NETWORKS];// mean number of regular work interactions
-	double daily_fraction_work;      			// fraction of daily work interactions without social-distancing
-	double daily_fraction_work_used;      		// fraction of daily work interactions with social-distancing
-	double child_network_adults;				// fraction of adults in the child network
-	double elderly_network_adults;				// fraction of adults in the elderly network
+    int mean_random_interactions[N_AGE_TYPES]; // mean number of random interactions each day
+    int sd_random_interactions[N_AGE_TYPES];   // sd number of random interactions each day
+    int mean_work_interactions[N_WORK_NETWORKS];// mean number of regular work interactions
+    double daily_fraction_work;      			// fraction of daily work interactions without social-distancing
+    double daily_fraction_work_used;      		// fraction of daily work interactions with social-distancing
+    double child_network_adults;				// fraction of adults in the child network
+    double elderly_network_adults;				// fraction of adults in the elderly network
 
-	double mean_infectious_period;  // mean period in days that people are infectious
-	double sd_infectious_period;	// sd of period in days that people are infectious
-	double infectious_rate;         // mean total number of people infected for a mean person
+    double mean_infectious_period;  // mean period in days that people are infectious
+    double sd_infectious_period;	// sd of period in days that people are infectious
+    double infectious_rate;         // mean total number of people infected for a mean person
 
-	double relative_susceptibility[N_AGE_GROUPS]; // relative susceptibility of an age group
-	double adjusted_susceptibility[N_AGE_GROUPS]; // adjusted susceptibility of an age group (normalising for interactions)
+    double relative_susceptibility[N_AGE_GROUPS]; // relative susceptibility of an age group
+    double adjusted_susceptibility[N_AGE_GROUPS]; // adjusted susceptibility of an age group (normalising for interactions)
 
-	double relative_transmission_by_type[N_INTERACTION_TYPES]; 		// relative transmission rate by the type of interactions (e.g. household/workplace/random) w/o social distance
-	double relative_transmission_by_type_used[N_INTERACTION_TYPES]; // relative transmission rate by the type of interactions (e.g. household/workplace/random)
+    double relative_transmission_by_type[N_INTERACTION_TYPES]; 		// relative transmission rate by the type of interactions (e.g. household/workplace/random) w/o social distance
+    double relative_transmission_by_type_used[N_INTERACTION_TYPES]; // relative transmission rate by the type of interactions (e.g. household/workplace/random)
 
-	double mean_time_to_symptoms;   // mean time from infection to symptoms
-	double sd_time_to_symptoms;		// sd time from infection to symptoms
+    double mean_time_to_symptoms;   // mean time from infection to symptoms
+    double sd_time_to_symptoms;		// sd time from infection to symptoms
 
-	double hospitalised_fraction[N_AGE_GROUPS];   // fraction of symptomatic patients requiring hospitalisation
-	double critical_fraction[N_AGE_GROUPS];  	  // fraction of hospitalised patients who require ICU treatment
-	double fatality_fraction[N_AGE_GROUPS];  	  // fraction of ICU patients who die
+    double hospitalised_fraction[N_AGE_GROUPS];   // fraction of symptomatic patients requiring hospitalisation
+    double critical_fraction[N_AGE_GROUPS];  	  // fraction of hospitalised patients who require ICU treatment
+    double fatality_fraction[N_AGE_GROUPS];  	  // fraction of ICU patients who die
 
-	double mean_time_to_hospital;   // mean time from symptoms to hospital
-	double mean_time_to_critical;   // mean time from hospitalised to critical care
+    double mean_time_to_hospital;   // mean time from symptoms to hospital
+    double mean_time_to_critical;   // mean time from hospitalised to critical care
 
-	double mean_time_to_recover;	// mean time to recover after hospital
-	double sd_time_to_recover;  	// sd time to recover after hospital
-	double mean_time_to_death;		// mean time to death after hospital
-	double sd_time_to_death;		// sd time to death after hospital
+    double mean_time_to_recover;	// mean time to recover after hospital
+    double sd_time_to_recover;  	// sd time to recover after hospital
+    double mean_time_to_death;		// mean time to death after hospital
+    double sd_time_to_death;		// sd time to death after hospital
 
-	double household_size[N_HOUSEHOLD_MAX];// ONS UK number of households with 1-6 person (in thousands)
-	double population_group[N_AGE_GROUPS];		// ONS stratification of population (in millions)
-	double population_type[N_AGE_TYPES];		// ONS stratification of population (in millions)
+    double household_size[N_HOUSEHOLD_MAX];// ONS UK number of households with 1-6 person (in thousands)
+    double population_group[N_AGE_GROUPS];		// ONS stratification of population (in millions)
+    double population_type[N_AGE_TYPES];		// ONS stratification of population (in millions)
 
-	double fraction_asymptomatic;			// faction who are asymptomatic
-	double asymptomatic_infectious_factor;  // relative infectiousness of asymptomatics
-	double mean_asymptomatic_to_recovery;   // mean time to recovery for asymptomatics
-	double sd_asymptomatic_to_recovery;     // sd of time to recovery for asymptomatics
+    double fraction_asymptomatic;			// faction who are asymptomatic
+    double asymptomatic_infectious_factor;  // relative infectiousness of asymptomatics
+    double mean_asymptomatic_to_recovery;   // mean time to recovery for asymptomatics
+    double sd_asymptomatic_to_recovery;     // sd of time to recovery for asymptomatics
 
-	int quarantined_daily_interactions; 	// number of interactions a quarantined person has
-	int hospitalised_daily_interactions; 	// number of interactions a hopsitalised person has
+    int quarantined_daily_interactions; 	// number of interactions a quarantined person has
+    int hospitalised_daily_interactions; 	// number of interactions a hopsitalised person has
 
-	int quarantine_days;					// number of days of previous contacts to quarantine
-	double self_quarantine_fraction;		// fraction of people who self-quarantine when show symptoms
+    int quarantine_days;					// number of days of previous contacts to quarantine
+    double self_quarantine_fraction;		// fraction of people who self-quarantine when show symptoms
 
-	int quarantine_length_self;				// max length of quarantine if self-quarantine on symptoms
-	int quarantine_length_traced;			// max length of quarantine if contact-traced
-	int quarantine_length_positive;			// max length of quarantine if receive positive test result
-	double quarantine_dropout_self;			// daily dropout rate if self-quarantined
-	double quarantine_dropout_traced;		// daily dropout rate if contact-traced
-	double quarantine_dropout_positive;     // daily dropout rate if receive positive test result
-	int quarantine_on_traced;				// immediately quarantine those who are contact traced
-	double traceable_interaction_fraction;  // the proportion of interactions which are traceable even if both users have app
-	int tracing_network_depth;				// the number of layers in the interaction network to recursively trace
-	int allow_clinical_diagnosis;			// allow a hospital clinical diagnosis to trigger interventions
+    int quarantine_length_self;				// max length of quarantine if self-quarantine on symptoms
+    int quarantine_length_traced;			// max length of quarantine if contact-traced
+    int quarantine_length_positive;			// max length of quarantine if receive positive test result
+    double quarantine_dropout_self;			// daily dropout rate if self-quarantined
+    double quarantine_dropout_traced;		// daily dropout rate if contact-traced
+    double quarantine_dropout_positive;     // daily dropout rate if receive positive test result
+    int quarantine_on_traced;				// immediately quarantine those who are contact traced
+    double traceable_interaction_fraction;  // the proportion of interactions which are traceable even if both users have app
+    int tracing_network_depth;				// the number of layers in the interaction network to recursively trace
+    int allow_clinical_diagnosis;			// allow a hospital clinical diagnosis to trigger interventions
 
-	int quarantine_household_on_symptoms;   // quarantine other household members when someone shows symptoms
-	int quarantine_household_on_positive;   // quarantine other household members when someone tests positive
-	int quarantine_household_on_traced;		// quarantine other household members when someone is contact traced
-	int quarantine_household_contacts_on_positive; // quarantine the contacts of other household members when someone tests positive
+    int quarantine_household_on_symptoms;   // quarantine other household members when someone shows symptoms
+    int quarantine_household_on_positive;   // quarantine other household members when someone tests positive
+    int quarantine_household_on_traced;		// quarantine other household members when someone is contact traced
+    int quarantine_household_contacts_on_positive; // quarantine the contacts of other household members when someone tests positive
 
-	int test_on_symptoms;					// carry out a test on those with symptoms
-	int test_on_traced;						// carry out a test on those with positive test results
-	int test_insensititve_period;			// number of days until a test is sensitive (delay test of recent contacts)
-	int test_result_wait;					// number of days to wait for a test result
-	int test_order_wait;					// minimum number of days to wait for a test to be taken
-	
-	double app_users_fraction; 				// Proportion of the population that use the apps
-	int app_turned_on;						// is the app turned on
-	int app_turn_on_time;   				// time after which the app is usable
-	double seasonal_flu_rate; 				// Rate of seasonal flu
+    int test_on_symptoms;					// carry out a test on those with symptoms
+    int test_on_traced;						// carry out a test on those with positive test results
+    int test_insensititve_period;			// number of days until a test is sensitive (delay test of recent contacts)
+    int test_result_wait;					// number of days to wait for a test result
+    int test_order_wait;					// minimum number of days to wait for a test to be taken
 
-	double social_distancing_work_network_multiplier;		// during social distancing this multiplier is applied to the fraction of work network connections made
-	double social_distancing_random_network_multiplier; 	// during social distancing this multiplier is applied to the fraction of random network connections made
-	double social_distancing_house_interaction_multiplier;  // during social distancing this multiplier is applied to the strengin of home connections
-	int social_distancing_time_on;							// social distancing turned on at this time
-	int social_distancing_time_off;							// social distancing turned off at this time
-	int social_distancing_on;								// is social distancing currently on
-	
-	int testing_symptoms_time_on;							// testing symptoms turned on at this time
-	int testing_symptoms_time_off;							// testing symptoms turned off at this time
+    double app_users_fraction; 				// Proportion of the population that use the apps
+    int app_turned_on;						// is the app turned on
+    int app_turn_on_time;   				// time after which the app is usable
+    double seasonal_flu_rate; 				// Rate of seasonal flu
 
-	int sys_write_individual; 		// Should an individual file be written to output?
-	
-	long N_REFERENCE_HOUSEHOLDS;		// Number of households in the household demographics file
+    double social_distancing_work_network_multiplier;		// during social distancing this multiplier is applied to the fraction of work network connections made
+    double social_distancing_random_network_multiplier; 	// during social distancing this multiplier is applied to the fraction of random network connections made
+    double social_distancing_house_interaction_multiplier;  // during social distancing this multiplier is applied to the strengin of home connections
+    int social_distancing_time_on;							// social distancing turned on at this time
+    int social_distancing_time_off;							// social distancing turned off at this time
+    int social_distancing_on;								// is social distancing currently on
+
+    int testing_symptoms_time_on;							// testing symptoms turned on at this time
+    int testing_symptoms_time_off;							// testing symptoms turned off at this time
+
+    int sys_write_individual; 		// Should an individual file be written to output?
+
+    long N_REFERENCE_HOUSEHOLDS;		// Number of households in the household demographics file
     int **REFERENCE_HOUSEHOLDS;		// Array of reference households
 
     //kelvin change
-<<<<<<< HEAD
     int n_total_doctors;       // Total number of doctors
     int n_total_nurses;        // Total number of nurses
     int n_hospitals;
     int hospital_n_beds;
     int hospital_n_icus;
 
-=======
-    int n_doctors;       // Total number of doctors
-    int n_nurses;        // Total number of nurses
-
-    //Tom: Added parameters on the number of beds a hospital has. NOTE: CONSIDERING ONLY 1 HOSPITAL FOR NOW.
-    int hospital_n_beds;
-    int hospital_n_icus;
-
-    int n_hospitals;
->>>>>>> 20340e57
 
 } parameters;
 
