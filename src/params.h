/*
 * params.h
 *
 *  Created on: 5 Mar 2020
 *      Author: hinchr
 */

#ifndef PARAMS_H_
#define PARAMS_H_

#include "constant.h"
#include "structure.h"

/************************************************************************/
/****************************** Structures  *****************************/
/************************************************************************/

typedef struct{
	long rng_seed; 					// number used to seed the GSL RNG
	char input_param_file[INPUT_CHAR_LEN];	// path to input parameter file
    char hospital_input_param_file[INPUT_CHAR_LEN];	// path to input parameter file
	char input_household_file[INPUT_CHAR_LEN]; //path to input household demographics file
	char output_file_dir[INPUT_CHAR_LEN];	// path to output directory
	int param_line_number;			// line number to be read from parameter file
    int hospital_param_line_number;			// line number to be read from parameter file
	long param_id;					// id of the parameter set
	long n_total;  					// total number of people
	int days_of_interactions;		// the number of days of interactions to keep
	int end_time;				    // maximum end time
	int n_seed_infection;			// number of people seeded with the infections

	double mean_random_interactions[N_AGE_TYPES]; // mean number of random interactions each day
	double sd_random_interactions[N_AGE_TYPES];   // sd number of random interactions each day
	int random_interaction_distribution;          // distribution from which each person random interactions are drawn
	double mean_work_interactions[N_WORK_NETWORKS];// mean number of regular work interactions
	double daily_fraction_work;      			// fraction of daily work interactions without social-distancing
	double daily_fraction_work_used[N_WORK_NETWORKS];  // fraction of daily work interactions with social-distancing
	double child_network_adults;				// fraction of adults in the child network
	double elderly_network_adults;				// fraction of adults in the elderly network

	double mean_infectious_period;  // mean period in days that people are infectious
	double sd_infectious_period;	// sd of period in days that people are infectious
	double infectious_rate;         // mean total number of people infected for a mean person

	double relative_susceptibility[N_AGE_GROUPS]; // relative susceptibility of an age group
	double adjusted_susceptibility[N_AGE_GROUPS]; // adjusted susceptibility of an age group (normalising for interactions)


	double relative_transmission[N_INTERACTION_TYPES]; 		// relative transmission rate by the type of interactions (e.g. household/workplace/random) w/o social distance
	double relative_transmission_used[N_INTERACTION_TYPES]; // relative transmission rate by the type of interactions (e.g. household/workplace/random)

	double mean_time_to_symptoms;   // mean time from infection to symptoms
	double sd_time_to_symptoms;		// sd time from infection to symptoms

	double hospitalised_fraction[N_AGE_GROUPS];   // fraction of symptomatic patients requiring hospitalisation
	double critical_fraction[N_AGE_GROUPS];  	  // fraction of hospitalised patients who require ICU treatment
	double fatality_fraction[N_AGE_GROUPS];  	  // fraction of ICU patients who die

	double mean_time_to_hospital;   // mean time from symptoms to hospital
	double mean_time_to_critical;   // mean time from hospitalised to critical care

	double mean_time_to_recover;	// mean time to recover after hospital
	double sd_time_to_recover;  	// sd time to recover after hospital
	double mean_time_to_death;		// mean time to death after hospital
	double sd_time_to_death;		// sd time to death after hospital

	double household_size[N_HOUSEHOLD_MAX];// ONS UK number of households with 1-6 person (in thousands)

	double population[N_AGE_GROUPS];		// ONS stratification of population (in millions)

	double fraction_asymptomatic[N_AGE_GROUPS]; // faction who are asymptomatic
	double asymptomatic_infectious_factor;  // relative infectiousness of asymptomatics

	double mild_fraction[N_AGE_GROUPS]; 	// faction who just have mild symptoms
	double mild_infectious_factor;  		// relative infectiousness of people with mild symptoms

	double mean_asymptomatic_to_recovery;   // mean time to recovery for asymptomatics
	double sd_asymptomatic_to_recovery;     // sd of time to recovery for asymptomatics

	double mean_time_hospitalised_recovery; // mean time to recover if hospitalised
	double sd_time_hospitalised_recovery;   // sd time to recover if hospitalised
	double mean_time_critical_survive;      // mean time to survive if critical
	double sd_time_critical_survive;        // sd time to survive if critical
	double icu_allocation[N_AGE_GROUPS];    // probability of getting an ICU place if needed

	int quarantined_daily_interactions; 	// number of interactions a quarantined person has
	int hospitalised_daily_interactions; 	// number of interactions a hopsitalised person has

	int quarantine_days;					// number of days of previous contacts to quarantine
	double self_quarantine_fraction;		// fraction of people who self-quarantine when show symptoms

	int trace_on_symptoms;   // contract trace on symptoms
	int trace_on_positive;   // contract trace on positive result
	int retrace_on_positive; // repeat contract tracing on a positive test if already tested on symptoms

	int quarantine_length_self;				// max length of quarantine if self-quarantine on symptoms
	int quarantine_length_traced;			// max length of quarantine if contact-traced
	int quarantine_length_positive;			// max length of quarantine if receive positive test result
	double quarantine_dropout_self;			// daily dropout rate if self-quarantined
	double quarantine_dropout_traced;		// daily dropout rate if contact-traced
	double quarantine_dropout_positive;     // daily dropout rate if receive positive test result
	int quarantine_on_traced;				// immediately quarantine those who are contact traced
	int quarantine_smart_release_day;		// number of days until smart release on no contacts

	double traceable_interaction_fraction;  // the proportion of interactions which are traceable even if both users have app
	int tracing_network_depth;				// the number of layers in the interaction network to recursively trace
	int allow_clinical_diagnosis;			// allow a hospital clinical diagnosis to trigger interventions

	int quarantine_household_on_symptoms;   	   // quarantine other household members when someone shows symptoms
	int quarantine_household_on_positive;   	   // quarantine other household members when someone tests positive
	int quarantine_household_on_traced_symptoms;   // quarantine other household members when someone is contact traced and index has symptoms
	int quarantine_household_on_traced_positive;   // quarantine other household members when someone is contact traced and index is positive
	int quarantine_household_contacts_on_positive; // quarantine the contacts of other household members when someone tests positive
	int quarantine_household_contacts_on_symptoms; // quarantine the contacts of other household members when someone gets symptoms

	int test_on_symptoms;					// carry out a test on those with symptoms
	int test_on_traced;						// carry out a test on those with positive test results

	int test_insensitive_period;			// number of days until a test is sensitive (delay test of recent contacts)
	int test_result_wait;					// number of days to wait for a test result
	int test_order_wait;					// minimum number of days to wait for a test to be taken
	
	double app_users_fraction[N_AGE_GROUPS];// Proportion of the population that use the app by age
	int app_turned_on;						// is the app turned on
	int app_turn_on_time;   				// time after which the app is usable
	double daily_non_cov_symptoms_rate; 				// Rate of seasonal flu

	double lockdown_work_network_multiplier;		// during lockdown distancing this multiplier is applied to the fraction of work network connections made
	double lockdown_random_network_multiplier; 		// during lockdown distancing this multiplier is applied to the fraction of random network connections made
	double lockdown_house_interaction_multiplier;  	// during lockdown this multiplier is applied to the strengin of home connections
	int lockdown_time_on;							// lockdown turned on at this time
	int lockdown_time_off;							// lockdown turned off at this time
	int lockdown_on;								// is lockdown currently on

	int lockdown_elderly_time_on;					// lockdown elderly turned on at this time
	int lockdown_elderly_time_off;					// lockdown elderly turned off at this time
	int lockdown_elderly_on;						// is lockdown elderly currently on

    int testing_symptoms_time_on;							// testing symptoms turned on at this time
	int testing_symptoms_time_off;							// testing symptoms turned off at this time
		
	int interventions_on;           // should we use interventions
	int intervention_start_time;	// time at which interventions start

	int sys_write_individual; 		// Should an individual file be written to output?
	
	long N_REFERENCE_HOUSEHOLDS;		// Number of households in the household demographics file
	int **REFERENCE_HOUSEHOLDS;		// Array of reference households

<<<<<<< HEAD
    //Hospital parameters
    int hospital_on;
    int n_hospitals;
    int n_wards[N_HOSPITAL_WARD_TYPES];
    int n_ward_beds[N_HOSPITAL_WARD_TYPES];
    int n_hcw_per_ward[N_HOSPITAL_WARD_TYPES][N_WORKER_TYPES];
    int n_patient_required_interactions[N_HOSPITAL_WARD_TYPES][N_WORKER_TYPES];
    int max_hcw_daily_interactions;

    //TODO: Add in finer grained transition times between wards once we have more information on them.
    double mean_time_hospital_transition; // mean time for movement between hospital locations
    double sd_time_hospital_transition; // sd for movement between hospital locations

    double waiting_infectivity_modifier;
    double general_infectivity_modifier;
    double icu_infectivity_modifier;

    //Modifiers for patients not receiving care when transitioning from disease states.
    double hospitalised_waiting_mod;
    double critical_waiting_mod;

    //average amount of interactions healthcare workers have with each other per day
    double hcw_mean_work_interactions;
=======
	double ***risk_score;  			// risk score somebody who has been traced
	double **risk_score_household;  // risk score for household members of symptomatic person
>>>>>>> 98a0d854

} parameters;

/************************************************************************/
/******************************  Functions  *****************************/
/************************************************************************/

int get_model_param_quarantine_days(model *model);
double get_model_param_self_quarantine_fraction(model *model);
int get_model_param_trace_on_symptoms(model *model);
int get_model_param_quarantine_on_traced(model *model);
double get_model_param_traceable_interaction_fraction(model *model);
int get_model_param_tracing_network_depth(model *model);
int get_model_param_allow_clinical_diagnosis(model *model);
int get_model_param_quarantine_household_on_symptoms(model *model);
int get_model_param_quarantine_household_on_positive(model *model);
int get_model_param_quarantine_household_on_traced_symptoms(model *model);
int get_model_param_quarantine_household_on_traced_positive(model *model);
int get_model_param_quarantine_household_contacts_on_positive(model *model);
int get_model_param_test_on_symptoms(model *model);
int get_model_param_test_on_traced(model *model);
int get_model_param_test_result_wait(model *model);
int get_model_param_test_order_wait(model *model);
double get_model_param_app_users_fraction(model *model);
int get_model_param_app_turned_on(model *model);
int get_model_param_lockdown_on(model *model);
double get_model_param_risk_score( model*, int, int, int );
double get_model_param_risk_score_household( model*, int, int );
double get_model_param_lockdown_house_interaction_multiplier(model *model);
double get_model_param_lockdown_random_network_multiplier(model *model);
double get_model_param_lockdown_work_network_multiplier(model *model);

int set_model_param_quarantine_days(model *model, int value);
int set_model_param_self_quarantine_fraction(model *model, double value);
int set_model_param_trace_on_symptoms(model *model, int value);
int set_model_param_quarantine_on_traced(model *model, int value);
int set_model_param_traceable_interaction_fraction(model *model, double value);
int set_model_param_tracing_network_depth(model *model, int value);
int set_model_param_allow_clinical_diagnosis(model *model, int value);
int set_model_param_quarantine_household_on_symptoms(model *model, int value);
int set_model_param_quarantine_household_on_positive(model *model, int value);
int set_model_param_quarantine_household_on_traced_symptoms(model *model, int value);
int set_model_param_quarantine_household_on_traced_positive(model *model, int value);
int set_model_param_quarantine_household_contacts_on_positive(model *model, int value);
int set_model_param_test_on_symptoms(model *model, int value);
int set_model_param_test_on_traced(model *model, int value);
int set_model_param_test_result_wait(model *model, int value);
int set_model_param_test_order_wait(model *model, int value);
int set_model_param_app_users_fraction(model *model, double value);
int set_model_param_app_turned_on(model *model, int value);
int set_model_param_lockdown_on(model *model, int value);
int set_model_param_lockdown_house_interaction_multiplier(model *model, double value);
int set_model_param_lockdown_random_network_multiplier(model *model, double value);
int set_model_param_lockdown_work_network_multiplier(model *model, double value);
int set_model_param_lockdown_elderly_on(model *model, int value);

int set_model_param_risk_score( model*, int, int, int, double );
int set_model_param_risk_score_household( model*, int, int, double );

void check_params( parameters* );
void check_hospital_params( parameters *params );
void destroy_params( parameters* );

#endif /* PARAMS_H_ */<|MERGE_RESOLUTION|>--- conflicted
+++ resolved
@@ -147,7 +147,9 @@
 	long N_REFERENCE_HOUSEHOLDS;		// Number of households in the household demographics file
 	int **REFERENCE_HOUSEHOLDS;		// Array of reference households
 
-<<<<<<< HEAD
+    double ***risk_score;  			// risk score somebody who has been traced
+    double **risk_score_household;  // risk score for household members of symptomatic person
+
     //Hospital parameters
     int hospital_on;
     int n_hospitals;
@@ -171,10 +173,6 @@
 
     //average amount of interactions healthcare workers have with each other per day
     double hcw_mean_work_interactions;
-=======
-	double ***risk_score;  			// risk score somebody who has been traced
-	double **risk_score_household;  // risk score for household members of symptomatic person
->>>>>>> 98a0d854
 
 } parameters;
 
