/*
 * params.h
 *
 *  Created on: 5 Mar 2020
 *      Author: hinchr
 */

#ifndef PARAMS_H_
#define PARAMS_H_

#include "constant.h"
#include "structure.h"

/************************************************************************/
/****************************** Structures  *****************************/
/************************************************************************/

typedef struct{
	long rng_seed; 					// number used to seed the GSL RNG
	char input_param_file[INPUT_CHAR_LEN];	// path to input parameter file
	char hospital_input_param_file[INPUT_CHAR_LEN];	// path to input parameter file
	char input_household_file[INPUT_CHAR_LEN]; //path to input household demographics file
	char output_file_dir[INPUT_CHAR_LEN];	// path to output directory
	int param_line_number;			// line number to be read from parameter file
	int hospital_param_line_number;			// line number to be read from parameter file
	long param_id;					// id of the parameter set
	long n_total;  					// total number of people
	int days_of_interactions;		// the number of days of interactions to keep
	int end_time;				    // maximum end time
	int n_seed_infection;			// number of people seeded with the infections

	double mean_random_interactions[N_AGE_TYPES]; // mean number of random interactions each day
	double sd_random_interactions[N_AGE_TYPES];   // sd number of random interactions each day
	int random_interaction_distribution;          // distribution from which each person random interactions are drawn
	double mean_work_interactions[N_OCCUPATION_NETWORKS];// mean number of regular work interactions
	double daily_fraction_work;      			// fraction of daily work interactions without social-distancing
	double daily_fraction_work_used[N_OCCUPATION_NETWORKS];  // fraction of daily work interactions with social-distancing
	double child_network_adults;				// fraction of adults in the child network
	double elderly_network_adults;				// fraction of adults in the elderly network
	double work_network_rewire;					// rewire parameter on the Watts-Strogatz work networks

	double mean_infectious_period;  // mean period in days that people are infectious
	double sd_infectious_period;	// sd of period in days that people are infectious
	double infectious_rate;         // mean total number of people infected for a mean person

	double relative_susceptibility[N_AGE_GROUPS]; // relative susceptibility of an age group
	double adjusted_susceptibility[N_AGE_GROUPS]; // adjusted susceptibility of an age group (normalising for interactions)

	double relative_transmission[N_INTERACTION_TYPES]; 		// relative transmission rate by the type of interactions (e.g. household/workplace/random) w/o social distance
	double relative_transmission_used[N_INTERACTION_TYPES]; // relative transmission rate by the type of interactions (e.g. household/workplace/random)

	double mean_time_to_symptoms;   // mean time from infection to symptoms
	double sd_time_to_symptoms;		// sd time from infection to symptoms

	double hospitalised_fraction[N_AGE_GROUPS];   // fraction of symptomatic patients requiring hospitalisation
	double critical_fraction[N_AGE_GROUPS];  	  // fraction of hospitalised patients who require ICU treatment
	double fatality_fraction[N_AGE_GROUPS];  	  // fraction of ICU patients who die

	double mean_time_to_hospital;   // mean time from symptoms to hospital
	double mean_time_to_critical;   // mean time from hospitalised to critical care
	double sd_time_to_critical;   // sd time from hospitalised to critical care

	double mean_time_to_recover;	// mean time to recovery if hospitalisation is not required (days)
	double sd_time_to_recover;  	// sd time to recovery if hospitalisation is not required (days)
	double mean_time_to_death;		// mean time to death after hospital
	double sd_time_to_death;		// sd time to death after hospital

	double household_size[N_HOUSEHOLD_MAX];// ONS UK number of households with 1-6 person (in thousands)
	double population[N_AGE_GROUPS];		// ONS stratification of population (in millions)

	double fraction_asymptomatic[N_AGE_GROUPS]; // faction who are asymptomatic
	double asymptomatic_infectious_factor;  // relative infectiousness of asymptomatics

	double mild_fraction[N_AGE_GROUPS]; 	// faction who just have mild symptoms
	double mild_infectious_factor;  		// relative infectiousness of people with mild symptoms

	double mean_asymptomatic_to_recovery;   // mean time to recovery for asymptomatics
	double sd_asymptomatic_to_recovery;     // sd of time to recovery for asymptomatics

	double mean_time_hospitalised_recovery; // mean time to recover if hospitalised
	double sd_time_hospitalised_recovery;   // sd time to recover if hospitalised
	double mean_time_critical_survive;      // mean time to survive if critical
	double sd_time_critical_survive;        // sd time to survive if critical
	double location_death_icu[N_AGE_GROUPS];// whether death occurs in the ICU or outside

	int quarantined_daily_interactions; 	// number of interactions a quarantined person has
	int hospitalised_daily_interactions; 	// number of interactions a hopsitalised person has

	int quarantine_days;					// number of days of previous contacts to quarantine
	double self_quarantine_fraction;		// fraction of people who self-quarantine when show symptoms

	int trace_on_symptoms;   // contract trace on symptoms
	int trace_on_positive;   // contract trace on positive result
	int retrace_on_positive; // repeat contract tracing on a positive test if already tested on symptoms

	int quarantine_length_self;				// max length of quarantine if self-quarantine on symptoms
	int quarantine_length_traced_symptoms;	// max length of quarantine if contact-traced from a index case with only symptoms
	int quarantine_length_traced_positive;	// max length of quarantine if contact-traced from a index case with a positive test
	int quarantine_length_positive;			// max length of quarantine if receive positive test result
	double quarantine_dropout_self;			// daily dropout rate if self-quarantined
	double quarantine_dropout_traced_symptoms;	// daily dropout rate if contact-traced from a index case with only symptoms
	double quarantine_dropout_traced_positive;	// daily dropout rate if contact-traced rom a index case with a positive test
	double quarantine_dropout_positive;     	// daily dropout rate if receive positive test result

	double quarantine_compliance_traced_symptoms; // probability that someone complies with a amber quarantine message
	double quarantine_compliance_traced_positive; // probability that someone complies with a red quarantine message

	int quarantine_on_traced;				// immediately quarantine those who are contact traced
	int quarantine_smart_release_day;		// number of days until smart release on no contacts

	double traceable_interaction_fraction;  // the proportion of interactions which are traceable even if both users have app
	int tracing_network_depth;				// the number of layers in the interaction network to recursively trace
	int allow_clinical_diagnosis;			// allow a hospital clinical diagnosis to trigger interventions

	int quarantine_household_on_symptoms;   	   // quarantine other household members when someone shows symptoms
	int quarantine_household_on_positive;   	   // quarantine other household members when someone tests positive
	int quarantine_household_on_traced_symptoms;   // quarantine other household members when someone is contact traced and index has symptoms
	int quarantine_household_on_traced_positive;   // quarantine other household members when someone is contact traced and index is positive
	int quarantine_household_contacts_on_positive; // quarantine the contacts of other household members when someone tests positive
	int quarantine_household_contacts_on_symptoms; // quarantine the contacts of other household members when someone gets symptoms

	int test_on_symptoms;					// carry out a test on those with symptoms
	int test_on_traced;						// carry out a test on those with positive test results
	int test_insensitive_period;			// number of days until a test is sensitive (delay test of recent contacts)
	int test_result_wait;					// number of days to wait for a test result
	int test_order_wait;					// minimum number of days to wait for a test to be taken
	
	double app_users_fraction[N_AGE_GROUPS];// Proportion of the population that use the app by age
	int app_turned_on;						// is the app turned on
	int app_turn_on_time;   				// time after which the app is usable
	double daily_non_cov_symptoms_rate; 				// Rate of seasonal flu

	double lockdown_occupation_multiplier[N_OCCUPATION_NETWORKS];   // during lockdown distancing this multiplier is applied to the fraction of work network connections made
	double lockdown_random_network_multiplier; 		// during lockdown distancing this multiplier is applied to the fraction of random network connections made
	double lockdown_house_interaction_multiplier;  	// during lockdown this multiplier is applied to the strengin of home connections
	int lockdown_time_on;							// lockdown turned on at this time
	int lockdown_time_off;							// lockdown turned off at this time
	int lockdown_on;								// is lockdown currently on

	int lockdown_elderly_time_on;					// lockdown elderly turned on at this time
	int lockdown_elderly_time_off;					// lockdown elderly turned off at this time
	int lockdown_elderly_on;						// is lockdown elderly currently on

	int testing_symptoms_time_on;							// testing symptoms turned on at this time
	int testing_symptoms_time_off;							// testing symptoms turned off at this time
		
	int interventions_on;           // should we use interventions
	int intervention_start_time;	// time at which interventions start

	int sys_write_individual; 		// Should an individual file be written to output?
	int sys_write_hospital; 		// Should a hospital file be written to output?
	
	long N_REFERENCE_HOUSEHOLDS;		// Number of households in the household demographics file
	int **REFERENCE_HOUSEHOLDS;		// Array of reference households

	double ***risk_score;  			// risk score somebody who has been traced
	double **risk_score_household;  // risk score for household members of symptomatic person

<<<<<<< HEAD
=======
	//Hospital parameters
	int hospital_on;
	int n_hospitals;
	int n_wards[N_HOSPITAL_WARD_TYPES];
	int n_ward_beds[N_HOSPITAL_WARD_TYPES];
	int n_hcw_per_ward[N_HOSPITAL_WARD_TYPES][N_WORKER_TYPES];
	int n_patient_required_interactions[N_HOSPITAL_WARD_TYPES][N_WORKER_TYPES];
	int max_hcw_daily_interactions;

	//Modifiers for patients not receiving care when transitioning from disease states.
	double hospitalised_waiting_mod;
	double critical_waiting_mod;

	//average amount of interactions healthcare workers have with each other per day
	double hcw_mean_work_interactions;

>>>>>>> cea158b1
} parameters;

/************************************************************************/
/******************************  Functions  *****************************/
/************************************************************************/
double get_model_param_daily_fraction_work_used(model *model, int idx);
int get_model_param_quarantine_days(model *model);
double get_model_param_self_quarantine_fraction(model *model);
int get_model_param_trace_on_symptoms(model *model);
int get_model_param_trace_on_positive(model *model);
int get_model_param_quarantine_on_traced(model *model);
double get_model_param_traceable_interaction_fraction(model *model);
int get_model_param_tracing_network_depth(model *model);
int get_model_param_allow_clinical_diagnosis(model *model);
int get_model_param_quarantine_household_on_symptoms(model *model);
int get_model_param_quarantine_household_on_positive(model *model);
int get_model_param_quarantine_household_on_traced_symptoms(model *model);
int get_model_param_quarantine_household_on_traced_positive(model *model);
int get_model_param_quarantine_household_contacts_on_positive(model *model);
int get_model_param_quarantine_household_contacts_on_symptoms(model *model);
int get_model_param_test_on_symptoms(model *model);
int get_model_param_test_on_traced(model *model);
int get_model_param_test_result_wait(model *model);
int get_model_param_test_order_wait(model *model);
double get_model_param_app_users_fraction(model *model);
int get_model_param_app_turned_on(model *model);
int get_model_param_lockdown_on(model *model);
double get_model_param_risk_score( model*, int, int, int );
double get_model_param_risk_score_household( model*, int, int );
double get_model_param_lockdown_house_interaction_multiplier(model *model);
double get_model_param_lockdown_random_network_multiplier(model *model);
double get_model_param_lockdown_occupation_multiplier(model *model, int index);

int set_model_param_quarantine_days(model *model, int value);
int set_model_param_self_quarantine_fraction(model *model, double value);
int set_model_param_trace_on_symptoms(model *model, int value);
int set_model_param_trace_on_positive(model *model, int value);
int set_model_param_quarantine_on_traced(model *model, int value);
int set_model_param_traceable_interaction_fraction(model *model, double value);
int set_model_param_tracing_network_depth(model *model, int value);
int set_model_param_allow_clinical_diagnosis(model *model, int value);
int set_model_param_quarantine_household_on_symptoms(model *model, int value);
int set_model_param_quarantine_household_on_positive(model *model, int value);
int set_model_param_quarantine_household_on_traced_symptoms(model *model, int value);
int set_model_param_quarantine_household_on_traced_positive(model *model, int value);
int set_model_param_quarantine_household_contacts_on_positive(model *model, int value);
int set_model_param_quarantine_household_contacts_on_symptoms(model *model, int value);
int set_model_param_test_on_symptoms(model *model, int value);
int set_model_param_test_on_traced(model *model, int value);
int set_model_param_test_result_wait(model *model, int value);
int set_model_param_test_order_wait(model *model, int value);
int set_model_param_app_users_fraction(model *model, double value);
int set_model_param_app_turned_on(model *model, int value);
int set_model_param_lockdown_on(model *model, int value);
int set_model_param_lockdown_house_interaction_multiplier(model *model, double value);
int set_model_param_lockdown_random_network_multiplier(model *model, double value);
int set_model_param_lockdown_occupation_multiplier(model *model, double value, int index);
int set_model_param_lockdown_elderly_on(model *model, int value);
int set_model_param_relative_transmission( model *model, double value, int type );

int set_model_param_risk_score( model*, int, int, int, double );
int set_model_param_risk_score_household( model*, int, int, double );

void update_work_intervention_state(model *model, int value);
void update_household_intervention_state(model *model, int value);
void check_params( parameters* );
void check_hospital_params( parameters *params );
void destroy_params( parameters* );

#endif /* PARAMS_H_ */<|MERGE_RESOLUTION|>--- conflicted
+++ resolved
@@ -156,8 +156,6 @@
 	double ***risk_score;  			// risk score somebody who has been traced
 	double **risk_score_household;  // risk score for household members of symptomatic person
 
-<<<<<<< HEAD
-=======
 	//Hospital parameters
 	int hospital_on;
 	int n_hospitals;
@@ -174,7 +172,6 @@
 	//average amount of interactions healthcare workers have with each other per day
 	double hcw_mean_work_interactions;
 
->>>>>>> cea158b1
 } parameters;
 
 /************************************************************************/
