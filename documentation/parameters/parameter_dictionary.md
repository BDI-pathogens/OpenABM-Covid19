--- conflicted
+++ resolved
@@ -33,30 +33,8 @@
 | `sd_time_to_recover` | 5 | &#963;<sub>rec</sub> | Standard deviation of time to recovery if hospitalisaion is not required (days) | Yang et al 2020 |
 | `mean_time_to_death` | 11.74 | &#956;<sub>death</sub> | Mean time to death after acquiring critical care (days) | Personal communication with SPI-M; data soon to be published |
 | `sd_time_to_death` | 8.79 | &#963;<sub>death</sub> | Standard deviation of time to death after acquiring critical care (days) | Personal communication with SPI-M; data soon to be published |
-<<<<<<< HEAD
 | `mean_time_to_susceptible_after_shift` | 180 | - | mean time to susceptible after recovered (and after a fixed period of `time_to_susceptible_shift` days) | - |
 | `time_to_susceptible_shift` | 10000 | - | Fixed number of days individuals are immune until waning immunity begins | - |
-| `fraction_asymptomatic_0_9` | 0.605 | &#966;<sub>asym</sub>(0-9) | Fraction of infected individuals who are asymptomatic, aged 0-9 | - |
-| `fraction_asymptomatic_10_19` | 0.546 | &#966;<sub>asym</sub>(10-19) | Fraction of infected individuals who are asymptomatic, aged 10-19 | Calibration of Riccardo et al. 2020 & Spanish Serology Survey |
-| `fraction_asymptomatic_20_29` | 0.483 | &#966;<sub>asym</sub>(20-29) | Fraction of infected individuals who are asymptomatic, aged 20-29 | Calibration of Riccardo et al. 2020 & Spanish Serology Survey |
-| `fraction_asymptomatic_30_39` | 0.418 | &#966;<sub>asym</sub>(30-39) | Fraction of infected individuals who are asymptomatic, aged 30-39 | Calibration of Riccardo et al. 2020 & Spanish Serology Survey |
-| `fraction_asymptomatic_40_49` | 0.354 | &#966;<sub>asym</sub>(40-49) | Fraction of infected individuals who are asymptomatic, aged 40-49 | Calibration of Riccardo et al. 2020 & Spanish Serology Survey |
-| `fraction_asymptomatic_50_59` | 0.294 | &#966;<sub>asym</sub>(50-59) | Fraction of infected individuals who are asymptomatic, aged 50-59 | Calibration of Riccardo et al. 2020 & Spanish Serology Survey |
-| `fraction_asymptomatic_60_69` | 0.242 | &#966;<sub>asym</sub>(60-69) | Fraction of infected individuals who are asymptomatic, aged 60-69 | Calibration of Riccardo et al. 2020 & Spanish Serology Survey |
-| `fraction_asymptomatic_70_79` | 0.199 | &#966;<sub>asym</sub>(70-79) | Fraction of infected individuals who are asymptomatic, aged 70-79 | Calibration of Riccardo et al. 2020 & Spanish Serology Survey |
-| `fraction_asymptomatic_80` | 0.163 | &#966;<sub>asym</sub>(80) | Fraction of infected individuals who are asymptomatic, aged 80+ | - |
-| `asymptomatic_infectious_factor` | 0.29 | *A<sub>asym</sub>* | Infectious rate of asymptomatic individuals relative to symptomatic individuals | Luo et al 2020 |
-| `mild_fraction_0_9` | 0.387 | &#966;<sub>mild</sub>(0-9) | Fraction of infected individuals with mild symptoms, aged 0-9 | Calibration of Riccardo et al. 2020 & Spanish Serology Survey |
-| `mild_fraction_10_19` | 0.435 | &#966;<sub>mild</sub>(10-19) | Fraction of infected individuals with mild symptoms, aged 10-19 | Calibration of Riccardo et al. 2020 & Spanish Serology Survey |
-| `mild_fraction_20_29` | 0.478 | &#966;<sub>mild</sub>(20-29) | Fraction of infected individuals with mild symptoms, aged 20-29 | Calibration of Riccardo et al. 2020 & Spanish Serology Survey |
-| `mild_fraction_30_39` | 0.512 | &#966;<sub>mild</sub>(30-39) | Fraction of infected individuals with mild symptoms, aged 30-39 | Calibration of Riccardo et al. 2020 & Spanish Serology Survey |
-| `mild_fraction_40_49` | 0.532 | &#966;<sub>mild</sub>(40-49) | Fraction of infected individuals with mild symptoms, aged 40-49 | Calibration of Riccardo et al. 2020 & Spanish Serology Survey |
-| `mild_fraction_50_59` | 0.541 | &#966;<sub>mild</sub>(50-59) | Fraction of infected individuals with mild symptoms, aged 50-59 | Calibration of Riccardo et al. 2020 & Spanish Serology Survey |
-| `mild_fraction_60_69` | 0.543 | &#966;<sub>mild</sub>(60-69) | Fraction of infected individuals with mild symptoms, aged 60-69 | Calibration of Riccardo et al. 2020 & Spanish Serology Survey |
-| `mild_fraction_70_79` | 0.541 | &#966;<sub>mild</sub>(70-79) | Fraction of infected individuals with mild symptoms, aged 70-79 | Calibration of Riccardo et al. 2020 & Spanish Serology Survey |
-| `mild_fraction_80` | 0.534 | &#966;<sub>mild</sub>(80) | Fraction of infected individuals with mild symptoms, aged 80+ | Calibration of Riccardo et al. 2020 & Spanish Serology Survey |
-| `mild_infectious_factor` | 0.48 | *A<sub>mild</sub>* | Infectious rate of mildly symptomatic individuals relative to symptomatic individuals | Luo et al 2020 |
-=======
 | `fraction_asymptomatic_0_9` | 0.456 | &#966;<sub>asym</sub>(0-9) | Fraction of infected individuals who are asymptomatic, aged 0-9 | - |
 | `fraction_asymptomatic_10_19` | 0.412 | &#966;<sub>asym</sub>(10-19) | Fraction of infected individuals who are asymptomatic, aged 10-19 | Calibration of Riccardo et al. 2020 & Spanish Serology Survey |
 | `fraction_asymptomatic_20_29` | 0.370 | &#966;<sub>asym</sub>(20-29) | Fraction of infected individuals who are asymptomatic, aged 20-29 | Calibration of Riccardo et al. 2020 & Spanish Serology Survey |
@@ -77,7 +55,6 @@
 | `mild_fraction_70_79` | 0.523 | &#966;<sub>mild</sub>(70-79) | Fraction of infected individuals with mild symptoms, aged 70-79 | Calibration of Riccardo et al. 2020 & Spanish Serology Survey |
 | `mild_fraction_80` | 0.461 | &#966;<sub>mild</sub>(80) | Fraction of infected individuals with mild symptoms, aged 80+ | Calibration of Riccardo et al. 2020 & Spanish Serology Survey |
 | `mild_infectious_factor` | 0.72 | *A<sub>mild</sub>* | Infectious rate of mildly symptomatic individuals relative to symptomatic individuals | Personal communction, Sun |
->>>>>>> 35b9e03b
 | `mean_asymptomatic_to_recovery` | 15 | &#956;<sub>a,rec</sub> | Mean time from infection to recovery (and no longer infectious) for an asymptomatic individual (days) | Yang et al 2020 |
 | `sd_asymptomatic_to_recovery` | 5 | &#963;<sub>a,rec</sub> | Standard deviation from infection to recovery for an asymptomatic individual (days) | Yang et al 2020 |
 | `household_size_1` | 7452 | - | Number of UK households with 1 person (thousands) | ONS UK |
