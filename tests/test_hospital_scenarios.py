#!/usr/bin/env python3
"""
Tests of the individual-based model, COVID19-IBM

Usage:
With pytest installed (https://docs.pytest.org/en/latest/getting-started.html) tests can be 
run by calling 'pytest' from project folder.  

Created: April 2020
Author: Dylan Feldner-Busztin
"""

import subprocess, pytest, os, sys
import numpy as np, pandas as pd

TEST_DIR = os.path.dirname(os.path.realpath(__file__))
TEST_HOSPITAL_FILE = TEST_DIR + "/data/hospital_baseline_parameters.csv"
TEST_DATA_FILE = TEST_DIR + "/data/baseline_parameters.csv"
PARAM_LINE_NUMBER = 1
DATA_DIR_TEST = TEST_DIR + "/data"
TEST_HOUSEHOLD_FILE = TEST_DIR + "/data/baseline_household_demographics.csv"
TEST_OUTPUT_FILE = TEST_DIR + "/data/test_output.csv"
TEST_OUTPUT_FILE_HOSPITAL = TEST_DIR + "/data/test_hospital_output.csv"
TEST_OUTPUT_FILE_HOSPITAL_TIME_STEP = TEST_DIR + "/data/time_step_hospital_output.csv"
TEST_INTERACTIONS_FILE = TEST_DIR + "/data/interactions_Run1.csv"
TEST_INDIVIDUAL_FILE = TEST_DIR + "/data/individual_file_Run1.csv"
TEST_HCW_FILE = TEST_DIR + "/data/ward_output.csv"
SRC_DIR = TEST_DIR.replace("tests", "") + "src"
EXECUTABLE = SRC_DIR + "/covid19ibm.exe"

# Use parameter file from Python C interface to adjust parameters
PYTHON_C_DIR = TEST_DIR.replace("tests", "") + "src/COVID19"
sys.path.append(PYTHON_C_DIR)
from parameters import ParameterSet
from . import constant

# Files with adjusted parameters for each scenario
SCENARIO_FILE = TEST_DIR + "/data/scenario_baseline_parameters.csv"
SCENARIO_HOSPITAL_FILE = TEST_DIR + "/data/scenario_hospital_baseline_parameters.csv"


class TestClass(object):
    """
    Test class for checking
    """

    def test_zero_infectivity(self):
        """
        Set infections rate to zero, total infections should be equal to seed infections
        """

        # Adjust baseline parameter
        params = ParameterSet(TEST_DATA_FILE, line_number=1)
        params.set_param("infectious_rate", 0.0)
        params.set_param("n_total", 20000)
        params.write_params(SCENARIO_FILE)

        # Construct the compilation command and compile
        # compile_command = "make clean; make all"
        compile_command = "make clean; make all; make swig-all;"
        completed_compilation = subprocess.run([compile_command],
                                               shell=True,
                                               cwd=SRC_DIR,
                                               capture_output=True
                                               )

        # Construct the executable command
        EXE = f"{EXECUTABLE} {SCENARIO_FILE} {PARAM_LINE_NUMBER} " + \
              f"{DATA_DIR_TEST} {TEST_HOUSEHOLD_FILE} {TEST_HOSPITAL_FILE}"

        # Call the model using baseline parameters, pipe output to file, read output file
        file_output = open(TEST_OUTPUT_FILE, "w")
        completed_run = subprocess.run([EXE], stdout=file_output, shell=True)
        df_output = pd.read_csv(TEST_OUTPUT_FILE, comment="#", sep=",")

        # Check that the simulation ran
        assert len(df_output) != 0

        # In the individual file, time_infected should be not equal to -1 in n_seed_infection number of cases
        df_individual_output = pd.read_csv(TEST_INDIVIDUAL_FILE)

        expected_output = int(params.get_param("n_seed_infection"))
        output = df_individual_output["time_infected"] != -1
        output = df_individual_output[output]
        output = len(output.index)

        np.testing.assert_equal(output, expected_output)

    def test_zero_beds(self):
        """
        Set hospital beds to zero
        """

        # Adjust baseline parameter
        params = ParameterSet(TEST_DATA_FILE, line_number=1)
        params.set_param("n_total", 20000)
        params.write_params(SCENARIO_FILE)

        # Adjust hospital baseline parameter
        h_params = ParameterSet(TEST_HOSPITAL_FILE, line_number=1)
        h_params.set_param("n_beds_covid_general_ward", 0)
        h_params.set_param("n_beds_covid_icu_ward", 0)
        h_params.write_params(SCENARIO_HOSPITAL_FILE)

        # Construct the compilation command and compile
        compile_command = "make clean; make all; make swig-all;"
        completed_compilation = subprocess.run([compile_command],
                                               shell=True,
                                               cwd=SRC_DIR,
                                               capture_output=True
                                               )

        # Construct the executable command
        EXE = f"{EXECUTABLE} {SCENARIO_FILE} {PARAM_LINE_NUMBER} " + \
              f"{DATA_DIR_TEST} {TEST_HOUSEHOLD_FILE} {SCENARIO_HOSPITAL_FILE}"

        # Call the model pipe output to file, read output file
        file_output = open(TEST_OUTPUT_FILE, "w")
        completed_run = subprocess.run([EXE], stdout=file_output, shell=True)
        df_output = pd.read_csv(TEST_OUTPUT_FILE, comment="#", sep=",")

        # Check that the simulation ran
        assert len(df_output) != 0

        df_individual_output = pd.read_csv(TEST_INDIVIDUAL_FILE)
        n_patient_general = df_individual_output["time_general"] != -1
        n_patient_general = df_individual_output[n_patient_general]
        n_patient_general = len(n_patient_general.index)
        assert n_patient_general == 0

        n_patient_icu = df_individual_output["time_icu"] != -1
        n_patient_icu = df_individual_output[n_patient_icu]
        n_patient_icu = len(n_patient_icu.index)
        assert n_patient_icu == 0

    def test_zero_general_wards(self):
        """
        Set hospital general wards to zero, check there are no general patients
        """

        # Adjust baseline parameter
        params = ParameterSet(TEST_DATA_FILE, line_number=1)
        params.set_param("n_total", 20000)
        params.write_params(SCENARIO_FILE)

        # Adjust hospital baseline parameter
        h_params = ParameterSet(TEST_HOSPITAL_FILE, line_number=1)
        h_params.set_param("n_covid_general_wards", 0)
        h_params.write_params(SCENARIO_HOSPITAL_FILE)

        # Construct the compilation command and compile
        compile_command = "make clean; make all; make swig-all;"
        completed_compilation = subprocess.run([compile_command],
                                               shell=True,
                                               cwd=SRC_DIR,
                                               capture_output=True
                                               )

        # Construct the executable command
        EXE = f"{EXECUTABLE} {SCENARIO_FILE} {PARAM_LINE_NUMBER} " + \
              f"{DATA_DIR_TEST} {TEST_HOUSEHOLD_FILE} {SCENARIO_HOSPITAL_FILE}"

        # Call the model pipe output to file, read output file
        file_output = open(TEST_OUTPUT_FILE, "w")
        completed_run = subprocess.run([EXE], stdout=file_output, shell=True)
        df_output = pd.read_csv(TEST_OUTPUT_FILE, comment="#", sep=",")

        # Check that the simulation ran
        assert len(df_output) != 0

        df_individual_output = pd.read_csv(TEST_INDIVIDUAL_FILE)

        n_patient_general = df_individual_output["time_general"] != -1
        n_patient_general = df_individual_output[n_patient_general]
        n_patient_general = len(n_patient_general.index)

        assert n_patient_general == 0

    def test_zero_icu_wards(self):
        """
        Set hospital icu wards to zero, check there are no icu patients
        """

        # Adjust baseline parameter
        params = ParameterSet(TEST_DATA_FILE, line_number=1)
        params.set_param("n_total", 20000)
        params.write_params(SCENARIO_FILE)

        # Adjust hospital baseline parameter
        h_params = ParameterSet(TEST_HOSPITAL_FILE, line_number=1)
        h_params.set_param("n_covid_icu_wards", 0)
        h_params.write_params(SCENARIO_HOSPITAL_FILE)

        # Construct the compilation command and compile
        compile_command = "make clean; make all; make swig-all;"
        completed_compilation = subprocess.run([compile_command],
                                               shell=True,
                                               cwd=SRC_DIR,
                                               capture_output=True
                                               )

        # Construct the executable command
        EXE = f"{EXECUTABLE} {SCENARIO_FILE} {PARAM_LINE_NUMBER} " + \
              f"{DATA_DIR_TEST} {TEST_HOUSEHOLD_FILE} {SCENARIO_HOSPITAL_FILE}"

        # Call the model pipe output to file, read output file
        file_output = open(TEST_OUTPUT_FILE, "w")
        completed_run = subprocess.run([EXE], stdout=file_output, shell=True)
        df_output = pd.read_csv(TEST_OUTPUT_FILE, comment="#", sep=",")

        # Check that the simulation ran
        assert len(df_output) != 0

        df_individual_output = pd.read_csv(TEST_INDIVIDUAL_FILE)

        n_patient_icu = df_individual_output["time_icu"] != -1
        n_patient_icu = df_individual_output[n_patient_icu]
        n_patient_icu = len(n_patient_icu.index)

        assert n_patient_icu == 0

    def test_zero_hcw_patient_interactions(self):
        """
        Set patient required hcw interactions to zero
        and check that there are no interactions between
        hcw and patients
        """
        params = ParameterSet(TEST_DATA_FILE, line_number=1)
        params.set_param("n_total", 20000)
        params.write_params(SCENARIO_FILE)

        # Adjust hospital baseline parameter
        h_params = ParameterSet(TEST_HOSPITAL_FILE, line_number=1)
        h_params.set_param("n_patient_doctor_required_interactions_covid_general", 0)
        h_params.set_param("n_patient_nurse_required_interactions_covid_general_ward", 0)
        h_params.set_param("n_patient_doctor_required_interactions_covid_icu_ward", 0)
        h_params.set_param("n_patient_nurse_required_interactions_covid_icu_ward", 0)
        h_params.write_params(SCENARIO_HOSPITAL_FILE)
        compile_command = "make clean; make all; make swig-all;"
        completed_compilation = subprocess.run([compile_command],
                                               shell=True,
                                               cwd=SRC_DIR,
                                               capture_output=True
                                               )

        # Construct the executable command
        EXE = f"{EXECUTABLE} {SCENARIO_FILE} {PARAM_LINE_NUMBER} " + \
              f"{DATA_DIR_TEST} {TEST_HOUSEHOLD_FILE} {SCENARIO_HOSPITAL_FILE}"

        # Call the model pipe output to file, read output file
        file_output = open(TEST_OUTPUT_FILE, "w")
        completed_run = subprocess.run([EXE], stdout=file_output, shell=True)
<<<<<<< HEAD
        df_interactions = pd.read_csv(TEST_INTERACTIONS_FILE,
                                      comment="#", sep=",", skipinitialspace=True)
=======
        df_interactions = pd.read_csv(TEST_INTERACTIONS_FILE)
>>>>>>> 583a9d73

        df_doctor_patient_general_interactions = df_interactions[
            df_interactions["type"] == constant.HOSPITAL_DOCTOR_PATIENT_GENERAL]
        df_nurse_patient_general_interactions = df_interactions[
            df_interactions["type"] == constant.HOSPITAL_NURSE_PATIENT_GENERAL]
        df_doctor_patient_icu_interactions = df_interactions[
            df_interactions["type"] == constant.HOSPITAL_DOCTOR_PATIENT_ICU]
        df_nurse_patient_icu_interactions = df_interactions[
            df_interactions["type"] == constant.HOSPITAL_NURSE_PATIENT_ICU]

        assert len(df_doctor_patient_general_interactions) == 0
        assert len(df_nurse_patient_general_interactions) == 0
        assert len(df_doctor_patient_icu_interactions) == 0
        assert len(df_nurse_patient_icu_interactions) == 0

<<<<<<< HEAD
    def test_hospital_waiting_modifiers(self):
        """
        Set patient ward beds to zero so that all patient enter a waiting state
        and set the waiting modifiers to zero and check that all patients recover
        """
        params = ParameterSet(TEST_DATA_FILE, line_number=1)
        params.set_param("n_total", 20000)
        params.write_params(SCENARIO_FILE)
        # Adjust hospital baseline parameter
        h_params = ParameterSet(TEST_HOSPITAL_FILE, line_number=1)
        h_params.set_param("hospitalised_waiting_mod", 0)
        h_params.set_param("critical_waiting_mod", 0)
        h_params.set_param("n_beds_covid_general_ward", 0)
        h_params.set_param("n_beds_covid_icu_ward", 0)
        h_params.write_params(SCENARIO_HOSPITAL_FILE)
        # Construct the compilation command and compile
        compile_command = "make clean; make all; make swig-all;"
        completed_compilation = subprocess.run([compile_command],
                                               shell=True,
                                               cwd=SRC_DIR,
                                               capture_output=True
                                               )

        # Construct the executable command
        EXE = f"{EXECUTABLE} {SCENARIO_FILE} {PARAM_LINE_NUMBER} " + \
              f"{DATA_DIR_TEST} {TEST_HOUSEHOLD_FILE} {SCENARIO_HOSPITAL_FILE}"

        # Call the model pipe output to file, read output file
        file_output = open(TEST_OUTPUT_FILE, "w")
        completed_run = subprocess.run([EXE], stdout=file_output, shell=True)
=======

    def test_zero_hospitalised_waiting_mod(self):
        """
        Set hospitalised_waiting_mod to zero, everybody
        in waiting state should be waiting or recovered in 
        the next time steps
        """

        # Adjust baseline parameter
        params = ParameterSet(TEST_DATA_FILE, line_number=1)
        params.set_param("n_total", 20000)
        params.write_params(SCENARIO_FILE)

        # Adjust hospital baseline parameter
        h_params = ParameterSet(TEST_HOSPITAL_FILE, line_number=1)
        h_params.set_param("hospitalised_waiting_mod", 0.0)
        h_params.set_param("n_beds_covid_general_ward", 0)
        h_params.set_param("n_beds_covid_icu_ward", 0)
        h_params.write_params(SCENARIO_HOSPITAL_FILE)

        # Construct the compilation command and compile
        compile_command = "make clean; make all; make swig-all;"
        completed_compilation = subprocess.run([compile_command], 
            shell = True, 
            cwd = SRC_DIR, 
            capture_output = True
            )

        # Construct the executable command
        EXE = f"{EXECUTABLE} {SCENARIO_FILE} {PARAM_LINE_NUMBER} "+\
            f"{DATA_DIR_TEST} {TEST_HOUSEHOLD_FILE} {SCENARIO_HOSPITAL_FILE}"

        # Call the model pipe output to file, read output file
        file_output = open(TEST_OUTPUT_FILE, "w")
        completed_run = subprocess.run([EXE], stdout = file_output, shell = True)
>>>>>>> 583a9d73
        df_output = pd.read_csv(TEST_OUTPUT_FILE, comment="#", sep=",")

        # Check that the simulation ran
        assert len(df_output) != 0

<<<<<<< HEAD
        df_individual_output = pd.read_csv(TEST_INDIVIDUAL_FILE)
        n_deaths = df_individual_output["time_death"] != -1
        n_deaths = df_individual_output[n_deaths]
        assert len(n_deaths.index) == 0

        n_infected = df_individual_output["time_infected"] != -1
        n_recovered = df_individual_output["time_recovered"] != -1
        assert len(df_individual_output[n_infected].index) == len(df_individual_output[n_recovered].index)

    def test_hospital_infectivity_modifiers_zero(self):
        """
        Set patient infectivity modifiers to zero and test that no healthcare
        workers are infected by a patient
        """
        params = ParameterSet(TEST_DATA_FILE, line_number=1)
        params.set_param("n_total", 20000)
        params.write_params(SCENARIO_FILE)
        # Adjust hospital baseline parameter
        h_params = ParameterSet(TEST_HOSPITAL_FILE, line_number=1)
        h_params.set_param("waiting_infectivity_modifier", 0)
        h_params.set_param("general_infectivity_modifier", 0)
        h_params.set_param("icu_infectivity_modifier", 0)
        h_params.write_params(SCENARIO_HOSPITAL_FILE)
        # Construct the compilation command and compile
        compile_command = "make clean; make all; make swig-all;"
        completed_compilation = subprocess.run([compile_command],
                                               shell=True,
                                               cwd=SRC_DIR,
                                               capture_output=True
                                               )

        # Construct the executable command
        EXE = f"{EXECUTABLE} {SCENARIO_FILE} {PARAM_LINE_NUMBER} " + \
              f"{DATA_DIR_TEST} {TEST_HOUSEHOLD_FILE} {SCENARIO_HOSPITAL_FILE}"

        # Call the model pipe output to file, read output file
        file_output = open(TEST_OUTPUT_FILE, "w")
        completed_run = subprocess.run([EXE], stdout=file_output, shell=True)
=======
        time_step_df = pd.read_csv(TEST_OUTPUT_FILE_HOSPITAL_TIME_STEP)

        for index, row in time_step_df.iterrows():

            if(row['hospital_state'] == constant.WAITING):
                
                ID = row['pdx']
                current_time_step = row['time_step']
                current_hospital_status = row['hospital_state']                   
                
                # Sub df with remaining timesteps for this individual         
                rest_time_steps_condition = time_step_df['time_step'] > current_time_step
                pdx_condition = time_step_df['pdx'] == ID
                rest_time_steps_pdx_df = time_step_df[rest_time_steps_condition & pdx_condition]

                # Sub df with hospital_state either waiting or discharged
                waiting_condition = rest_time_steps_pdx_df['hospital_state'] == constant.WAITING
                discharged_condition = rest_time_steps_pdx_df['hospital_state'] == constant.DISCHARGED
                waiting_or_discharged_df = rest_time_steps_pdx_df[waiting_condition | discharged_condition]

                assert len(waiting_or_discharged_df.index) == len(rest_time_steps_pdx_df.index)


    def test_zero_critical_waiting_mod(self):
        """
        Set critical_waiting_mod to zero, everybody
        in waiting state should be waiting or recovered in 
        the next time steps
        """

        # Adjust baseline parameter
        params = ParameterSet(TEST_DATA_FILE, line_number=1)
        params.set_param("n_total", 20000)
        params.write_params(SCENARIO_FILE)

        # Adjust hospital baseline parameter
        h_params = ParameterSet(TEST_HOSPITAL_FILE, line_number=1)
        h_params.set_param("critical_waiting_mod", 0.0)
        h_params.set_param("n_beds_covid_general_ward", 0)
        h_params.set_param("n_beds_covid_icu_ward", 0)
        h_params.write_params(SCENARIO_HOSPITAL_FILE)

        # Construct the compilation command and compile
        compile_command = "make clean; make all; make swig-all;"
        completed_compilation = subprocess.run([compile_command], 
            shell = True, 
            cwd = SRC_DIR, 
            capture_output = True
            )

        # Construct the executable command
        EXE = f"{EXECUTABLE} {SCENARIO_FILE} {PARAM_LINE_NUMBER} "+\
            f"{DATA_DIR_TEST} {TEST_HOUSEHOLD_FILE} {SCENARIO_HOSPITAL_FILE}"

        # Call the model pipe output to file, read output file
        file_output = open(TEST_OUTPUT_FILE, "w")
        completed_run = subprocess.run([EXE], stdout = file_output, shell = True)
>>>>>>> 583a9d73
        df_output = pd.read_csv(TEST_OUTPUT_FILE, comment="#", sep=",")

        # Check that the simulation ran
        assert len(df_output) != 0

<<<<<<< HEAD
        df_individual_output = pd.read_csv(TEST_INDIVIDUAL_FILE)
        # get healthcare workers
        healthcare_workers = df_individual_output["worker_type"] != constant.NOT_HEALTHCARE_WORKER
        healthcare_workers = df_individual_output[healthcare_workers]

        # check that no healthcare workers have been infected by a patient
        for index, healthcare_worker in healthcare_workers.iterrows():
            infector_hospital_state = healthcare_worker["infector_hospital_state"]
            assert infector_hospital_state != constant.EVENT_TYPES.WAITING
            assert infector_hospital_state != constant.EVENT_TYPES.GENERAL
            assert infector_hospital_state != constant.EVENT_TYPES.ICU

    def test_hospital_infectivity_modifiers_max(self):
        """
        Set patient infectivity modifiers to 100 and test that all healthcare
        workers who have interacted with a patient get infected
        """
        params = ParameterSet(TEST_DATA_FILE, line_number=1)
        params.set_param("n_total", 20000)
        params.write_params(SCENARIO_FILE)
        # Adjust hospital baseline parameter
        h_params = ParameterSet(TEST_HOSPITAL_FILE, line_number=1)
        h_params.set_param("waiting_infectivity_modifier", 100)
        h_params.set_param("general_infectivity_modifier", 100)
        h_params.set_param("icu_infectivity_modifier", 100)
        h_params.write_params(SCENARIO_HOSPITAL_FILE)
        # Construct the compilation command and compile
        compile_command = "make clean; make all; make swig-all;"
        completed_compilation = subprocess.run([compile_command],
                                               shell=True,
                                               cwd=SRC_DIR,
                                               capture_output=True
                                               )

        # Construct the executable command
        EXE = f"{EXECUTABLE} {SCENARIO_FILE} {PARAM_LINE_NUMBER} " + \
              f"{DATA_DIR_TEST} {TEST_HOUSEHOLD_FILE} {SCENARIO_HOSPITAL_FILE}"

        # Call the model pipe output to file, read output file
        file_output = open(TEST_OUTPUT_FILE, "w")
        completed_run = subprocess.run([EXE], stdout=file_output, shell=True)
        df_output = pd.read_csv(TEST_OUTPUT_FILE, comment="#", sep=",")

=======
        time_step_df = pd.read_csv(TEST_OUTPUT_FILE_HOSPITAL_TIME_STEP)

        for index, row in time_step_df.iterrows():
            

            if(row['hospital_state'] == constant.WAITING):
                
                ID = row['pdx']
                current_time_step = row['time_step']
                current_hospital_status = row['hospital_state']                   
                
                # Sub df with remaining timesteps for this individual         
                rest_time_steps_condition = time_step_df['time_step'] > current_time_step
                pdx_condition = time_step_df['pdx'] == ID
                rest_time_steps_pdx_df = time_step_df[rest_time_steps_condition & pdx_condition]

                # Sub df with hospital_state either waiting or discharged
                waiting_condition = rest_time_steps_pdx_df['hospital_state'] == constant.WAITING
                discharged_condition = rest_time_steps_pdx_df['hospital_state'] == constant.DISCHARGED
                waiting_or_discharged_df = rest_time_steps_pdx_df[waiting_condition | discharged_condition]

                assert len(waiting_or_discharged_df.index) == len(rest_time_steps_pdx_df.index)


    def test_100_waiting_mods(self):
        """
        Set hospitalised_waiting_mod and critical_waiting 
        to zero, everybody in waiting state should be in 
        waiting, critical or mortuary in the next time steps
        """

        # Adjust baseline parameter
        params = ParameterSet(TEST_DATA_FILE, line_number=1)
        params.set_param("n_total", 20000)
        params.write_params(SCENARIO_FILE)

        # Adjust hospital baseline parameter
        h_params = ParameterSet(TEST_HOSPITAL_FILE, line_number=1)
        h_params.set_param("hospitalised_waiting_mod", 100.0)
        h_params.set_param("critical_waiting_mod", 100.0)
        h_params.set_param("n_beds_covid_general_ward", 0)
        h_params.set_param("n_beds_covid_icu_ward", 0)
        h_params.write_params(SCENARIO_HOSPITAL_FILE)

        # Construct the compilation command and compile
        compile_command = "make clean; make all; make swig-all;"
        completed_compilation = subprocess.run([compile_command], 
            shell = True, 
            cwd = SRC_DIR, 
            capture_output = True
            )

        # Construct the executable command
        EXE = f"{EXECUTABLE} {SCENARIO_FILE} {PARAM_LINE_NUMBER} "+\
            f"{DATA_DIR_TEST} {TEST_HOUSEHOLD_FILE} {SCENARIO_HOSPITAL_FILE}"

        # Call the model pipe output to file, read output file
        file_output = open(TEST_OUTPUT_FILE, "w")
        completed_run = subprocess.run([EXE], stdout = file_output, shell = True)
        df_output = pd.read_csv(TEST_OUTPUT_FILE, comment="#", sep=",")

        # Check that the simulation ran
        assert len(df_output) != 0

        time_step_df = pd.read_csv(TEST_OUTPUT_FILE_HOSPITAL_TIME_STEP)

        for index, row in time_step_df.iterrows():

            if(row['hospital_state'] == constant.WAITING):
                
                ID = row['pdx']
                current_time_step = row['time_step']
                current_hospital_status = row['hospital_state']                   
                
                # Sub df with remaining timesteps for this individual         
                rest_time_steps_condition = time_step_df['time_step'] > current_time_step
                pdx_condition = time_step_df['pdx'] == ID
                rest_time_steps_pdx_df = time_step_df[rest_time_steps_condition & pdx_condition]

                # Sub df with hospital_state either waiting or discharged
                waiting_condition = rest_time_steps_pdx_df['hospital_state'] == constant.WAITING
                icu_condition = rest_time_steps_pdx_df['hospital_state'] == constant.ICU
                mortuary_condition = rest_time_steps_pdx_df['hospital_state'] == constant.MORTUARY
                waiting_or_discharged_df = rest_time_steps_pdx_df[waiting_condition | icu_condition | mortuary_condition]

                assert len(waiting_or_discharged_df.index) == len(rest_time_steps_pdx_df.index)

    
    def test_no_space_limit_beds(self):
        """
        Set number of beds in each ward to the population size,
        check that nobody in waiting state
        """

        # Adjust baseline parameter
        params = ParameterSet(TEST_DATA_FILE, line_number=1)
        params.set_param("n_total", 20000)
        params.write_params(SCENARIO_FILE)

        # Adjust hospital baseline parameter
        h_params = ParameterSet(TEST_HOSPITAL_FILE, line_number=1)
        h_params.set_param("n_beds_covid_general_ward", 20000)
        h_params.set_param("n_beds_covid_icu_ward", 20000)
        h_params.write_params(SCENARIO_HOSPITAL_FILE)

        # Construct the compilation command and compile
        compile_command = "make clean; make all; make swig-all;"
        completed_compilation = subprocess.run([compile_command], 
            shell = True, 
            cwd = SRC_DIR, 
            capture_output = True
            )

        # Construct the executable command
        EXE = f"{EXECUTABLE} {SCENARIO_FILE} {PARAM_LINE_NUMBER} "+\
            f"{DATA_DIR_TEST} {TEST_HOUSEHOLD_FILE} {SCENARIO_HOSPITAL_FILE}"

        # Call the model pipe output to file, read output file
        file_output = open(TEST_OUTPUT_FILE, "w")
        completed_run = subprocess.run([EXE], stdout = file_output, shell = True)
        df_output = pd.read_csv(TEST_OUTPUT_FILE, comment="#", sep=",")
>>>>>>> 583a9d73

        # Check that the simulation ran
        assert len(df_output) != 0

<<<<<<< HEAD
        df_individual_output = pd.read_csv(TEST_INDIVIDUAL_FILE)
        df_int = pd.read_csv(constant.TEST_INTERACTION_FILE, comment="#", sep=",", skipinitialspace=True)

        #get all healthcare workers who have interacted with patients
        hcw_with_patient_interaction = df_int["worker_type"] != constant.NOT_HEALTHCARE_WORKER and df_int["type"] > constant.HOSPITAL_WORK and df_int["type"] <= constant.HOSPITAL_NURSE_PATIENT_ICU
        hcw_with_patient_interaction = set(df_int[hcw_with_patient_interaction])
        # get healthcare workers
        for index, row in hcw_with_patient_interaction:
            hcw_output = df_individual_output["ID"] == row["ID"]
            hcw_output = df_individual_output[hcw_output]
            assert hcw_output["time_infected"].value > -1




    def test_max_hcw_daily_interactions(self):
        """
        Set healthcare workers max daily interactions (with patients) to 0 and
        check that there are no disease transition from patient to healthcare workers
        or any interactions
        """
        params = ParameterSet(TEST_DATA_FILE, line_number=1)
        params.set_param("n_total", 20000)
        params.write_params(SCENARIO_FILE)
        # Adjust hospital baseline parameter
        h_params = ParameterSet(TEST_HOSPITAL_FILE, line_number=1)
        h_params.set_param("max_hcw_daily_interactions", 0)
        h_params.write_params(SCENARIO_HOSPITAL_FILE)
        # Construct the compilation command and compile
        compile_command = "make clean; make all; make swig-all;"
        completed_compilation = subprocess.run([compile_command],
                                               shell=True,
                                               cwd=SRC_DIR,
                                               capture_output=True
                                               )

        # Construct the executable command
        EXE = f"{EXECUTABLE} {SCENARIO_FILE} {PARAM_LINE_NUMBER} " + \
              f"{DATA_DIR_TEST} {TEST_HOUSEHOLD_FILE} {SCENARIO_HOSPITAL_FILE}"

        # Call the model pipe output to file, read output file
        file_output = open(TEST_OUTPUT_FILE, "w")
        completed_run = subprocess.run([EXE], stdout=file_output, shell=True)
=======
        time_step_df = pd.read_csv(TEST_OUTPUT_FILE_HOSPITAL_TIME_STEP)

        waiting_df = time_step_df['hospital_state'] == constant.WAITING
        waiting_df = time_step_df[waiting_df]

        assert len(waiting_df.index) == 0


    # def test_no_space_limit_wards(self):
    #     """
    #     Set number of wards in each ward to the population size,
    #     check that nobody in waiting state
    #     """

    #     # Adjust baseline parameter
    #     params = ParameterSet(TEST_DATA_FILE, line_number=1)
    #     params.set_param("n_total", 20000)
    #     params.write_params(SCENARIO_FILE)

    #     # Adjust hospital baseline parameter
    #     h_params = ParameterSet(TEST_HOSPITAL_FILE, line_number=1)
    #     h_params.set_param("n_covid_general_wards", 20000)
    #     h_params.set_param("n_covid_icu_wards", 20000)
    #     h_params.write_params(SCENARIO_HOSPITAL_FILE)

    #     # Construct the compilation command and compile
    #     compile_command = "make clean; make all; make swig-all;"
    #     completed_compilation = subprocess.run([compile_command], 
    #         shell = True, 
    #         cwd = SRC_DIR, 
    #         capture_output = True
    #         )

    #     # Construct the executable command
    #     EXE = f"{EXECUTABLE} {SCENARIO_FILE} {PARAM_LINE_NUMBER} "+\
    #         f"{DATA_DIR_TEST} {TEST_HOUSEHOLD_FILE} {SCENARIO_HOSPITAL_FILE}"

    #     # Call the model pipe output to file, read output file
    #     file_output = open(TEST_OUTPUT_FILE, "w")
    #     completed_run = subprocess.run([EXE], stdout = file_output, shell = True)
    #     df_output = pd.read_csv(TEST_OUTPUT_FILE, comment="#", sep=",")

    #     # Check that the simulation ran
    #     assert len(df_output) != 0

    #     time_step_df = pd.read_csv(TEST_OUTPUT_FILE_HOSPITAL_TIME_STEP)

    #     waiting_df = time_step_df['hospital_state'] == constant.WAITING
    #     waiting_df = time_step_df[waiting_df]

    #     assert len(waiting_df.index) == 0

    def test_all_hcw(self):
        """
        Set number of hcw to zero,
        assert there are no patient doctor interactions
        """

        population_size = 20000
        n_covid_general_wards = 20
        n_covid_icu_wards = 10        

        # Adjust baseline parameter
        params = ParameterSet(TEST_DATA_FILE, line_number=1)
        params.set_param("n_total", population_size)
        params.write_params(SCENARIO_FILE)

        # Adjust hospital baseline parameter
        h_params = ParameterSet(TEST_HOSPITAL_FILE, line_number=1)
        h_params.set_param("n_covid_general_wards", n_covid_general_wards)
        h_params.set_param("n_covid_icu_wards", n_covid_icu_wards)
        h_params.set_param("n_doctors_covid_general_ward", (population_size/4)/n_covid_general_wards)
        h_params.set_param("n_nurses_covid_general_ward", (population_size/4)/n_covid_general_wards)
        h_params.set_param("n_doctors_covid_icu_ward", (population_size/4)/n_covid_icu_wards)
        h_params.set_param("n_nurses_covid_icu_ward", (population_size/4)/n_covid_icu_wards)
        h_params.write_params(SCENARIO_HOSPITAL_FILE)

        # Construct the compilation command and compile
        compile_command = "make clean; make all; make swig-all;"
        completed_compilation = subprocess.run([compile_command], 
            shell = True, 
            cwd = SRC_DIR, 
            capture_output = True
            )

        # Construct the executable command
        EXE = f"{EXECUTABLE} {SCENARIO_FILE} {PARAM_LINE_NUMBER} "+\
            f"{DATA_DIR_TEST} {TEST_HOUSEHOLD_FILE} {TEST_HOSPITAL_FILE}"

        # Call the model pipe output to file, read output file
        file_output = open(TEST_OUTPUT_FILE, "w")
        completed_run = subprocess.run([EXE], stdout = file_output, shell = True)
        df_output = pd.read_csv(TEST_OUTPUT_FILE, comment="#", sep=",")

        # Check that the simulation ran
        assert len(df_output) != 0

        df_interactions = pd.read_csv(TEST_INTERACTIONS_FILE)

        df_doctor_patient_general_interactions = df_interactions[df_interactions["type"] == constant.HOSPITAL_DOCTOR_PATIENT_GENERAL]
        df_nurse_patient_general_interactions  = df_interactions[df_interactions["type"] == constant.HOSPITAL_NURSE_PATIENT_GENERAL]
        df_doctor_patient_icu_interactions = df_interactions[df_interactions["type"] == constant.HOSPITAL_DOCTOR_PATIENT_ICU]
        df_nurse_patient_icu_interactions  = df_interactions[df_interactions["type"] == constant.HOSPITAL_NURSE_PATIENT_ICU]

        df_doctor_patient_general_interactions = df_interactions[df_doctor_patient_general_interactions]
        df_nurse_patient_general_interactions = df_interactions[df_nurse_patient_general_interactions]
        df_doctor_patient_icu_interactions = df_interactions[df_doctor_patient_icu_interactions]
        df_nurse_patient_icu_interactions = df_interactions[df_nurse_patient_icu_interactions]

        assert len(df_doctor_patient_general_interactions.index) > 0
        assert len(df_nurse_patient_general_interactions.index) > 0
        assert len(df_doctor_patient_icu_interactions.index) > 0
        assert len(df_nurse_patient_icu_interactions.index) > 0


    def test_only_hcw_infections(self):
        """
        Only let infections occur in the hospital. Assert total new infections = total hospital infections.
        """
        # Adjust baseline parameter
        params = ParameterSet(TEST_DATA_FILE, line_number=1)
        params.set_param("infectious_rate", 0.0001)
        params.set_param("n_total", 20000)
        params.write_params(SCENARIO_FILE)

        # Construct the executable command
        EXE = f"{EXECUTABLE} {TEST_DATA_FILE} {PARAM_LINE_NUMBER} "+\
            f"{DATA_DIR_TEST} {TEST_HOUSEHOLD_FILE} {SCENARIO_HOSPITAL_FILE}"

        # Call the model pipe output to file, read output file
        file_output = open(TEST_OUTPUT_FILE, "w")
        completed_run = subprocess.run([EXE], stdout = file_output, shell = True)

        # Adjust hospital baseline parameter
        h_params = ParameterSet(TEST_HOSPITAL_FILE, line_number=1)
        h_params.set_param("general_infectivity_modifier", 57500.0)
        h_params.write_params(SCENARIO_HOSPITAL_FILE)

        # Construct the compilation command and compile
        compile_command = "make clean; make all; make swig-all;"
        completed_compilation = subprocess.run([compile_command], 
            shell = True, 
            cwd = SRC_DIR, 
            capture_output = True
            )

        # Construct the executable command
        EXE = f"{EXECUTABLE} {SCENARIO_FILE} {PARAM_LINE_NUMBER} "+\
            f"{DATA_DIR_TEST} {TEST_HOUSEHOLD_FILE} {TEST_HOSPITAL_FILE}"

        # Call the model pipe output to file, read output file
        file_output = open(TEST_OUTPUT_FILE, "w")
        completed_run = subprocess.run([EXE], stdout = file_output, shell = True)
>>>>>>> 583a9d73
        df_output = pd.read_csv(TEST_OUTPUT_FILE, comment="#", sep=",")

        # Check that the simulation ran
        assert len(df_output) != 0

<<<<<<< HEAD
        df_individual_output = pd.read_csv(TEST_INDIVIDUAL_FILE)
        # get healthcare workers
        healthcare_workers = df_individual_output["worker_type"] != constant.NOT_HEALTHCARE_WORKER
        healthcare_workers = df_individual_output[healthcare_workers]

        # check that no healthcare workers have been infected by a patient
        for index, healthcare_worker in healthcare_workers.iterrows():
            infector_hospital_state = healthcare_worker["infector_hospital_state"]
            assert infector_hospital_state != constant.EVENT_TYPES.WAITING
            assert infector_hospital_state != constant.EVENT_TYPES.GENERAL
            assert infector_hospital_state != constant.EVENT_TYPES.ICU

        df_interactions = pd.read_csv(TEST_INTERACTIONS_FILE,
                                      comment="#", sep=",", skipinitialspace=True)

        df_doctor_patient_general_interactions = df_interactions[
            df_interactions["type"] == constant.HOSPITAL_DOCTOR_PATIENT_GENERAL]
        df_nurse_patient_general_interactions = df_interactions[
            df_interactions["type"] == constant.HOSPITAL_NURSE_PATIENT_GENERAL]
        df_doctor_patient_icu_interactions = df_interactions[
            df_interactions["type"] == constant.HOSPITAL_DOCTOR_PATIENT_ICU]
        df_nurse_patient_icu_interactions = df_interactions[
            df_interactions["type"] == constant.HOSPITAL_NURSE_PATIENT_ICU]

        assert len(df_doctor_patient_general_interactions) == 0
        assert len(df_nurse_patient_general_interactions) == 0
        assert len(df_doctor_patient_icu_interactions) == 0
        assert len(df_nurse_patient_icu_interactions) == 0
=======
        time_step_df = pd.read_csv(TEST_OUTPUT_FILE_HOSPITAL_TIME_STEP)

        # Only keep instances where people have been infected after the zero time step
        never_infected_condition = time_step_df["time_infected"] != -1
        seed_infected_condition = time_step_df["time_infected"] != 0
        infected_df = time_step_df[never_infected_condition & seed_infected_condition]

        # Only keep instances where people that have been infected are hcw
        doctor_condition = infected_df["doctor_type"] == 1
        nurse_condition = infected_df["nurse_type"] == 1
        hcw_condition = infected_df[doctor_condition | nurse_condition]

        assert len(hcw_condition.index) == len(infected_df.index)




                    
  


>>>>>>> 583a9d73



<|MERGE_RESOLUTION|>--- conflicted
+++ resolved
@@ -29,7 +29,7 @@
 EXECUTABLE = SRC_DIR + "/covid19ibm.exe"
 
 # Use parameter file from Python C interface to adjust parameters
-PYTHON_C_DIR = TEST_DIR.replace("tests", "") + "src/COVID19"
+PYTHON_C_DIR = TEST_DIR.replace("tests","") + "src/COVID19"
 sys.path.append(PYTHON_C_DIR)
 from parameters import ParameterSet
 from . import constant
@@ -59,18 +59,18 @@
         # compile_command = "make clean; make all"
         compile_command = "make clean; make all; make swig-all;"
         completed_compilation = subprocess.run([compile_command],
-                                               shell=True,
-                                               cwd=SRC_DIR,
-                                               capture_output=True
-                                               )
-
-        # Construct the executable command
-        EXE = f"{EXECUTABLE} {SCENARIO_FILE} {PARAM_LINE_NUMBER} " + \
-              f"{DATA_DIR_TEST} {TEST_HOUSEHOLD_FILE} {TEST_HOSPITAL_FILE}"
+            shell = True,
+            cwd = SRC_DIR,
+            capture_output = True
+            )
+
+        # Construct the executable command
+        EXE = f"{EXECUTABLE} {SCENARIO_FILE} {PARAM_LINE_NUMBER} "+\
+            f"{DATA_DIR_TEST} {TEST_HOUSEHOLD_FILE} {TEST_HOSPITAL_FILE}"
 
         # Call the model using baseline parameters, pipe output to file, read output file
         file_output = open(TEST_OUTPUT_FILE, "w")
-        completed_run = subprocess.run([EXE], stdout=file_output, shell=True)
+        completed_run = subprocess.run([EXE], stdout = file_output, shell = True)
         df_output = pd.read_csv(TEST_OUTPUT_FILE, comment="#", sep=",")
 
         # Check that the simulation ran
@@ -105,18 +105,18 @@
         # Construct the compilation command and compile
         compile_command = "make clean; make all; make swig-all;"
         completed_compilation = subprocess.run([compile_command],
-                                               shell=True,
-                                               cwd=SRC_DIR,
-                                               capture_output=True
-                                               )
-
-        # Construct the executable command
-        EXE = f"{EXECUTABLE} {SCENARIO_FILE} {PARAM_LINE_NUMBER} " + \
-              f"{DATA_DIR_TEST} {TEST_HOUSEHOLD_FILE} {SCENARIO_HOSPITAL_FILE}"
-
-        # Call the model pipe output to file, read output file
-        file_output = open(TEST_OUTPUT_FILE, "w")
-        completed_run = subprocess.run([EXE], stdout=file_output, shell=True)
+            shell = True,
+            cwd = SRC_DIR,
+            capture_output = True
+            )
+
+        # Construct the executable command
+        EXE = f"{EXECUTABLE} {SCENARIO_FILE} {PARAM_LINE_NUMBER} "+\
+            f"{DATA_DIR_TEST} {TEST_HOUSEHOLD_FILE} {SCENARIO_HOSPITAL_FILE}"
+
+        # Call the model pipe output to file, read output file
+        file_output = open(TEST_OUTPUT_FILE, "w")
+        completed_run = subprocess.run([EXE], stdout = file_output, shell = True)
         df_output = pd.read_csv(TEST_OUTPUT_FILE, comment="#", sep=",")
 
         # Check that the simulation ran
@@ -151,6 +151,93 @@
         # Construct the compilation command and compile
         compile_command = "make clean; make all; make swig-all;"
         completed_compilation = subprocess.run([compile_command],
+            shell = True,
+            cwd = SRC_DIR,
+            capture_output = True
+            )
+
+        # Construct the executable command
+        EXE = f"{EXECUTABLE} {SCENARIO_FILE} {PARAM_LINE_NUMBER} "+\
+            f"{DATA_DIR_TEST} {TEST_HOUSEHOLD_FILE} {SCENARIO_HOSPITAL_FILE}"
+
+        # Call the model pipe output to file, read output file
+        file_output = open(TEST_OUTPUT_FILE, "w")
+        completed_run = subprocess.run([EXE], stdout = file_output, shell = True)
+        df_output = pd.read_csv(TEST_OUTPUT_FILE, comment="#", sep=",")
+
+        # Check that the simulation ran
+        assert len(df_output) != 0
+
+        df_individual_output = pd.read_csv(TEST_INDIVIDUAL_FILE)
+
+        n_patient_general = df_individual_output["time_general"] != -1
+        n_patient_general = df_individual_output[n_patient_general]
+        n_patient_general = len(n_patient_general.index)
+
+        assert n_patient_general == 0
+
+    def test_zero_icu_wards(self):
+        """
+        Set hospital icu wards to zero, check there are no icu patients
+        """
+
+        # Adjust baseline parameter
+        params = ParameterSet(TEST_DATA_FILE, line_number=1)
+        params.set_param("n_total", 20000)
+        params.write_params(SCENARIO_FILE)
+
+        # Adjust hospital baseline parameter
+        h_params = ParameterSet(TEST_HOSPITAL_FILE, line_number=1)
+        h_params.set_param("n_covid_icu_wards", 0)
+        h_params.write_params(SCENARIO_HOSPITAL_FILE)
+
+        # Construct the compilation command and compile
+        compile_command = "make clean; make all; make swig-all;"
+        completed_compilation = subprocess.run([compile_command],
+            shell = True,
+            cwd = SRC_DIR,
+            capture_output = True
+            )
+
+        # Construct the executable command
+        EXE = f"{EXECUTABLE} {SCENARIO_FILE} {PARAM_LINE_NUMBER} "+\
+            f"{DATA_DIR_TEST} {TEST_HOUSEHOLD_FILE} {SCENARIO_HOSPITAL_FILE}"
+
+        # Call the model pipe output to file, read output file
+        file_output = open(TEST_OUTPUT_FILE, "w")
+        completed_run = subprocess.run([EXE], stdout = file_output, shell = True)
+        df_output = pd.read_csv(TEST_OUTPUT_FILE, comment="#", sep=",")
+
+        # Check that the simulation ran
+        assert len(df_output) != 0
+
+        df_individual_output = pd.read_csv(TEST_INDIVIDUAL_FILE)
+
+        n_patient_icu = df_individual_output["time_icu"] != -1
+        n_patient_icu = df_individual_output[n_patient_icu]
+        n_patient_icu = len(n_patient_icu.index)
+
+        assert n_patient_icu == 0
+
+    def test_zero_hcw_patient_interactions(self):
+        """
+        Set patient required hcw interactions to zero
+        and check that there are no interactions between
+        hcw and patients
+        """
+        params = ParameterSet(TEST_DATA_FILE, line_number=1)
+        params.set_param("n_total", 20000)
+        params.write_params(SCENARIO_FILE)
+
+        # Adjust hospital baseline parameter
+        h_params = ParameterSet(TEST_HOSPITAL_FILE, line_number=1)
+        h_params.set_param("n_patient_doctor_required_interactions_covid_general", 0)
+        h_params.set_param("n_patient_nurse_required_interactions_covid_general_ward", 0)
+        h_params.set_param("n_patient_doctor_required_interactions_covid_icu_ward", 0)
+        h_params.set_param("n_patient_nurse_required_interactions_covid_icu_ward", 0)
+        h_params.write_params(SCENARIO_HOSPITAL_FILE)
+        compile_command = "make clean; make all; make swig-all;"
+        completed_compilation = subprocess.run([compile_command],
                                                shell=True,
                                                cwd=SRC_DIR,
                                                capture_output=True
@@ -163,99 +250,8 @@
         # Call the model pipe output to file, read output file
         file_output = open(TEST_OUTPUT_FILE, "w")
         completed_run = subprocess.run([EXE], stdout=file_output, shell=True)
-        df_output = pd.read_csv(TEST_OUTPUT_FILE, comment="#", sep=",")
-
-        # Check that the simulation ran
-        assert len(df_output) != 0
-
-        df_individual_output = pd.read_csv(TEST_INDIVIDUAL_FILE)
-
-        n_patient_general = df_individual_output["time_general"] != -1
-        n_patient_general = df_individual_output[n_patient_general]
-        n_patient_general = len(n_patient_general.index)
-
-        assert n_patient_general == 0
-
-    def test_zero_icu_wards(self):
-        """
-        Set hospital icu wards to zero, check there are no icu patients
-        """
-
-        # Adjust baseline parameter
-        params = ParameterSet(TEST_DATA_FILE, line_number=1)
-        params.set_param("n_total", 20000)
-        params.write_params(SCENARIO_FILE)
-
-        # Adjust hospital baseline parameter
-        h_params = ParameterSet(TEST_HOSPITAL_FILE, line_number=1)
-        h_params.set_param("n_covid_icu_wards", 0)
-        h_params.write_params(SCENARIO_HOSPITAL_FILE)
-
-        # Construct the compilation command and compile
-        compile_command = "make clean; make all; make swig-all;"
-        completed_compilation = subprocess.run([compile_command],
-                                               shell=True,
-                                               cwd=SRC_DIR,
-                                               capture_output=True
-                                               )
-
-        # Construct the executable command
-        EXE = f"{EXECUTABLE} {SCENARIO_FILE} {PARAM_LINE_NUMBER} " + \
-              f"{DATA_DIR_TEST} {TEST_HOUSEHOLD_FILE} {SCENARIO_HOSPITAL_FILE}"
-
-        # Call the model pipe output to file, read output file
-        file_output = open(TEST_OUTPUT_FILE, "w")
-        completed_run = subprocess.run([EXE], stdout=file_output, shell=True)
-        df_output = pd.read_csv(TEST_OUTPUT_FILE, comment="#", sep=",")
-
-        # Check that the simulation ran
-        assert len(df_output) != 0
-
-        df_individual_output = pd.read_csv(TEST_INDIVIDUAL_FILE)
-
-        n_patient_icu = df_individual_output["time_icu"] != -1
-        n_patient_icu = df_individual_output[n_patient_icu]
-        n_patient_icu = len(n_patient_icu.index)
-
-        assert n_patient_icu == 0
-
-    def test_zero_hcw_patient_interactions(self):
-        """
-        Set patient required hcw interactions to zero
-        and check that there are no interactions between
-        hcw and patients
-        """
-        params = ParameterSet(TEST_DATA_FILE, line_number=1)
-        params.set_param("n_total", 20000)
-        params.write_params(SCENARIO_FILE)
-
-        # Adjust hospital baseline parameter
-        h_params = ParameterSet(TEST_HOSPITAL_FILE, line_number=1)
-        h_params.set_param("n_patient_doctor_required_interactions_covid_general", 0)
-        h_params.set_param("n_patient_nurse_required_interactions_covid_general_ward", 0)
-        h_params.set_param("n_patient_doctor_required_interactions_covid_icu_ward", 0)
-        h_params.set_param("n_patient_nurse_required_interactions_covid_icu_ward", 0)
-        h_params.write_params(SCENARIO_HOSPITAL_FILE)
-        compile_command = "make clean; make all; make swig-all;"
-        completed_compilation = subprocess.run([compile_command],
-                                               shell=True,
-                                               cwd=SRC_DIR,
-                                               capture_output=True
-                                               )
-
-        # Construct the executable command
-        EXE = f"{EXECUTABLE} {SCENARIO_FILE} {PARAM_LINE_NUMBER} " + \
-              f"{DATA_DIR_TEST} {TEST_HOUSEHOLD_FILE} {SCENARIO_HOSPITAL_FILE}"
-
-        # Call the model pipe output to file, read output file
-        file_output = open(TEST_OUTPUT_FILE, "w")
-        completed_run = subprocess.run([EXE], stdout=file_output, shell=True)
-<<<<<<< HEAD
         df_interactions = pd.read_csv(TEST_INTERACTIONS_FILE,
                                       comment="#", sep=",", skipinitialspace=True)
-=======
-        df_interactions = pd.read_csv(TEST_INTERACTIONS_FILE)
->>>>>>> 583a9d73
 
         df_doctor_patient_general_interactions = df_interactions[
             df_interactions["type"] == constant.HOSPITAL_DOCTOR_PATIENT_GENERAL]
@@ -271,7 +267,6 @@
         assert len(df_doctor_patient_icu_interactions) == 0
         assert len(df_nurse_patient_icu_interactions) == 0
 
-<<<<<<< HEAD
     def test_hospital_waiting_modifiers(self):
         """
         Set patient ward beds to zero so that all patient enter a waiting state
@@ -302,49 +297,11 @@
         # Call the model pipe output to file, read output file
         file_output = open(TEST_OUTPUT_FILE, "w")
         completed_run = subprocess.run([EXE], stdout=file_output, shell=True)
-=======
-
-    def test_zero_hospitalised_waiting_mod(self):
-        """
-        Set hospitalised_waiting_mod to zero, everybody
-        in waiting state should be waiting or recovered in 
-        the next time steps
-        """
-
-        # Adjust baseline parameter
-        params = ParameterSet(TEST_DATA_FILE, line_number=1)
-        params.set_param("n_total", 20000)
-        params.write_params(SCENARIO_FILE)
-
-        # Adjust hospital baseline parameter
-        h_params = ParameterSet(TEST_HOSPITAL_FILE, line_number=1)
-        h_params.set_param("hospitalised_waiting_mod", 0.0)
-        h_params.set_param("n_beds_covid_general_ward", 0)
-        h_params.set_param("n_beds_covid_icu_ward", 0)
-        h_params.write_params(SCENARIO_HOSPITAL_FILE)
-
-        # Construct the compilation command and compile
-        compile_command = "make clean; make all; make swig-all;"
-        completed_compilation = subprocess.run([compile_command], 
-            shell = True, 
-            cwd = SRC_DIR, 
-            capture_output = True
-            )
-
-        # Construct the executable command
-        EXE = f"{EXECUTABLE} {SCENARIO_FILE} {PARAM_LINE_NUMBER} "+\
-            f"{DATA_DIR_TEST} {TEST_HOUSEHOLD_FILE} {SCENARIO_HOSPITAL_FILE}"
-
-        # Call the model pipe output to file, read output file
-        file_output = open(TEST_OUTPUT_FILE, "w")
-        completed_run = subprocess.run([EXE], stdout = file_output, shell = True)
->>>>>>> 583a9d73
-        df_output = pd.read_csv(TEST_OUTPUT_FILE, comment="#", sep=",")
-
-        # Check that the simulation ran
-        assert len(df_output) != 0
-
-<<<<<<< HEAD
+        df_output = pd.read_csv(TEST_OUTPUT_FILE, comment="#", sep=",")
+
+        # Check that the simulation ran
+        assert len(df_output) != 0
+
         df_individual_output = pd.read_csv(TEST_INDIVIDUAL_FILE)
         n_deaths = df_individual_output["time_death"] != -1
         n_deaths = df_individual_output[n_deaths]
@@ -383,71 +340,11 @@
         # Call the model pipe output to file, read output file
         file_output = open(TEST_OUTPUT_FILE, "w")
         completed_run = subprocess.run([EXE], stdout=file_output, shell=True)
-=======
-        time_step_df = pd.read_csv(TEST_OUTPUT_FILE_HOSPITAL_TIME_STEP)
-
-        for index, row in time_step_df.iterrows():
-
-            if(row['hospital_state'] == constant.WAITING):
-                
-                ID = row['pdx']
-                current_time_step = row['time_step']
-                current_hospital_status = row['hospital_state']                   
-                
-                # Sub df with remaining timesteps for this individual         
-                rest_time_steps_condition = time_step_df['time_step'] > current_time_step
-                pdx_condition = time_step_df['pdx'] == ID
-                rest_time_steps_pdx_df = time_step_df[rest_time_steps_condition & pdx_condition]
-
-                # Sub df with hospital_state either waiting or discharged
-                waiting_condition = rest_time_steps_pdx_df['hospital_state'] == constant.WAITING
-                discharged_condition = rest_time_steps_pdx_df['hospital_state'] == constant.DISCHARGED
-                waiting_or_discharged_df = rest_time_steps_pdx_df[waiting_condition | discharged_condition]
-
-                assert len(waiting_or_discharged_df.index) == len(rest_time_steps_pdx_df.index)
-
-
-    def test_zero_critical_waiting_mod(self):
-        """
-        Set critical_waiting_mod to zero, everybody
-        in waiting state should be waiting or recovered in 
-        the next time steps
-        """
-
-        # Adjust baseline parameter
-        params = ParameterSet(TEST_DATA_FILE, line_number=1)
-        params.set_param("n_total", 20000)
-        params.write_params(SCENARIO_FILE)
-
-        # Adjust hospital baseline parameter
-        h_params = ParameterSet(TEST_HOSPITAL_FILE, line_number=1)
-        h_params.set_param("critical_waiting_mod", 0.0)
-        h_params.set_param("n_beds_covid_general_ward", 0)
-        h_params.set_param("n_beds_covid_icu_ward", 0)
-        h_params.write_params(SCENARIO_HOSPITAL_FILE)
-
-        # Construct the compilation command and compile
-        compile_command = "make clean; make all; make swig-all;"
-        completed_compilation = subprocess.run([compile_command], 
-            shell = True, 
-            cwd = SRC_DIR, 
-            capture_output = True
-            )
-
-        # Construct the executable command
-        EXE = f"{EXECUTABLE} {SCENARIO_FILE} {PARAM_LINE_NUMBER} "+\
-            f"{DATA_DIR_TEST} {TEST_HOUSEHOLD_FILE} {SCENARIO_HOSPITAL_FILE}"
-
-        # Call the model pipe output to file, read output file
-        file_output = open(TEST_OUTPUT_FILE, "w")
-        completed_run = subprocess.run([EXE], stdout = file_output, shell = True)
->>>>>>> 583a9d73
-        df_output = pd.read_csv(TEST_OUTPUT_FILE, comment="#", sep=",")
-
-        # Check that the simulation ran
-        assert len(df_output) != 0
-
-<<<<<<< HEAD
+        df_output = pd.read_csv(TEST_OUTPUT_FILE, comment="#", sep=",")
+
+        # Check that the simulation ran
+        assert len(df_output) != 0
+
         df_individual_output = pd.read_csv(TEST_INDIVIDUAL_FILE)
         # get healthcare workers
         healthcare_workers = df_individual_output["worker_type"] != constant.NOT_HEALTHCARE_WORKER
@@ -491,134 +388,10 @@
         completed_run = subprocess.run([EXE], stdout=file_output, shell=True)
         df_output = pd.read_csv(TEST_OUTPUT_FILE, comment="#", sep=",")
 
-=======
-        time_step_df = pd.read_csv(TEST_OUTPUT_FILE_HOSPITAL_TIME_STEP)
-
-        for index, row in time_step_df.iterrows():
-            
-
-            if(row['hospital_state'] == constant.WAITING):
-                
-                ID = row['pdx']
-                current_time_step = row['time_step']
-                current_hospital_status = row['hospital_state']                   
-                
-                # Sub df with remaining timesteps for this individual         
-                rest_time_steps_condition = time_step_df['time_step'] > current_time_step
-                pdx_condition = time_step_df['pdx'] == ID
-                rest_time_steps_pdx_df = time_step_df[rest_time_steps_condition & pdx_condition]
-
-                # Sub df with hospital_state either waiting or discharged
-                waiting_condition = rest_time_steps_pdx_df['hospital_state'] == constant.WAITING
-                discharged_condition = rest_time_steps_pdx_df['hospital_state'] == constant.DISCHARGED
-                waiting_or_discharged_df = rest_time_steps_pdx_df[waiting_condition | discharged_condition]
-
-                assert len(waiting_or_discharged_df.index) == len(rest_time_steps_pdx_df.index)
-
-
-    def test_100_waiting_mods(self):
-        """
-        Set hospitalised_waiting_mod and critical_waiting 
-        to zero, everybody in waiting state should be in 
-        waiting, critical or mortuary in the next time steps
-        """
-
-        # Adjust baseline parameter
-        params = ParameterSet(TEST_DATA_FILE, line_number=1)
-        params.set_param("n_total", 20000)
-        params.write_params(SCENARIO_FILE)
-
-        # Adjust hospital baseline parameter
-        h_params = ParameterSet(TEST_HOSPITAL_FILE, line_number=1)
-        h_params.set_param("hospitalised_waiting_mod", 100.0)
-        h_params.set_param("critical_waiting_mod", 100.0)
-        h_params.set_param("n_beds_covid_general_ward", 0)
-        h_params.set_param("n_beds_covid_icu_ward", 0)
-        h_params.write_params(SCENARIO_HOSPITAL_FILE)
-
-        # Construct the compilation command and compile
-        compile_command = "make clean; make all; make swig-all;"
-        completed_compilation = subprocess.run([compile_command], 
-            shell = True, 
-            cwd = SRC_DIR, 
-            capture_output = True
-            )
-
-        # Construct the executable command
-        EXE = f"{EXECUTABLE} {SCENARIO_FILE} {PARAM_LINE_NUMBER} "+\
-            f"{DATA_DIR_TEST} {TEST_HOUSEHOLD_FILE} {SCENARIO_HOSPITAL_FILE}"
-
-        # Call the model pipe output to file, read output file
-        file_output = open(TEST_OUTPUT_FILE, "w")
-        completed_run = subprocess.run([EXE], stdout = file_output, shell = True)
-        df_output = pd.read_csv(TEST_OUTPUT_FILE, comment="#", sep=",")
-
-        # Check that the simulation ran
-        assert len(df_output) != 0
-
-        time_step_df = pd.read_csv(TEST_OUTPUT_FILE_HOSPITAL_TIME_STEP)
-
-        for index, row in time_step_df.iterrows():
-
-            if(row['hospital_state'] == constant.WAITING):
-                
-                ID = row['pdx']
-                current_time_step = row['time_step']
-                current_hospital_status = row['hospital_state']                   
-                
-                # Sub df with remaining timesteps for this individual         
-                rest_time_steps_condition = time_step_df['time_step'] > current_time_step
-                pdx_condition = time_step_df['pdx'] == ID
-                rest_time_steps_pdx_df = time_step_df[rest_time_steps_condition & pdx_condition]
-
-                # Sub df with hospital_state either waiting or discharged
-                waiting_condition = rest_time_steps_pdx_df['hospital_state'] == constant.WAITING
-                icu_condition = rest_time_steps_pdx_df['hospital_state'] == constant.ICU
-                mortuary_condition = rest_time_steps_pdx_df['hospital_state'] == constant.MORTUARY
-                waiting_or_discharged_df = rest_time_steps_pdx_df[waiting_condition | icu_condition | mortuary_condition]
-
-                assert len(waiting_or_discharged_df.index) == len(rest_time_steps_pdx_df.index)
-
-    
-    def test_no_space_limit_beds(self):
-        """
-        Set number of beds in each ward to the population size,
-        check that nobody in waiting state
-        """
-
-        # Adjust baseline parameter
-        params = ParameterSet(TEST_DATA_FILE, line_number=1)
-        params.set_param("n_total", 20000)
-        params.write_params(SCENARIO_FILE)
-
-        # Adjust hospital baseline parameter
-        h_params = ParameterSet(TEST_HOSPITAL_FILE, line_number=1)
-        h_params.set_param("n_beds_covid_general_ward", 20000)
-        h_params.set_param("n_beds_covid_icu_ward", 20000)
-        h_params.write_params(SCENARIO_HOSPITAL_FILE)
-
-        # Construct the compilation command and compile
-        compile_command = "make clean; make all; make swig-all;"
-        completed_compilation = subprocess.run([compile_command], 
-            shell = True, 
-            cwd = SRC_DIR, 
-            capture_output = True
-            )
-
-        # Construct the executable command
-        EXE = f"{EXECUTABLE} {SCENARIO_FILE} {PARAM_LINE_NUMBER} "+\
-            f"{DATA_DIR_TEST} {TEST_HOUSEHOLD_FILE} {SCENARIO_HOSPITAL_FILE}"
-
-        # Call the model pipe output to file, read output file
-        file_output = open(TEST_OUTPUT_FILE, "w")
-        completed_run = subprocess.run([EXE], stdout = file_output, shell = True)
-        df_output = pd.read_csv(TEST_OUTPUT_FILE, comment="#", sep=",")
->>>>>>> 583a9d73
-
-        # Check that the simulation ran
-        assert len(df_output) != 0
-
-<<<<<<< HEAD
+
+        # Check that the simulation ran
+        assert len(df_output) != 0
+
         df_individual_output = pd.read_csv(TEST_INDIVIDUAL_FILE)
         df_int = pd.read_csv(constant.TEST_INTERACTION_FILE, comment="#", sep=",", skipinitialspace=True)
 
@@ -662,167 +435,11 @@
         # Call the model pipe output to file, read output file
         file_output = open(TEST_OUTPUT_FILE, "w")
         completed_run = subprocess.run([EXE], stdout=file_output, shell=True)
-=======
-        time_step_df = pd.read_csv(TEST_OUTPUT_FILE_HOSPITAL_TIME_STEP)
-
-        waiting_df = time_step_df['hospital_state'] == constant.WAITING
-        waiting_df = time_step_df[waiting_df]
-
-        assert len(waiting_df.index) == 0
-
-
-    # def test_no_space_limit_wards(self):
-    #     """
-    #     Set number of wards in each ward to the population size,
-    #     check that nobody in waiting state
-    #     """
-
-    #     # Adjust baseline parameter
-    #     params = ParameterSet(TEST_DATA_FILE, line_number=1)
-    #     params.set_param("n_total", 20000)
-    #     params.write_params(SCENARIO_FILE)
-
-    #     # Adjust hospital baseline parameter
-    #     h_params = ParameterSet(TEST_HOSPITAL_FILE, line_number=1)
-    #     h_params.set_param("n_covid_general_wards", 20000)
-    #     h_params.set_param("n_covid_icu_wards", 20000)
-    #     h_params.write_params(SCENARIO_HOSPITAL_FILE)
-
-    #     # Construct the compilation command and compile
-    #     compile_command = "make clean; make all; make swig-all;"
-    #     completed_compilation = subprocess.run([compile_command], 
-    #         shell = True, 
-    #         cwd = SRC_DIR, 
-    #         capture_output = True
-    #         )
-
-    #     # Construct the executable command
-    #     EXE = f"{EXECUTABLE} {SCENARIO_FILE} {PARAM_LINE_NUMBER} "+\
-    #         f"{DATA_DIR_TEST} {TEST_HOUSEHOLD_FILE} {SCENARIO_HOSPITAL_FILE}"
-
-    #     # Call the model pipe output to file, read output file
-    #     file_output = open(TEST_OUTPUT_FILE, "w")
-    #     completed_run = subprocess.run([EXE], stdout = file_output, shell = True)
-    #     df_output = pd.read_csv(TEST_OUTPUT_FILE, comment="#", sep=",")
-
-    #     # Check that the simulation ran
-    #     assert len(df_output) != 0
-
-    #     time_step_df = pd.read_csv(TEST_OUTPUT_FILE_HOSPITAL_TIME_STEP)
-
-    #     waiting_df = time_step_df['hospital_state'] == constant.WAITING
-    #     waiting_df = time_step_df[waiting_df]
-
-    #     assert len(waiting_df.index) == 0
-
-    def test_all_hcw(self):
-        """
-        Set number of hcw to zero,
-        assert there are no patient doctor interactions
-        """
-
-        population_size = 20000
-        n_covid_general_wards = 20
-        n_covid_icu_wards = 10        
-
-        # Adjust baseline parameter
-        params = ParameterSet(TEST_DATA_FILE, line_number=1)
-        params.set_param("n_total", population_size)
-        params.write_params(SCENARIO_FILE)
-
-        # Adjust hospital baseline parameter
-        h_params = ParameterSet(TEST_HOSPITAL_FILE, line_number=1)
-        h_params.set_param("n_covid_general_wards", n_covid_general_wards)
-        h_params.set_param("n_covid_icu_wards", n_covid_icu_wards)
-        h_params.set_param("n_doctors_covid_general_ward", (population_size/4)/n_covid_general_wards)
-        h_params.set_param("n_nurses_covid_general_ward", (population_size/4)/n_covid_general_wards)
-        h_params.set_param("n_doctors_covid_icu_ward", (population_size/4)/n_covid_icu_wards)
-        h_params.set_param("n_nurses_covid_icu_ward", (population_size/4)/n_covid_icu_wards)
-        h_params.write_params(SCENARIO_HOSPITAL_FILE)
-
-        # Construct the compilation command and compile
-        compile_command = "make clean; make all; make swig-all;"
-        completed_compilation = subprocess.run([compile_command], 
-            shell = True, 
-            cwd = SRC_DIR, 
-            capture_output = True
-            )
-
-        # Construct the executable command
-        EXE = f"{EXECUTABLE} {SCENARIO_FILE} {PARAM_LINE_NUMBER} "+\
-            f"{DATA_DIR_TEST} {TEST_HOUSEHOLD_FILE} {TEST_HOSPITAL_FILE}"
-
-        # Call the model pipe output to file, read output file
-        file_output = open(TEST_OUTPUT_FILE, "w")
-        completed_run = subprocess.run([EXE], stdout = file_output, shell = True)
-        df_output = pd.read_csv(TEST_OUTPUT_FILE, comment="#", sep=",")
-
-        # Check that the simulation ran
-        assert len(df_output) != 0
-
-        df_interactions = pd.read_csv(TEST_INTERACTIONS_FILE)
-
-        df_doctor_patient_general_interactions = df_interactions[df_interactions["type"] == constant.HOSPITAL_DOCTOR_PATIENT_GENERAL]
-        df_nurse_patient_general_interactions  = df_interactions[df_interactions["type"] == constant.HOSPITAL_NURSE_PATIENT_GENERAL]
-        df_doctor_patient_icu_interactions = df_interactions[df_interactions["type"] == constant.HOSPITAL_DOCTOR_PATIENT_ICU]
-        df_nurse_patient_icu_interactions  = df_interactions[df_interactions["type"] == constant.HOSPITAL_NURSE_PATIENT_ICU]
-
-        df_doctor_patient_general_interactions = df_interactions[df_doctor_patient_general_interactions]
-        df_nurse_patient_general_interactions = df_interactions[df_nurse_patient_general_interactions]
-        df_doctor_patient_icu_interactions = df_interactions[df_doctor_patient_icu_interactions]
-        df_nurse_patient_icu_interactions = df_interactions[df_nurse_patient_icu_interactions]
-
-        assert len(df_doctor_patient_general_interactions.index) > 0
-        assert len(df_nurse_patient_general_interactions.index) > 0
-        assert len(df_doctor_patient_icu_interactions.index) > 0
-        assert len(df_nurse_patient_icu_interactions.index) > 0
-
-
-    def test_only_hcw_infections(self):
-        """
-        Only let infections occur in the hospital. Assert total new infections = total hospital infections.
-        """
-        # Adjust baseline parameter
-        params = ParameterSet(TEST_DATA_FILE, line_number=1)
-        params.set_param("infectious_rate", 0.0001)
-        params.set_param("n_total", 20000)
-        params.write_params(SCENARIO_FILE)
-
-        # Construct the executable command
-        EXE = f"{EXECUTABLE} {TEST_DATA_FILE} {PARAM_LINE_NUMBER} "+\
-            f"{DATA_DIR_TEST} {TEST_HOUSEHOLD_FILE} {SCENARIO_HOSPITAL_FILE}"
-
-        # Call the model pipe output to file, read output file
-        file_output = open(TEST_OUTPUT_FILE, "w")
-        completed_run = subprocess.run([EXE], stdout = file_output, shell = True)
-
-        # Adjust hospital baseline parameter
-        h_params = ParameterSet(TEST_HOSPITAL_FILE, line_number=1)
-        h_params.set_param("general_infectivity_modifier", 57500.0)
-        h_params.write_params(SCENARIO_HOSPITAL_FILE)
-
-        # Construct the compilation command and compile
-        compile_command = "make clean; make all; make swig-all;"
-        completed_compilation = subprocess.run([compile_command], 
-            shell = True, 
-            cwd = SRC_DIR, 
-            capture_output = True
-            )
-
-        # Construct the executable command
-        EXE = f"{EXECUTABLE} {SCENARIO_FILE} {PARAM_LINE_NUMBER} "+\
-            f"{DATA_DIR_TEST} {TEST_HOUSEHOLD_FILE} {TEST_HOSPITAL_FILE}"
-
-        # Call the model pipe output to file, read output file
-        file_output = open(TEST_OUTPUT_FILE, "w")
-        completed_run = subprocess.run([EXE], stdout = file_output, shell = True)
->>>>>>> 583a9d73
-        df_output = pd.read_csv(TEST_OUTPUT_FILE, comment="#", sep=",")
-
-        # Check that the simulation ran
-        assert len(df_output) != 0
-
-<<<<<<< HEAD
+        df_output = pd.read_csv(TEST_OUTPUT_FILE, comment="#", sep=",")
+
+        # Check that the simulation ran
+        assert len(df_output) != 0
+
         df_individual_output = pd.read_csv(TEST_INDIVIDUAL_FILE)
         # get healthcare workers
         healthcare_workers = df_individual_output["worker_type"] != constant.NOT_HEALTHCARE_WORKER
@@ -851,7 +468,392 @@
         assert len(df_nurse_patient_general_interactions) == 0
         assert len(df_doctor_patient_icu_interactions) == 0
         assert len(df_nurse_patient_icu_interactions) == 0
-=======
+
+
+    def test_zero_hospitalised_waiting_mod(self):
+        """
+        Set hospitalised_waiting_mod to zero, everybody
+        in waiting state should be waiting or recovered in
+        the next time steps
+        """
+
+        # Adjust baseline parameter
+        params = ParameterSet(TEST_DATA_FILE, line_number=1)
+        params.set_param("n_total", 20000)
+        params.write_params(SCENARIO_FILE)
+
+        # Adjust hospital baseline parameter
+        h_params = ParameterSet(TEST_HOSPITAL_FILE, line_number=1)
+        h_params.set_param("hospitalised_waiting_mod", 0.0)
+        h_params.set_param("n_beds_covid_general_ward", 0)
+        h_params.set_param("n_beds_covid_icu_ward", 0)
+        h_params.write_params(SCENARIO_HOSPITAL_FILE)
+
+        # Construct the compilation command and compile
+        compile_command = "make clean; make all; make swig-all;"
+        completed_compilation = subprocess.run([compile_command],
+            shell = True,
+            cwd = SRC_DIR,
+            capture_output = True
+            )
+
+        # Construct the executable command
+        EXE = f"{EXECUTABLE} {SCENARIO_FILE} {PARAM_LINE_NUMBER} "+\
+            f"{DATA_DIR_TEST} {TEST_HOUSEHOLD_FILE} {SCENARIO_HOSPITAL_FILE}"
+
+        # Call the model pipe output to file, read output file
+        file_output = open(TEST_OUTPUT_FILE, "w")
+        completed_run = subprocess.run([EXE], stdout = file_output, shell = True)
+        df_output = pd.read_csv(TEST_OUTPUT_FILE, comment="#", sep=",")
+
+        # Check that the simulation ran
+        assert len(df_output) != 0
+
+        time_step_df = pd.read_csv(TEST_OUTPUT_FILE_HOSPITAL_TIME_STEP)
+
+        for index, row in time_step_df.iterrows():
+
+            if(row['hospital_state'] == constant.WAITING):
+
+                ID = row['pdx']
+                current_time_step = row['time_step']
+                current_hospital_status = row['hospital_state']
+
+                # Sub df with remaining timesteps for this individual
+                rest_time_steps_condition = time_step_df['time_step'] > current_time_step
+                pdx_condition = time_step_df['pdx'] == ID
+                rest_time_steps_pdx_df = time_step_df[rest_time_steps_condition & pdx_condition]
+
+                # Sub df with hospital_state either waiting or discharged
+                waiting_condition = rest_time_steps_pdx_df['hospital_state'] == constant.WAITING
+                discharged_condition = rest_time_steps_pdx_df['hospital_state'] == constant.DISCHARGED
+                waiting_or_discharged_df = rest_time_steps_pdx_df[waiting_condition | discharged_condition]
+
+                assert len(waiting_or_discharged_df.index) == len(rest_time_steps_pdx_df.index)
+
+
+    def test_zero_critical_waiting_mod(self):
+        """
+        Set critical_waiting_mod to zero, everybody
+        in waiting state should be waiting or recovered in
+        the next time steps
+        """
+
+        # Adjust baseline parameter
+        params = ParameterSet(TEST_DATA_FILE, line_number=1)
+        params.set_param("n_total", 20000)
+        params.write_params(SCENARIO_FILE)
+
+        # Adjust hospital baseline parameter
+        h_params = ParameterSet(TEST_HOSPITAL_FILE, line_number=1)
+        h_params.set_param("critical_waiting_mod", 0.0)
+        h_params.set_param("n_beds_covid_general_ward", 0)
+        h_params.set_param("n_beds_covid_icu_ward", 0)
+        h_params.write_params(SCENARIO_HOSPITAL_FILE)
+
+        # Construct the compilation command and compile
+        compile_command = "make clean; make all; make swig-all;"
+        completed_compilation = subprocess.run([compile_command],
+            shell = True,
+            cwd = SRC_DIR,
+            capture_output = True
+            )
+
+        # Construct the executable command
+        EXE = f"{EXECUTABLE} {SCENARIO_FILE} {PARAM_LINE_NUMBER} "+\
+            f"{DATA_DIR_TEST} {TEST_HOUSEHOLD_FILE} {SCENARIO_HOSPITAL_FILE}"
+
+        # Call the model pipe output to file, read output file
+        file_output = open(TEST_OUTPUT_FILE, "w")
+        completed_run = subprocess.run([EXE], stdout = file_output, shell = True)
+        df_output = pd.read_csv(TEST_OUTPUT_FILE, comment="#", sep=",")
+
+        # Check that the simulation ran
+        assert len(df_output) != 0
+
+        time_step_df = pd.read_csv(TEST_OUTPUT_FILE_HOSPITAL_TIME_STEP)
+
+        for index, row in time_step_df.iterrows():
+
+
+            if(row['hospital_state'] == constant.WAITING):
+
+                ID = row['pdx']
+                current_time_step = row['time_step']
+                current_hospital_status = row['hospital_state']
+
+                # Sub df with remaining timesteps for this individual
+                rest_time_steps_condition = time_step_df['time_step'] > current_time_step
+                pdx_condition = time_step_df['pdx'] == ID
+                rest_time_steps_pdx_df = time_step_df[rest_time_steps_condition & pdx_condition]
+
+                # Sub df with hospital_state either waiting or discharged
+                waiting_condition = rest_time_steps_pdx_df['hospital_state'] == constant.WAITING
+                discharged_condition = rest_time_steps_pdx_df['hospital_state'] == constant.DISCHARGED
+                waiting_or_discharged_df = rest_time_steps_pdx_df[waiting_condition | discharged_condition]
+
+                assert len(waiting_or_discharged_df.index) == len(rest_time_steps_pdx_df.index)
+
+
+    def test_100_waiting_mods(self):
+        """
+        Set hospitalised_waiting_mod and critical_waiting
+        to zero, everybody in waiting state should be in
+        waiting, critical or mortuary in the next time steps
+        """
+
+        # Adjust baseline parameter
+        params = ParameterSet(TEST_DATA_FILE, line_number=1)
+        params.set_param("n_total", 20000)
+        params.write_params(SCENARIO_FILE)
+
+        # Adjust hospital baseline parameter
+        h_params = ParameterSet(TEST_HOSPITAL_FILE, line_number=1)
+        h_params.set_param("hospitalised_waiting_mod", 100.0)
+        h_params.set_param("critical_waiting_mod", 100.0)
+        h_params.set_param("n_beds_covid_general_ward", 0)
+        h_params.set_param("n_beds_covid_icu_ward", 0)
+        h_params.write_params(SCENARIO_HOSPITAL_FILE)
+
+        # Construct the compilation command and compile
+        compile_command = "make clean; make all; make swig-all;"
+        completed_compilation = subprocess.run([compile_command],
+            shell = True,
+            cwd = SRC_DIR,
+            capture_output = True
+            )
+
+        # Construct the executable command
+        EXE = f"{EXECUTABLE} {SCENARIO_FILE} {PARAM_LINE_NUMBER} "+\
+            f"{DATA_DIR_TEST} {TEST_HOUSEHOLD_FILE} {SCENARIO_HOSPITAL_FILE}"
+
+        # Call the model pipe output to file, read output file
+        file_output = open(TEST_OUTPUT_FILE, "w")
+        completed_run = subprocess.run([EXE], stdout = file_output, shell = True)
+        df_output = pd.read_csv(TEST_OUTPUT_FILE, comment="#", sep=",")
+
+        # Check that the simulation ran
+        assert len(df_output) != 0
+
+        time_step_df = pd.read_csv(TEST_OUTPUT_FILE_HOSPITAL_TIME_STEP)
+
+        for index, row in time_step_df.iterrows():
+
+            if(row['hospital_state'] == constant.WAITING):
+
+                ID = row['pdx']
+                current_time_step = row['time_step']
+                current_hospital_status = row['hospital_state']
+
+                # Sub df with remaining timesteps for this individual
+                rest_time_steps_condition = time_step_df['time_step'] > current_time_step
+                pdx_condition = time_step_df['pdx'] == ID
+                rest_time_steps_pdx_df = time_step_df[rest_time_steps_condition & pdx_condition]
+
+                # Sub df with hospital_state either waiting or discharged
+                waiting_condition = rest_time_steps_pdx_df['hospital_state'] == constant.WAITING
+                icu_condition = rest_time_steps_pdx_df['hospital_state'] == constant.ICU
+                mortuary_condition = rest_time_steps_pdx_df['hospital_state'] == constant.MORTUARY
+                waiting_or_discharged_df = rest_time_steps_pdx_df[waiting_condition | icu_condition | mortuary_condition]
+
+                assert len(waiting_or_discharged_df.index) == len(rest_time_steps_pdx_df.index)
+
+
+    def test_no_space_limit_beds(self):
+        """
+        Set number of beds in each ward to the population size,
+        check that nobody in waiting state
+        """
+
+        # Adjust baseline parameter
+        params = ParameterSet(TEST_DATA_FILE, line_number=1)
+        params.set_param("n_total", 20000)
+        params.write_params(SCENARIO_FILE)
+
+        # Adjust hospital baseline parameter
+        h_params = ParameterSet(TEST_HOSPITAL_FILE, line_number=1)
+        h_params.set_param("n_beds_covid_general_ward", 20000)
+        h_params.set_param("n_beds_covid_icu_ward", 20000)
+        h_params.write_params(SCENARIO_HOSPITAL_FILE)
+
+        # Construct the compilation command and compile
+        compile_command = "make clean; make all; make swig-all;"
+        completed_compilation = subprocess.run([compile_command],
+            shell = True,
+            cwd = SRC_DIR,
+            capture_output = True
+            )
+
+        # Construct the executable command
+        EXE = f"{EXECUTABLE} {SCENARIO_FILE} {PARAM_LINE_NUMBER} "+\
+            f"{DATA_DIR_TEST} {TEST_HOUSEHOLD_FILE} {SCENARIO_HOSPITAL_FILE}"
+
+        # Call the model pipe output to file, read output file
+        file_output = open(TEST_OUTPUT_FILE, "w")
+        completed_run = subprocess.run([EXE], stdout = file_output, shell = True)
+        df_output = pd.read_csv(TEST_OUTPUT_FILE, comment="#", sep=",")
+
+        # Check that the simulation ran
+        assert len(df_output) != 0
+
+        time_step_df = pd.read_csv(TEST_OUTPUT_FILE_HOSPITAL_TIME_STEP)
+
+        waiting_df = time_step_df['hospital_state'] == constant.WAITING
+        waiting_df = time_step_df[waiting_df]
+
+        assert len(waiting_df.index) == 0
+
+
+    # def test_no_space_limit_wards(self):
+    #     """
+    #     Set number of wards in each ward to the population size,
+    #     check that nobody in waiting state
+    #     """
+
+    #     # Adjust baseline parameter
+    #     params = ParameterSet(TEST_DATA_FILE, line_number=1)
+    #     params.set_param("n_total", 20000)
+    #     params.write_params(SCENARIO_FILE)
+
+    #     # Adjust hospital baseline parameter
+    #     h_params = ParameterSet(TEST_HOSPITAL_FILE, line_number=1)
+    #     h_params.set_param("n_covid_general_wards", 20000)
+    #     h_params.set_param("n_covid_icu_wards", 20000)
+    #     h_params.write_params(SCENARIO_HOSPITAL_FILE)
+
+    #     # Construct the compilation command and compile
+    #     compile_command = "make clean; make all; make swig-all;"
+    #     completed_compilation = subprocess.run([compile_command],
+    #         shell = True,
+    #         cwd = SRC_DIR,
+    #         capture_output = True
+    #         )
+
+    #     # Construct the executable command
+    #     EXE = f"{EXECUTABLE} {SCENARIO_FILE} {PARAM_LINE_NUMBER} "+\
+    #         f"{DATA_DIR_TEST} {TEST_HOUSEHOLD_FILE} {SCENARIO_HOSPITAL_FILE}"
+
+    #     # Call the model pipe output to file, read output file
+    #     file_output = open(TEST_OUTPUT_FILE, "w")
+    #     completed_run = subprocess.run([EXE], stdout = file_output, shell = True)
+    #     df_output = pd.read_csv(TEST_OUTPUT_FILE, comment="#", sep=",")
+
+    #     # Check that the simulation ran
+    #     assert len(df_output) != 0
+
+    #     time_step_df = pd.read_csv(TEST_OUTPUT_FILE_HOSPITAL_TIME_STEP)
+
+    #     waiting_df = time_step_df['hospital_state'] == constant.WAITING
+    #     waiting_df = time_step_df[waiting_df]
+
+    #     assert len(waiting_df.index) == 0
+
+    def test_all_hcw(self):
+        """
+        Set number of hcw to zero,
+        assert there are no patient doctor interactions
+        """
+
+        population_size = 20000
+        n_covid_general_wards = 20
+        n_covid_icu_wards = 10
+
+        # Adjust baseline parameter
+        params = ParameterSet(TEST_DATA_FILE, line_number=1)
+        params.set_param("n_total", population_size)
+        params.write_params(SCENARIO_FILE)
+
+        # Adjust hospital baseline parameter
+        h_params = ParameterSet(TEST_HOSPITAL_FILE, line_number=1)
+        h_params.set_param("n_covid_general_wards", n_covid_general_wards)
+        h_params.set_param("n_covid_icu_wards", n_covid_icu_wards)
+        h_params.set_param("n_doctors_covid_general_ward", (population_size/4)/n_covid_general_wards)
+        h_params.set_param("n_nurses_covid_general_ward", (population_size/4)/n_covid_general_wards)
+        h_params.set_param("n_doctors_covid_icu_ward", (population_size/4)/n_covid_icu_wards)
+        h_params.set_param("n_nurses_covid_icu_ward", (population_size/4)/n_covid_icu_wards)
+        h_params.write_params(SCENARIO_HOSPITAL_FILE)
+
+        # Construct the compilation command and compile
+        compile_command = "make clean; make all; make swig-all;"
+        completed_compilation = subprocess.run([compile_command],
+            shell = True,
+            cwd = SRC_DIR,
+            capture_output = True
+            )
+
+        # Construct the executable command
+        EXE = f"{EXECUTABLE} {SCENARIO_FILE} {PARAM_LINE_NUMBER} "+\
+            f"{DATA_DIR_TEST} {TEST_HOUSEHOLD_FILE} {TEST_HOSPITAL_FILE}"
+
+        # Call the model pipe output to file, read output file
+        file_output = open(TEST_OUTPUT_FILE, "w")
+        completed_run = subprocess.run([EXE], stdout = file_output, shell = True)
+        df_output = pd.read_csv(TEST_OUTPUT_FILE, comment="#", sep=",")
+
+        # Check that the simulation ran
+        assert len(df_output) != 0
+
+        df_interactions = pd.read_csv(TEST_INTERACTIONS_FILE)
+
+        df_doctor_patient_general_interactions = df_interactions[df_interactions["type"] == constant.HOSPITAL_DOCTOR_PATIENT_GENERAL]
+        df_nurse_patient_general_interactions  = df_interactions[df_interactions["type"] == constant.HOSPITAL_NURSE_PATIENT_GENERAL]
+        df_doctor_patient_icu_interactions = df_interactions[df_interactions["type"] == constant.HOSPITAL_DOCTOR_PATIENT_ICU]
+        df_nurse_patient_icu_interactions  = df_interactions[df_interactions["type"] == constant.HOSPITAL_NURSE_PATIENT_ICU]
+
+        df_doctor_patient_general_interactions = df_interactions[df_doctor_patient_general_interactions]
+        df_nurse_patient_general_interactions = df_interactions[df_nurse_patient_general_interactions]
+        df_doctor_patient_icu_interactions = df_interactions[df_doctor_patient_icu_interactions]
+        df_nurse_patient_icu_interactions = df_interactions[df_nurse_patient_icu_interactions]
+
+        assert len(df_doctor_patient_general_interactions.index) > 0
+        assert len(df_nurse_patient_general_interactions.index) > 0
+        assert len(df_doctor_patient_icu_interactions.index) > 0
+        assert len(df_nurse_patient_icu_interactions.index) > 0
+
+
+    def test_only_hcw_infections(self):
+        """
+        Only let infections occur in the hospital. Assert total new infections = total hospital infections.
+        """
+        # Adjust baseline parameter
+        params = ParameterSet(TEST_DATA_FILE, line_number=1)
+        params.set_param("infectious_rate", 0.0001)
+        params.set_param("n_total", 20000)
+        params.write_params(SCENARIO_FILE)
+
+        # Construct the executable command
+        EXE = f"{EXECUTABLE} {TEST_DATA_FILE} {PARAM_LINE_NUMBER} "+\
+            f"{DATA_DIR_TEST} {TEST_HOUSEHOLD_FILE} {SCENARIO_HOSPITAL_FILE}"
+
+        # Call the model pipe output to file, read output file
+        file_output = open(TEST_OUTPUT_FILE, "w")
+        completed_run = subprocess.run([EXE], stdout = file_output, shell = True)
+
+        # Adjust hospital baseline parameter
+        h_params = ParameterSet(TEST_HOSPITAL_FILE, line_number=1)
+        h_params.set_param("general_infectivity_modifier", 57500.0)
+        h_params.write_params(SCENARIO_HOSPITAL_FILE)
+
+        # Construct the compilation command and compile
+        compile_command = "make clean; make all; make swig-all;"
+        completed_compilation = subprocess.run([compile_command],
+            shell = True,
+            cwd = SRC_DIR,
+            capture_output = True
+            )
+
+        # Construct the executable command
+        EXE = f"{EXECUTABLE} {SCENARIO_FILE} {PARAM_LINE_NUMBER} "+\
+            f"{DATA_DIR_TEST} {TEST_HOUSEHOLD_FILE} {TEST_HOSPITAL_FILE}"
+
+        # Call the model pipe output to file, read output file
+        file_output = open(TEST_OUTPUT_FILE, "w")
+        completed_run = subprocess.run([EXE], stdout = file_output, shell = True)
+        df_output = pd.read_csv(TEST_OUTPUT_FILE, comment="#", sep=",")
+
+        # Check that the simulation ran
+        assert len(df_output) != 0
+
         time_step_df = pd.read_csv(TEST_OUTPUT_FILE_HOSPITAL_TIME_STEP)
 
         # Only keep instances where people have been infected after the zero time step
@@ -864,16 +866,4 @@
         nurse_condition = infected_df["nurse_type"] == 1
         hcw_condition = infected_df[doctor_condition | nurse_condition]
 
-        assert len(hcw_condition.index) == len(infected_df.index)
-
-
-
-
-                    
-  
-
-
->>>>>>> 583a9d73
-
-
-
+        assert len(hcw_condition.index) == len(infected_df.index)