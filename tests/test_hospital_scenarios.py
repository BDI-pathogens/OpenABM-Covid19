--- conflicted
+++ resolved
@@ -218,7 +218,6 @@
         n_patient_icu = df_individual_output["time_icu"] != -1
         n_patient_icu = df_individual_output[n_patient_icu]
         n_patient_icu = len(n_patient_icu.index)
-<<<<<<< HEAD
         assert n_patient_icu == 0
         
 
@@ -261,8 +260,4 @@
         assert len(df_doctor_patient_general_interactions) == 0
         assert len(df_nurse_patient_general_interactions) == 0
         assert len(df_doctor_patient_icu_interactions) == 0
-        assert len(df_nurse_patient_icu_interactions) == 0
-=======
-
-        assert n_patient_icu == 0
->>>>>>> ea4dc4a6
+        assert len(df_nurse_patient_icu_interactions) == 0