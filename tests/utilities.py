"""
Utilities to modify parameters objects associated with testing the COVID19-IBM model

Created: March 2020
Author: p-robot
"""

from parameters import ParameterSet


def turn_off_interventions(params, end_time):
    """
    Function to turn off all interventions and return the same object
    """

    params.set_param("test_on_traced", 0)
    params.set_param("test_on_symptoms", 0)
    params.set_param("quarantine_on_traced", 0)
    params.set_param("traceable_interaction_fraction", 0.0)
    params.set_param("tracing_network_depth", 0)
    params.set_param("allow_clinical_diagnosis", 0)
    params.set_param("self_quarantine_fraction", 0.0)

    params.set_param("quarantine_household_on_positive", 0)
    params.set_param("quarantine_household_on_symptoms", 0)
    params.set_param("quarantine_household_on_traced", 0)
    params.set_param("quarantine_household_contacts_on_positive", 0)
    params.set_param("quarantined_daily_interactions", 0)

    params.set_param("app_users_fraction", 0.0)

    # Set interventions associated with a time to be beyond the end of the simulation
    params.set_param("app_turn_on_time", end_time)
    params.set_param("social_distancing_time_on", end_time + 1)
    params.set_param("social_distancing_time_off", end_time + 2)
    params.set_param("testing_symptoms_time_on", end_time + 1)
    params.set_param("testing_symptoms_time_off", end_time + 2)

    return params


def turn_off_testing(params):
    """
    Intervention to turn off all testing parameters (so there should be no testing)
    """
    params.set_param("test_on_traced", 0)
    params.set_param("test_on_symptoms", 0)
    return params


def turn_off_quarantine(params):
    """
    Turn off all quarantine flags (so there should be nobody quarantined)
    """
    params.set_param("quarantine_on_traced", 0)
    params.set_param("quarantine_household_on_positive", 0)
    params.set_param("quarantine_household_on_symptoms", 0)
    params.set_param("quarantine_household_on_traced", 0)
    params.set_param("quarantine_household_contacts_on_positive", 0)
    params.set_param("self_quarantine_fraction", 0.0)
    return params


def set_fatality_fraction_all(params, fraction):
    """
    Set critical fraction to `fraction` for all ages
    """
    param_names = [
        "fatality_fraction_0_9",
        "fatality_fraction_10_19",
        "fatality_fraction_20_29",
        "fatality_fraction_30_39",
        "fatality_fraction_40_49",
        "fatality_fraction_50_59",
        "fatality_fraction_60_69",
        "fatality_fraction_70_79",
        "fatality_fraction_80",
    ]

<<<<<<< HEAD
=======
    for p in param_names:
        params.set_param(p, fraction)

    return params

def set_fraction_asymptomatic_all(params, fraction):
    """
    Set fraction asymptomatic to `fraction` for all ages
    """
    param_names = ["fraction_asymptomatic_0_9", "fraction_asymptomatic_10_19", "fraction_asymptomatic_20_29",
        "fraction_asymptomatic_30_39", "fraction_asymptomatic_40_49", "fraction_asymptomatic_50_59",
        "fraction_asymptomatic_60_69", "fraction_asymptomatic_70_79", "fraction_asymptomatic_80"]
    
>>>>>>> 53f917f1
    for p in param_names:
        params.set_param(p, fraction)

    return params


def set_critical_fraction_all(params, fraction):
    """
    Set critical fraction to `fraction` for all ages
    """
    param_names = [
        "critical_fraction_0_9",
        "critical_fraction_10_19",
        "critical_fraction_20_29",
        "critical_fraction_30_39",
        "critical_fraction_40_49",
        "critical_fraction_50_59",
        "critical_fraction_60_69",
        "critical_fraction_70_79",
        "critical_fraction_80",
    ]

    for p in param_names:
        params.set_param(p, fraction)

    return params


def set_hospitalisation_fraction_all(params, fraction):
    """
    Set hospitalised fraction to `fraction` for all ages
    """
    param_names = [
        "hospitalised_fraction_0_9",
        "hospitalised_fraction_10_19",
        "hospitalised_fraction_20_29",
        "hospitalised_fraction_30_39",
        "hospitalised_fraction_40_49",
        "hospitalised_fraction_50_59",
        "hospitalised_fraction_60_69",
        "hospitalised_fraction_70_79",
        "hospitalised_fraction_80",
    ]

    for p in param_names:
        params.set_param(p, fraction)

    return params


def set_relative_susceptibility_equal(params):
    """
    Set all people equally susceptible
    """
    param_names = [
        "relative_susceptibility_0_9",
        "relative_susceptibility_10_19",
        "relative_susceptibility_20_29",
        "relative_susceptibility_30_39",
        "relative_susceptibility_40_49",
        "relative_susceptibility_50_59",
        "relative_susceptibility_60_69",
        "relative_susceptibility_70_79",
        "relative_susceptibility_80",
    ]

    for p in param_names:
        params.set_param(p, 1.0)

    return params


def set_work_connections_all(params, connections):
    """
    Set the same number of work connections for everyone
    """
    params.set_param("mean_work_interactions_child", connections)
    params.set_param("mean_work_interactions_adult", connections)
    params.set_param("mean_work_interactions_elderly", connections)

    return params


def set_random_connections_all(params, connections, sd):
    """
    Set the same number of random connections for everyone
    """
    params.set_param("mean_random_interactions_child", connections)
    params.set_param("mean_random_interactions_adult", connections)
    params.set_param("mean_random_interactions_elderly", connections)
    params.set_param("sd_random_interactions_child", sd)
    params.set_param("sd_random_interactions_adult", sd)
    params.set_param("sd_random_interactions_elderly", sd)

    # zero sd is achieved by having the fixed distribution
    if sd == 0:
        params.set_param("random_interaction_distribution", 0)
<<<<<<< HEAD

    return params


=======

    return params


>>>>>>> 53f917f1
def set_homogeneous_random_network_only(params, connections, end_time):
    """
    Set a simple model with a homogeneous population and only 
    disease transmission on the random network where all people
    have equal numbers of interactions
    """

    params.set_param("end_time", end_time)
    params.set_param("relative_transmission_household", 0.0)
    params.set_param("relative_transmission_workplace", 0.0)
    params.set_param("relative_transmission_random", 1.0)
    params.set_param("fraction_asymptomatic", 0.0)
    params.set_param("mean_time_to_symptoms", end_time + 10)
    params.set_param("sd_time_to_symptoms", 2.0)
    params.set_param("mean_asymptomatic_to_recovery", end_time + 10)
    params.set_param("sd_asymptomatic_to_recovery", 2.0)

    params = turn_off_interventions(params, end_time)
    params = set_fraction_asymptomatic_all( params, 0.0 )
    params = set_relative_susceptibility_equal(params)
    params = set_random_connections_all(params, connections, 0)
    params = set_work_connections_all(params, 0)

    return params<|MERGE_RESOLUTION|>--- conflicted
+++ resolved
@@ -77,8 +77,6 @@
         "fatality_fraction_80",
     ]
 
-<<<<<<< HEAD
-=======
     for p in param_names:
         params.set_param(p, fraction)
 
@@ -92,7 +90,6 @@
         "fraction_asymptomatic_30_39", "fraction_asymptomatic_40_49", "fraction_asymptomatic_50_59",
         "fraction_asymptomatic_60_69", "fraction_asymptomatic_70_79", "fraction_asymptomatic_80"]
     
->>>>>>> 53f917f1
     for p in param_names:
         params.set_param(p, fraction)
 
@@ -190,17 +187,10 @@
     # zero sd is achieved by having the fixed distribution
     if sd == 0:
         params.set_param("random_interaction_distribution", 0)
-<<<<<<< HEAD
-
-    return params
-
-
-=======
-
-    return params
-
-
->>>>>>> 53f917f1
+
+    return params
+
+
 def set_homogeneous_random_network_only(params, connections, end_time):
     """
     Set a simple model with a homogeneous population and only 
