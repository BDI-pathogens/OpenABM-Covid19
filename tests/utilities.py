--- conflicted
+++ resolved
@@ -234,11 +234,8 @@
         1,
         constant.DATA_DIR_TEST,
         constant.TEST_HOUSEHOLD_TEMPLATE,
-<<<<<<< HEAD
-=======
         constant.TEST_HOSPITAL_FILE,
         1
->>>>>>> cea158b1
     )
 
 
