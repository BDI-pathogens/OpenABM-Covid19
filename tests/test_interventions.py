#!/usr/bin/env python3
"""
Tests of the individual-based model, COVID19-IBM, using the individual file

Usage:
With pytest installed (https://docs.pytest.org/en/latest/getting-started.html) tests can be 
run by calling 'pytest' from project folder.  

Created: March 2020
Author: p-robot
"""

import pytest, sys, subprocess, shutil, os
from os.path import join
import numpy as np, pandas as pd
from scipy import optimize
from math import sqrt, log, exp

sys.path.append("src/COVID19")
from parameters import ParameterSet

<<<<<<< HEAD
from . import constant
from . import utilities as utils
=======
# Directories
IBM_DIR = "src"
IBM_DIR_TEST = "src_test"
DATA_DIR_TEST = "data_test"

TEST_DATA_TEMPLATE = "./tests/data/baseline_parameters.csv"
TEST_DATA_FILE = join(DATA_DIR_TEST, "test_parameters.csv")

TEST_OUTPUT_FILE = join(DATA_DIR_TEST, "test_output.csv")
TEST_INDIVIDUAL_FILE = join(DATA_DIR_TEST, "individual_file_Run1.csv")
TEST_INTERACTION_FILE = join(DATA_DIR_TEST, "interactions_Run1.csv")
TEST_TRANSMISSION_FILE = join(DATA_DIR_TEST, "transmission_Run1.csv")
TEST_TRACE_FILE = join(DATA_DIR_TEST, "trace_tokens_Run1.csv")

TEST_HOUSEHOLD_TEMPLATE = "./tests/data/baseline_household_demographics.csv"
TEST_HOUSEHOLD_FILE = join(DATA_DIR_TEST, "test_household_demographics.csv")

# Age groups
AGE_0_9 = 0
AGE_10_19 = 1
AGE_20_29 = 2
AGE_30_39 = 3
AGE_40_49 = 4
AGE_50_59 = 5
AGE_60_69 = 6
AGE_70_79 = 7
AGE_80 = 8
AGES = [
    AGE_0_9,
    AGE_10_19,
    AGE_20_29,
    AGE_30_39,
    AGE_40_49,
    AGE_50_59,
    AGE_60_69,
    AGE_70_79,
    AGE_80,
]

CHILD = 0
ADULT = 1
ELDERLY = 2
AGE_TYPES = [CHILD, CHILD, ADULT, ADULT, ADULT, ADULT, ADULT, ELDERLY, ELDERLY]

# network type
HOUSEHOLD = 0
WORK = 1
RANDOM = 2

# work networks
NETWORK_0_9 = 0
NETWORK_10_19 = 1
NETWORK_20_69 = 2
NETWORK_70_79 = 3
NETWORK_80 = 4
NETWORKS = [NETWORK_0_9, NETWORK_10_19, NETWORK_20_69, NETWORK_70_79, NETWORK_80]

# work type networks
NETWORK_CHILD = 0
NETWORK_ADULT = 1
NETWORK_ELDERLY = 2
NETWORK_TYPES = [NETWORK_CHILD, NETWORK_ADULT, NETWORK_ELDERLY]

# infection status
UNINFECTED = 0
PRESYMPTOMATIC = 1
ASYMPTOMATIC = 2
SYMPTOMATIC = 3
HOSPITALISED = 4
CRITICAL = 5

PARAM_LINE_NUMBER = 1

# Construct the executable command
EXE = "covid19ibm.exe {} {} {} {}".format(
    TEST_DATA_FILE, PARAM_LINE_NUMBER, DATA_DIR_TEST, TEST_HOUSEHOLD_FILE
)

command = join(IBM_DIR_TEST, EXE)
>>>>>>> 18f43f9c

# from test.test_bufio import lengths
# from CoreGraphics._CoreGraphics import CGRect_getMidX

def pytest_generate_tests(metafunc):
    # called once per each test function
    funcarglist = metafunc.cls.params[metafunc.function.__name__]
    argnames = sorted(funcarglist[0])
    metafunc.parametrize(
        argnames, [[funcargs[name] for name in argnames] for funcargs in funcarglist]
    )


class TestClass(object):
    params = {
        "test_quarantine_interactions": [
            dict(
                test_params=dict(
                    n_total=50000,
                    quarantined_daily_interactions=0,
                    end_time=25,
                    infectious_rate=4,
                    self_quarantine_fraction=1.0,
                    seasonal_flu_rate=0.0,
                )
            ),
            dict(
                test_params=dict(
                    n_total=50000,
                    quarantined_daily_interactions=1,
                    end_time=25,
                    infectious_rate=4,
                    self_quarantine_fraction=0.75,
                    seasonal_flu_rate=0.0005,
                )
            ),
            dict(
                test_params=dict(
                    n_total=50000,
                    quarantined_daily_interactions=2,
                    end_time=25,
                    infectious_rate=4,
                    self_quarantine_fraction=0.50,
                    seasonal_flu_rate=0.001,
                )
            ),
            dict(
                test_params=dict(
                    n_total=50000,
                    quarantined_daily_interactions=3,
                    end_time=25,
                    infectious_rate=4,
                    self_quarantine_fraction=0.25,
                    seasonal_flu_rate=0.005,
                )
            ),
        ],
        "test_quarantine_on_symptoms": [
            dict(
                test_params=dict(
                    n_total=50000,
                    end_time=25,
                    infectious_rate=4,
                    self_quarantine_fraction=0.8,
                    seasonal_flu_rate=0.0,
                    asymptomatic_infectious_factor=0.4,
                )
            ),
            dict(
                test_params=dict(
                    n_total=50000,
                    end_time=1,
                    infectious_rate=4,
                    self_quarantine_fraction=0.5,
                    seasonal_flu_rate=0.05,
                    asymptomatic_infectious_factor=1.0,
                )
            ),
        ],
        "test_quarantine_household_on_symptoms": [ 
            dict(
                test_params = dict( 
                    n_total = 100000,
                    n_seed_infection = 500,
                    end_time = 20,
                    infectious_rate = 4,
                    self_quarantine_fraction = 1.0,
                    quarantine_household_on_symptoms = 1
                )
            ) 
        ],
        "test_trace_on_symptoms": [ 
            dict(
                test_params = dict( 
                    n_total = 100000,
                    n_seed_infection = 500,
                    end_time = 20,
                    infectious_rate = 4,
                    self_quarantine_fraction = 1.0,
                    trace_on_symptoms = 1,
                    quarantine_on_traced = 1,
                    app_users_fraction = 0.85,
                    app_turn_on_time = 1,
                    quarantine_household_on_symptoms = 1
                )
            ) 
        ],
        "test_lockdown_transmission_rates": [ 
            dict(
                test_params = dict( 
                    n_total = 100000,
                    n_seed_infection = 10000,
                    end_time = 3,
                    infectious_rate = 4,
                    lockdown_work_network_multiplier = 0.8,
                    lockdown_random_network_multiplier = 0.8,
                    lockdown_house_interaction_multiplier = 1.2
                )
            ) 
        ]
    }
    """
    Test class for checking 
    """
<<<<<<< HEAD
=======

    @classmethod
    def setup_class(self):
        """
        When the class is instantiated: compile the IBM in a temporary directory
        """

        # Make a temporary copy of the code (remove this temporary directory if it already exists)
        shutil.rmtree(IBM_DIR_TEST, ignore_errors=True)
        shutil.copytree(IBM_DIR, IBM_DIR_TEST)

        # Construct the compilation command and compile
        compile_command = "make clean; make all; make swig-all"
        completed_compilation = subprocess.run([compile_command], 
           shell = True, cwd = IBM_DIR_TEST, capture_output = True)
  
    @classmethod
    def teardown_class(self):
        """
        Remove the temporary code directory (when this class is removed)
        """
        shutil.rmtree(IBM_DIR_TEST, ignore_errors=True)

    def setup_method(self):
        """
        Called before each method is run; creates a new data dir, copies test datasets
        """
        os.mkdir(DATA_DIR_TEST)
        shutil.copy(TEST_DATA_TEMPLATE, TEST_DATA_FILE)
        shutil.copy(TEST_HOUSEHOLD_TEMPLATE, TEST_HOUSEHOLD_FILE)

        # Adjust any parameters that need adjusting for all tests
        params = ParameterSet(TEST_DATA_FILE, line_number=1)
        params.set_param("n_total", 10000)
        params.set_param("end_time", 1)
        params.write_params(TEST_DATA_FILE)

    def teardown_method(self):
        """
        At the end of each method (test), remove the directory of test input/output data
        """
        shutil.rmtree(DATA_DIR_TEST, ignore_errors=True)

>>>>>>> 18f43f9c
    def test_quarantine_interactions(self, test_params):
        """
        Tests the number of interactions people have on the interaction network is as 
        described when they have been quarantined
        """
        tolerance = 0.01
        end_time = test_params["end_time"]

        params = ParameterSet(constant.TEST_DATA_FILE, line_number=1)
        params = utils.turn_off_interventions(params, end_time)
        params.set_param(test_params)
        params.write_params(constant.TEST_DATA_FILE)

        file_output = open(constant.TEST_OUTPUT_FILE, "w")
        completed_run = subprocess.run([constant.command], stdout=file_output, shell=True)
        df_indiv = pd.read_csv(
            constant.TEST_INDIVIDUAL_FILE, comment="#", sep=",", skipinitialspace=True
        )
        df_int = pd.read_csv(
            constant.TEST_INTERACTION_FILE, comment="#", sep=",", skipinitialspace=True
        )

        # get the people who are in quarantine and were on the previous step
        df_quar = df_indiv[
            (df_indiv["quarantined"] == 1) & (df_indiv["time_quarantined"] < end_time)
        ]
        df_quar = df_quar.loc[:, "ID"]

        # get the number of interactions by type
        df_int = df_int.groupby(["ID", "type"]).size().reset_index(name="connections")

        # check to see there are no work connections
        df_test = pd.merge(
            df_quar, df_int[df_int["type"] == constant.WORK], on="ID", how="inner"
        )
        np.testing.assert_equal(
            len(df_test), 0, "quarantined individual with work contacts"
        )

        # check to see there are are household connections
        df_test = pd.merge(
            df_quar, df_int[df_int["type"] == constant.HOUSEHOLD], on="ID", how="inner"
        )
        np.testing.assert_equal(
            len(df_test) > 0,
            True,
            "quarantined individuals have no household connections",
        )

        # check to whether the number of random connections are as specified
        df_test = pd.merge(
            df_quar, df_int[df_int["type"] == constant.RANDOM], on="ID", how="left"
        )
        df_test.fillna(0, inplace=True)
        np.testing.assert_allclose(
            df_test.loc[:, "connections"].mean(),
            float(params.get_param("quarantined_daily_interactions")),
            rtol=tolerance,
        )

    def test_quarantine_on_symptoms(self, test_params):
        """
        Tests the correct proportion of people are self-isolating on sypmtoms
        """

        tolerance = 0.01
        tol_sd = 4
        end_time = test_params["end_time"]

        params = ParameterSet(constant.TEST_DATA_FILE, line_number=1)
        params = utils.turn_off_interventions(params, end_time)
        params.set_param(test_params)
        params.write_params(constant.TEST_DATA_FILE)

        file_output = open(constant.TEST_OUTPUT_FILE, "w")
        completed_run = subprocess.run([constant.command], stdout=file_output, shell=True)
        df_indiv = pd.read_csv(
            constant.TEST_INDIVIDUAL_FILE, comment="#", sep=",", skipinitialspace=True
        )
        df_int = pd.read_csv(
            constant.TEST_INTERACTION_FILE, comment="#", sep=",", skipinitialspace=True
        )

        # get the people who are in quarantine and were on the last step
        df_quar = df_indiv[
            (df_indiv["quarantined"] == 1) & (df_indiv["time_quarantined"] == end_time)
        ]
        df_quar = df_quar.loc[:, "ID"]
        n_quar = len(df_quar)

        # get the people who developed symptoms on the last step
        df_symp = df_indiv[(df_indiv["time_symptomatic"] == end_time)]
        n_symp = len(df_symp)

        # if no seasonal flu or contact tracing then this is the only path
        if test_params["seasonal_flu_rate"] == 0:
            df = pd.merge(df_quar, df_symp, on="ID", how="inner")
            np.testing.assert_equal(
                n_quar,
                len(df),
                "people quarantined without symptoms when seasonal flu turned off",
            )

            n_exp_quar = n_symp * test_params["self_quarantine_fraction"]
            np.testing.assert_allclose(
                n_exp_quar,
                n_quar,
                atol=tol_sd * sqrt(n_exp_quar),
                err_msg="the number of quarantined not explained by symptoms",
            )

        # if no symptomatic then check number of newly quarantined is from flu
        elif end_time == 1 and test_params["asymptomatic_infectious_factor"] == 1:
            n_flu = test_params["n_total"] * test_params["seasonal_flu_rate"]
            n_exp_quar = n_flu * test_params["self_quarantine_fraction"]

            np.testing.assert_allclose(
                n_exp_quar,
                n_quar,
                atol=tol_sd * sqrt(n_exp_quar),
                err_msg="the number of quarantined not explained by seasonal flu",
            )

        else:
            np.testing.assert_equal(
                True, False, "no test run due test_params not being testable"
            )
    def test_quarantine_household_on_symptoms(self, test_params):
        """
        Tests households are quarantine when somebody has symptoms
        """
        end_time = test_params[ "end_time" ]

<<<<<<< HEAD
        params = ParameterSet(constant.TEST_DATA_FILE, line_number=1)
        params = utils.turn_off_interventions(params, end_time)
        params.set_param(test_params)
        params.write_params(constant.TEST_DATA_FILE)

        file_output = open(constant.TEST_OUTPUT_FILE, "w")
        completed_run = subprocess.run([constant.command], stdout=file_output, shell=True)
        df_int   = pd.read_csv( constant.TEST_INTERACTION_FILE, comment="#", sep=",", skipinitialspace=True )
        df_trace = pd.read_csv( constant.TEST_TRACE_FILE, comment="#", sep=",", skipinitialspace=True )
=======
        params = ParameterSet(TEST_DATA_FILE, line_number=1)
        params = utils.turn_off_interventions(params, end_time)
        params.set_param(test_params)
        params.write_params(TEST_DATA_FILE)

        file_output = open(TEST_OUTPUT_FILE, "w")
        completed_run = subprocess.run([command], stdout=file_output, shell=True)
        df_int   = pd.read_csv( TEST_INTERACTION_FILE, comment="#", sep=",", skipinitialspace=True )
        df_trace = pd.read_csv( TEST_TRACE_FILE, comment="#", sep=",", skipinitialspace=True )
>>>>>>> 18f43f9c
        
        # prepare the interaction data to get all household interations
        df_int.rename( columns = { "ID":"index_ID", "ID_2":"traced_ID"}, inplace = True )
        df_int[ "household" ] = ( df_int[ "house_no" ] == df_int[ "house_no_2" ] )
        df_int = df_int.loc[ :, [ "index_ID", "traced_ID", "household"]]
                
        # don't consider ones with multiple index events
        filter_single = df_trace.groupby( ["index_ID", "days_since_index"] ).size();
        filter_single = filter_single.groupby( ["index_ID"]).size().reset_index(name="N");
        filter_single = filter_single[ filter_single[ "N"] == 1 ]
        
        # look at the trace token data to get all traces
        index_traced = df_trace[ ( df_trace[ "time" ] == end_time ) & ( df_trace[ "days_since_contact" ] == 0 ) ] 
        index_traced = index_traced.groupby( [ "index_ID", "traced_ID" ] ).size().reset_index(name="cons")    
        index_traced[ "traced" ] = True
        index_traced = pd.merge( index_traced, filter_single, on = "index_ID", how = "inner")
       
        # get all the interactions for the index cases
        index_cases  = pd.DataFrame( data = { 'index_ID': index_traced.index_ID.unique() } )
        index_inter = pd.merge( index_cases, df_int, on = "index_ID", how = "left" )             
        index_inter = index_inter.groupby( [ "index_ID", "traced_ID", "household" ]).size().reset_index(name="N")    
        index_inter[ "inter" ] = True

        # test nobody traced without an interaction
        t = pd.merge( index_traced, index_inter, on = [ "index_ID", "traced_ID" ], how = "outer" )
        n_no_inter = len( t[ t[ "inter"] != True ] )
        np.testing.assert_equal( n_no_inter, 0, "tracing someone without an interaction" )

        # check everybody with a household interaction is traced
        n_no_trace = len( t[ ( t[ "traced"] != True ) &  (t["household"] == True  )] )
        np.testing.assert_equal( n_no_trace, 0, "failed to trace someone in the household" )

<<<<<<< HEAD
    def test_lockdown_transmission_rates(self, test_params):
        """
        Tests the change in transmission rates on lockdown are correct
        NOTE - this can only be done soon after a random seed and for small
        changes due to saturation effects
        """
        
        sd_diff  = 3;
        end_time = test_params[ "end_time" ]

        params = ParameterSet(constant.TEST_DATA_FILE, line_number=1)
        params = utils.turn_off_interventions(params, end_time)
        params.set_param(test_params)
        params.write_params(constant.TEST_DATA_FILE)
        
        # run without lockdown
        file_output   = open(constant.TEST_OUTPUT_FILE, "w")
        completed_run = subprocess.run([constant.command], stdout=file_output, shell=True)
        df_without    = pd.read_csv( constant.TEST_TRANSMISSION_FILE, comment="#", sep=",", skipinitialspace=True )
        df_without    = df_without[ df_without[ "time_infected"] == end_time ].groupby( [ "infector_network"] ).size().reset_index(name="N")

        # lockdown on t-1
        params = utils.turn_off_interventions(params, end_time)
        params.set_param(test_params)
        params.write_params(constant.TEST_DATA_FILE)
        params.set_param( "lockdown_time_on", end_time - 1 );
        params.write_params(constant.TEST_DATA_FILE)
        
        file_output   = open(constant.TEST_OUTPUT_FILE, "w")
        completed_run = subprocess.run([constant.command], stdout=file_output, shell=True)
        df_with       = pd.read_csv( constant.TEST_TRANSMISSION_FILE, comment="#", sep=",", skipinitialspace=True )
        df_with       = df_with[ df_with[ "time_infected"] == end_time ].groupby( [ "infector_network"] ).size().reset_index(name="N")
        
        # now check they are line
        expect_household = df_without.loc[ constant.HOUSEHOLD, ["N"] ] * test_params[ "lockdown_house_interaction_multiplier" ]       
        np.testing.assert_allclose( df_with.loc[ constant.HOUSEHOLD, ["N"] ], expect_household, atol = sqrt( expect_household ) * sd_diff, 
                                    err_msg = "lockdown not changing household transmission as expected" )
        
        expect_work = df_without.loc[ constant.WORK, ["N"] ] * test_params[ "lockdown_work_network_multiplier" ]       
        np.testing.assert_allclose( df_with.loc[ constant.WORK, ["N"] ], expect_work, atol = sqrt( expect_work) * sd_diff, 
                                    err_msg = "lockdown not changing work transmission as expected" )
      
      
        expect_random = df_without.loc[ constant.RANDOM, ["N"] ] * test_params[ "lockdown_random_network_multiplier" ]       
        np.testing.assert_allclose( df_with.loc[ constant.RANDOM, ["N"] ], expect_random, atol = sqrt( expect_random ) * sd_diff, 
                                    err_msg = "lockdown not changing random transmission as expected" )
        

=======
        
>>>>>>> 18f43f9c
    def test_trace_on_symptoms(self, test_params):
        """
        Tests that people who are traced on symptoms are
        real contacts
        """
        end_time = test_params[ "end_time" ]

<<<<<<< HEAD
        params = ParameterSet(constant.TEST_DATA_FILE, line_number=1)
        params = utils.turn_off_interventions(params, end_time)
        params.set_param(test_params)
        params.write_params(constant.TEST_DATA_FILE)

        file_output = open(constant.TEST_OUTPUT_FILE, "w")
        completed_run = subprocess.run([constant.command], stdout=file_output, shell=True)
        df_int   = pd.read_csv( constant.TEST_INTERACTION_FILE, comment="#", sep=",", skipinitialspace=True )
        df_trace = pd.read_csv( constant.TEST_TRACE_FILE, comment="#", sep=",", skipinitialspace=True )

=======
        params = ParameterSet(TEST_DATA_FILE, line_number=1)
        params = utils.turn_off_interventions(params, end_time)
        params.set_param(test_params)
        params.write_params(TEST_DATA_FILE)

        file_output = open(TEST_OUTPUT_FILE, "w")
        completed_run = subprocess.run([command], stdout=file_output, shell=True)
        df_int   = pd.read_csv( TEST_INTERACTION_FILE, comment="#", sep=",", skipinitialspace=True )
        df_trace = pd.read_csv( TEST_TRACE_FILE, comment="#", sep=",", skipinitialspace=True )
        
>>>>>>> 18f43f9c
        # prepare the interaction data to get all household interations
        df_int.rename( columns = { "ID":"index_ID", "ID_2":"traced_ID"}, inplace = True )
        df_int[ "household" ] = ( df_int[ "house_no" ] == df_int[ "house_no_2" ] )
        df_int = df_int.loc[ :, [ "index_ID", "traced_ID", "household"]]
<<<<<<< HEAD

=======
                
>>>>>>> 18f43f9c
        # don't consider ones with multiple index events
        filter_single = df_trace.groupby( ["index_ID", "days_since_index"] ).size();
        filter_single = filter_single.groupby( ["index_ID"]).size().reset_index(name="N");
        filter_single = filter_single[ filter_single[ "N"] == 1 ]
<<<<<<< HEAD

=======
        
>>>>>>> 18f43f9c
        # look at the trace token data to get all traces
        index_traced = df_trace[ ( df_trace[ "time" ] == end_time ) & ( df_trace[ "days_since_contact" ] == 0 ) ] 
        index_traced = index_traced.groupby( [ "index_ID", "traced_ID" ] ).size().reset_index(name="cons")    
        index_traced[ "traced" ] = True
        index_traced = pd.merge( index_traced, filter_single, on = "index_ID", how = "inner")
<<<<<<< HEAD

=======
       
>>>>>>> 18f43f9c
        # get all the interactions for the index cases
        index_cases  = pd.DataFrame( data = { 'index_ID': index_traced.index_ID.unique() } )
        index_inter = pd.merge( index_cases, df_int, on = "index_ID", how = "left" )             
        index_inter = index_inter.groupby( [ "index_ID", "traced_ID", "household" ]).size().reset_index(name="N")    
        index_inter[ "inter" ] = True

        # test nobody traced without an interaction
        t = pd.merge( index_traced, index_inter, on = [ "index_ID", "traced_ID" ], how = "outer" )
        n_no_inter = len( t[ t[ "inter"] != True ] )
        np.testing.assert_equal( n_no_inter, 0, "tracing someone without an interaction" )    
<<<<<<< HEAD

        
        
        
        
=======
        
        
    def test_lockdown_transmission_rates(self, test_params):
        """
        Tests the change in transmission rates on lockdown are correct
        NOTE - this can only be done soon after a random seed and for small
        changes due to saturation effects
        """
        
        sd_diff  = 3;
        end_time = test_params[ "end_time" ]

        params = ParameterSet(TEST_DATA_FILE, line_number=1)
        params = utils.turn_off_interventions(params, end_time)
        params.set_param(test_params)
        params.write_params(TEST_DATA_FILE)
        
        # run without lockdown
        file_output   = open(TEST_OUTPUT_FILE, "w")
        completed_run = subprocess.run([command], stdout=file_output, shell=True)
        df_without    = pd.read_csv( TEST_TRANSMISSION_FILE, comment="#", sep=",", skipinitialspace=True )
        df_without    = df_without[ df_without[ "time_infected"] == end_time ].groupby( [ "infector_network"] ).size().reset_index(name="N")

        # clean up data directories
        self.teardown_method()
        self.setup_method()

        # lockdown on t-1
        params = utils.turn_off_interventions(params, end_time)
        params.set_param(test_params)
        params.write_params(TEST_DATA_FILE)
        params.set_param( "lockdown_time_on", end_time - 1 );
        params.write_params(TEST_DATA_FILE)
        
        file_output   = open(TEST_OUTPUT_FILE, "w")
        completed_run = subprocess.run([command], stdout=file_output, shell=True)
        df_with       = pd.read_csv( TEST_TRANSMISSION_FILE, comment="#", sep=",", skipinitialspace=True )
        df_with       = df_with[ df_with[ "time_infected"] == end_time ].groupby( [ "infector_network"] ).size().reset_index(name="N")
        
        # now check they are line
        expect_household = df_without.loc[ HOUSEHOLD, ["N"] ] * test_params[ "lockdown_house_interaction_multiplier" ]       
        np.testing.assert_allclose( df_with.loc[ HOUSEHOLD, ["N"] ], expect_household, atol = sqrt( expect_household ) * sd_diff, 
                                    err_msg = "lockdown not changing household transmission as expected" )
        
        expect_work = df_without.loc[ WORK, ["N"] ] * test_params[ "lockdown_work_network_multiplier" ]       
        np.testing.assert_allclose( df_with.loc[ WORK, ["N"] ], expect_work, atol = sqrt( expect_work) * sd_diff, 
                                    err_msg = "lockdown not changing work transmission as expected" )
      
      
        expect_random = df_without.loc[ RANDOM, ["N"] ] * test_params[ "lockdown_random_network_multiplier" ]       
        np.testing.assert_allclose( df_with.loc[ RANDOM, ["N"] ], expect_random, atol = sqrt( expect_random ) * sd_diff, 
                                    err_msg = "lockdown not changing random transmission as expected" )
        
>>>>>>> 18f43f9c
<|MERGE_RESOLUTION|>--- conflicted
+++ resolved
@@ -19,93 +19,12 @@
 sys.path.append("src/COVID19")
 from parameters import ParameterSet
 
-<<<<<<< HEAD
 from . import constant
 from . import utilities as utils
-=======
-# Directories
-IBM_DIR = "src"
-IBM_DIR_TEST = "src_test"
-DATA_DIR_TEST = "data_test"
-
-TEST_DATA_TEMPLATE = "./tests/data/baseline_parameters.csv"
-TEST_DATA_FILE = join(DATA_DIR_TEST, "test_parameters.csv")
-
-TEST_OUTPUT_FILE = join(DATA_DIR_TEST, "test_output.csv")
-TEST_INDIVIDUAL_FILE = join(DATA_DIR_TEST, "individual_file_Run1.csv")
-TEST_INTERACTION_FILE = join(DATA_DIR_TEST, "interactions_Run1.csv")
-TEST_TRANSMISSION_FILE = join(DATA_DIR_TEST, "transmission_Run1.csv")
-TEST_TRACE_FILE = join(DATA_DIR_TEST, "trace_tokens_Run1.csv")
-
-TEST_HOUSEHOLD_TEMPLATE = "./tests/data/baseline_household_demographics.csv"
-TEST_HOUSEHOLD_FILE = join(DATA_DIR_TEST, "test_household_demographics.csv")
-
-# Age groups
-AGE_0_9 = 0
-AGE_10_19 = 1
-AGE_20_29 = 2
-AGE_30_39 = 3
-AGE_40_49 = 4
-AGE_50_59 = 5
-AGE_60_69 = 6
-AGE_70_79 = 7
-AGE_80 = 8
-AGES = [
-    AGE_0_9,
-    AGE_10_19,
-    AGE_20_29,
-    AGE_30_39,
-    AGE_40_49,
-    AGE_50_59,
-    AGE_60_69,
-    AGE_70_79,
-    AGE_80,
-]
-
-CHILD = 0
-ADULT = 1
-ELDERLY = 2
-AGE_TYPES = [CHILD, CHILD, ADULT, ADULT, ADULT, ADULT, ADULT, ELDERLY, ELDERLY]
-
-# network type
-HOUSEHOLD = 0
-WORK = 1
-RANDOM = 2
-
-# work networks
-NETWORK_0_9 = 0
-NETWORK_10_19 = 1
-NETWORK_20_69 = 2
-NETWORK_70_79 = 3
-NETWORK_80 = 4
-NETWORKS = [NETWORK_0_9, NETWORK_10_19, NETWORK_20_69, NETWORK_70_79, NETWORK_80]
-
-# work type networks
-NETWORK_CHILD = 0
-NETWORK_ADULT = 1
-NETWORK_ELDERLY = 2
-NETWORK_TYPES = [NETWORK_CHILD, NETWORK_ADULT, NETWORK_ELDERLY]
-
-# infection status
-UNINFECTED = 0
-PRESYMPTOMATIC = 1
-ASYMPTOMATIC = 2
-SYMPTOMATIC = 3
-HOSPITALISED = 4
-CRITICAL = 5
-
-PARAM_LINE_NUMBER = 1
-
-# Construct the executable command
-EXE = "covid19ibm.exe {} {} {} {}".format(
-    TEST_DATA_FILE, PARAM_LINE_NUMBER, DATA_DIR_TEST, TEST_HOUSEHOLD_FILE
-)
-
-command = join(IBM_DIR_TEST, EXE)
->>>>>>> 18f43f9c
 
 # from test.test_bufio import lengths
 # from CoreGraphics._CoreGraphics import CGRect_getMidX
+
 
 def pytest_generate_tests(metafunc):
     # called once per each test function
@@ -227,52 +146,7 @@
     """
     Test class for checking 
     """
-<<<<<<< HEAD
-=======
-
-    @classmethod
-    def setup_class(self):
-        """
-        When the class is instantiated: compile the IBM in a temporary directory
-        """
-
-        # Make a temporary copy of the code (remove this temporary directory if it already exists)
-        shutil.rmtree(IBM_DIR_TEST, ignore_errors=True)
-        shutil.copytree(IBM_DIR, IBM_DIR_TEST)
-
-        # Construct the compilation command and compile
-        compile_command = "make clean; make all; make swig-all"
-        completed_compilation = subprocess.run([compile_command], 
-           shell = True, cwd = IBM_DIR_TEST, capture_output = True)
-  
-    @classmethod
-    def teardown_class(self):
-        """
-        Remove the temporary code directory (when this class is removed)
-        """
-        shutil.rmtree(IBM_DIR_TEST, ignore_errors=True)
-
-    def setup_method(self):
-        """
-        Called before each method is run; creates a new data dir, copies test datasets
-        """
-        os.mkdir(DATA_DIR_TEST)
-        shutil.copy(TEST_DATA_TEMPLATE, TEST_DATA_FILE)
-        shutil.copy(TEST_HOUSEHOLD_TEMPLATE, TEST_HOUSEHOLD_FILE)
-
-        # Adjust any parameters that need adjusting for all tests
-        params = ParameterSet(TEST_DATA_FILE, line_number=1)
-        params.set_param("n_total", 10000)
-        params.set_param("end_time", 1)
-        params.write_params(TEST_DATA_FILE)
-
-    def teardown_method(self):
-        """
-        At the end of each method (test), remove the directory of test input/output data
-        """
-        shutil.rmtree(DATA_DIR_TEST, ignore_errors=True)
-
->>>>>>> 18f43f9c
+
     def test_quarantine_interactions(self, test_params):
         """
         Tests the number of interactions people have on the interaction network is as 
@@ -406,7 +280,6 @@
         """
         end_time = test_params[ "end_time" ]
 
-<<<<<<< HEAD
         params = ParameterSet(constant.TEST_DATA_FILE, line_number=1)
         params = utils.turn_off_interventions(params, end_time)
         params.set_param(test_params)
@@ -416,17 +289,6 @@
         completed_run = subprocess.run([constant.command], stdout=file_output, shell=True)
         df_int   = pd.read_csv( constant.TEST_INTERACTION_FILE, comment="#", sep=",", skipinitialspace=True )
         df_trace = pd.read_csv( constant.TEST_TRACE_FILE, comment="#", sep=",", skipinitialspace=True )
-=======
-        params = ParameterSet(TEST_DATA_FILE, line_number=1)
-        params = utils.turn_off_interventions(params, end_time)
-        params.set_param(test_params)
-        params.write_params(TEST_DATA_FILE)
-
-        file_output = open(TEST_OUTPUT_FILE, "w")
-        completed_run = subprocess.run([command], stdout=file_output, shell=True)
-        df_int   = pd.read_csv( TEST_INTERACTION_FILE, comment="#", sep=",", skipinitialspace=True )
-        df_trace = pd.read_csv( TEST_TRACE_FILE, comment="#", sep=",", skipinitialspace=True )
->>>>>>> 18f43f9c
         
         # prepare the interaction data to get all household interations
         df_int.rename( columns = { "ID":"index_ID", "ID_2":"traced_ID"}, inplace = True )
@@ -459,7 +321,6 @@
         n_no_trace = len( t[ ( t[ "traced"] != True ) &  (t["household"] == True  )] )
         np.testing.assert_equal( n_no_trace, 0, "failed to trace someone in the household" )
 
-<<<<<<< HEAD
     def test_lockdown_transmission_rates(self, test_params):
         """
         Tests the change in transmission rates on lockdown are correct
@@ -506,11 +367,8 @@
         expect_random = df_without.loc[ constant.RANDOM, ["N"] ] * test_params[ "lockdown_random_network_multiplier" ]       
         np.testing.assert_allclose( df_with.loc[ constant.RANDOM, ["N"] ], expect_random, atol = sqrt( expect_random ) * sd_diff, 
                                     err_msg = "lockdown not changing random transmission as expected" )
-        
-
-=======
-        
->>>>>>> 18f43f9c
+      
+
     def test_trace_on_symptoms(self, test_params):
         """
         Tests that people who are traced on symptoms are
@@ -518,7 +376,6 @@
         """
         end_time = test_params[ "end_time" ]
 
-<<<<<<< HEAD
         params = ParameterSet(constant.TEST_DATA_FILE, line_number=1)
         params = utils.turn_off_interventions(params, end_time)
         params.set_param(test_params)
@@ -529,46 +386,22 @@
         df_int   = pd.read_csv( constant.TEST_INTERACTION_FILE, comment="#", sep=",", skipinitialspace=True )
         df_trace = pd.read_csv( constant.TEST_TRACE_FILE, comment="#", sep=",", skipinitialspace=True )
 
-=======
-        params = ParameterSet(TEST_DATA_FILE, line_number=1)
-        params = utils.turn_off_interventions(params, end_time)
-        params.set_param(test_params)
-        params.write_params(TEST_DATA_FILE)
-
-        file_output = open(TEST_OUTPUT_FILE, "w")
-        completed_run = subprocess.run([command], stdout=file_output, shell=True)
-        df_int   = pd.read_csv( TEST_INTERACTION_FILE, comment="#", sep=",", skipinitialspace=True )
-        df_trace = pd.read_csv( TEST_TRACE_FILE, comment="#", sep=",", skipinitialspace=True )
-        
->>>>>>> 18f43f9c
         # prepare the interaction data to get all household interations
         df_int.rename( columns = { "ID":"index_ID", "ID_2":"traced_ID"}, inplace = True )
         df_int[ "household" ] = ( df_int[ "house_no" ] == df_int[ "house_no_2" ] )
         df_int = df_int.loc[ :, [ "index_ID", "traced_ID", "household"]]
-<<<<<<< HEAD
-
-=======
-                
->>>>>>> 18f43f9c
+
         # don't consider ones with multiple index events
         filter_single = df_trace.groupby( ["index_ID", "days_since_index"] ).size();
         filter_single = filter_single.groupby( ["index_ID"]).size().reset_index(name="N");
         filter_single = filter_single[ filter_single[ "N"] == 1 ]
-<<<<<<< HEAD
-
-=======
-        
->>>>>>> 18f43f9c
+
         # look at the trace token data to get all traces
         index_traced = df_trace[ ( df_trace[ "time" ] == end_time ) & ( df_trace[ "days_since_contact" ] == 0 ) ] 
         index_traced = index_traced.groupby( [ "index_ID", "traced_ID" ] ).size().reset_index(name="cons")    
         index_traced[ "traced" ] = True
         index_traced = pd.merge( index_traced, filter_single, on = "index_ID", how = "inner")
-<<<<<<< HEAD
-
-=======
-       
->>>>>>> 18f43f9c
+
         # get all the interactions for the index cases
         index_cases  = pd.DataFrame( data = { 'index_ID': index_traced.index_ID.unique() } )
         index_inter = pd.merge( index_cases, df_int, on = "index_ID", how = "left" )             
@@ -579,64 +412,5 @@
         t = pd.merge( index_traced, index_inter, on = [ "index_ID", "traced_ID" ], how = "outer" )
         n_no_inter = len( t[ t[ "inter"] != True ] )
         np.testing.assert_equal( n_no_inter, 0, "tracing someone without an interaction" )    
-<<<<<<< HEAD
-
-        
-        
-        
-        
-=======
-        
-        
-    def test_lockdown_transmission_rates(self, test_params):
-        """
-        Tests the change in transmission rates on lockdown are correct
-        NOTE - this can only be done soon after a random seed and for small
-        changes due to saturation effects
-        """
-        
-        sd_diff  = 3;
-        end_time = test_params[ "end_time" ]
-
-        params = ParameterSet(TEST_DATA_FILE, line_number=1)
-        params = utils.turn_off_interventions(params, end_time)
-        params.set_param(test_params)
-        params.write_params(TEST_DATA_FILE)
-        
-        # run without lockdown
-        file_output   = open(TEST_OUTPUT_FILE, "w")
-        completed_run = subprocess.run([command], stdout=file_output, shell=True)
-        df_without    = pd.read_csv( TEST_TRANSMISSION_FILE, comment="#", sep=",", skipinitialspace=True )
-        df_without    = df_without[ df_without[ "time_infected"] == end_time ].groupby( [ "infector_network"] ).size().reset_index(name="N")
-
-        # clean up data directories
-        self.teardown_method()
-        self.setup_method()
-
-        # lockdown on t-1
-        params = utils.turn_off_interventions(params, end_time)
-        params.set_param(test_params)
-        params.write_params(TEST_DATA_FILE)
-        params.set_param( "lockdown_time_on", end_time - 1 );
-        params.write_params(TEST_DATA_FILE)
-        
-        file_output   = open(TEST_OUTPUT_FILE, "w")
-        completed_run = subprocess.run([command], stdout=file_output, shell=True)
-        df_with       = pd.read_csv( TEST_TRANSMISSION_FILE, comment="#", sep=",", skipinitialspace=True )
-        df_with       = df_with[ df_with[ "time_infected"] == end_time ].groupby( [ "infector_network"] ).size().reset_index(name="N")
-        
-        # now check they are line
-        expect_household = df_without.loc[ HOUSEHOLD, ["N"] ] * test_params[ "lockdown_house_interaction_multiplier" ]       
-        np.testing.assert_allclose( df_with.loc[ HOUSEHOLD, ["N"] ], expect_household, atol = sqrt( expect_household ) * sd_diff, 
-                                    err_msg = "lockdown not changing household transmission as expected" )
-        
-        expect_work = df_without.loc[ WORK, ["N"] ] * test_params[ "lockdown_work_network_multiplier" ]       
-        np.testing.assert_allclose( df_with.loc[ WORK, ["N"] ], expect_work, atol = sqrt( expect_work) * sd_diff, 
-                                    err_msg = "lockdown not changing work transmission as expected" )
-      
-      
-        expect_random = df_without.loc[ RANDOM, ["N"] ] * test_params[ "lockdown_random_network_multiplier" ]       
-        np.testing.assert_allclose( df_with.loc[ RANDOM, ["N"] ], expect_random, atol = sqrt( expect_random ) * sd_diff, 
-                                    err_msg = "lockdown not changing random transmission as expected" )
-        
->>>>>>> 18f43f9c
+
+    