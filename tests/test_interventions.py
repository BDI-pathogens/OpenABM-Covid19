--- conflicted
+++ resolved
@@ -400,7 +400,98 @@
                 ),
                 time_steps_test = 10
             )
-<<<<<<< HEAD
+        ],
+        "test_priority_testing": [ 
+            dict(
+                test_params = dict(
+                    n_total = 100000,
+                    n_seed_infection = 500,
+                    end_time = 8,
+                    infectious_rate = 6,
+                    self_quarantine_fraction = 1.0,
+                    trace_on_symptoms = True,
+                    test_on_symptoms = True,
+                    trace_on_positive = True,
+                    quarantine_on_traced = 1,
+                    quarantine_household_on_symptoms = 0,
+                    quarantine_compliance_traced_symptoms = 0,
+                    quarantine_compliance_traced_positive = 1.0,
+                    quarantine_dropout_self = 0.0,
+                    quarantine_dropout_traced_positive = 0.0,
+                    quarantine_dropout_positive = 0.0,
+                    test_order_wait  = 2,
+                    test_result_wait = 1,
+                    test_order_wait_priority = 0,
+                    test_result_wait_priority = 1,
+                    daily_non_cov_symptoms_rate = 0,
+                    mean_time_to_hospital = 30,
+                    traceable_interaction_fraction = 1.0,
+                    quarantine_days = 7,
+                    test_insensitive_period = 0
+                ),
+                app_users_fraction    = 1.0,
+                priority_test_contacts = 30
+            ), 
+            dict(
+                test_params = dict(
+                    n_total = 100000,
+                    n_seed_infection = 500,
+                    end_time = 8,
+                    infectious_rate = 6,
+                    self_quarantine_fraction = 1.0,
+                    trace_on_symptoms = True,
+                    test_on_symptoms = True,
+                    trace_on_positive = True,
+                    quarantine_on_traced = 1,
+                    quarantine_household_on_symptoms = 0,
+                    quarantine_compliance_traced_symptoms = 0,
+                    quarantine_compliance_traced_positive = 1.0,
+                    quarantine_dropout_self = 0.0,
+                    quarantine_dropout_traced_positive = 0.0,
+                    quarantine_dropout_positive = 0.0,
+                    test_order_wait  = 2,
+                    test_result_wait = 1,
+                    test_order_wait_priority = -1,
+                    test_result_wait_priority = -1,
+                    daily_non_cov_symptoms_rate = 0,
+                    mean_time_to_hospital = 30,
+                    traceable_interaction_fraction = 1.0,
+                    quarantine_days = 7,
+                    test_insensitive_period = 0
+                ),
+                app_users_fraction    = 1.0,
+                priority_test_contacts = 30
+            ),
+            dict(
+                test_params = dict(
+                    n_total = 100000,
+                    n_seed_infection = 500,
+                    end_time = 8,
+                    infectious_rate = 6,
+                    self_quarantine_fraction = 1.0,
+                    trace_on_symptoms = True,
+                    test_on_symptoms = True,
+                    trace_on_positive = True,
+                    quarantine_on_traced = 1,
+                    quarantine_household_on_symptoms = 0,
+                    quarantine_compliance_traced_symptoms = 0,
+                    quarantine_compliance_traced_positive = 1.0,
+                    quarantine_dropout_self = 0.0,
+                    quarantine_dropout_traced_positive = 0.0,
+                    quarantine_dropout_positive = 0.0,
+                    test_order_wait  = 2,
+                    test_result_wait = 2,
+                    test_order_wait_priority = 1,
+                    test_result_wait_priority = 1,
+                    daily_non_cov_symptoms_rate = 0,
+                    mean_time_to_hospital = 30,
+                    traceable_interaction_fraction = 1.0,
+                    quarantine_days = 7,
+                    test_insensitive_period = 0
+                ),
+                app_users_fraction    = 1.0,
+                priority_test_contacts = 30
+            ),
         ],        
         "test_manual_trace_params" : [
             dict(
@@ -642,101 +733,6 @@
                 delay = delay,
             ) for delay in [0, 1, 2, 3]
         ],
-=======
-        ],
-        "test_priority_testing": [ 
-            dict(
-                test_params = dict(
-                    n_total = 100000,
-                    n_seed_infection = 500,
-                    end_time = 8,
-                    infectious_rate = 6,
-                    self_quarantine_fraction = 1.0,
-                    trace_on_symptoms = True,
-                    test_on_symptoms = True,
-                    trace_on_positive = True,
-                    quarantine_on_traced = 1,
-                    quarantine_household_on_symptoms = 0,
-                    quarantine_compliance_traced_symptoms = 0,
-                    quarantine_compliance_traced_positive = 1.0,
-                    quarantine_dropout_self = 0.0,
-                    quarantine_dropout_traced_positive = 0.0,
-                    quarantine_dropout_positive = 0.0,
-                    test_order_wait  = 2,
-                    test_result_wait = 1,
-                    test_order_wait_priority = 0,
-                    test_result_wait_priority = 1,
-                    daily_non_cov_symptoms_rate = 0,
-                    mean_time_to_hospital = 30,
-                    traceable_interaction_fraction = 1.0,
-                    quarantine_days = 7,
-                    test_insensitive_period = 0
-                ),
-                app_users_fraction    = 1.0,
-                priority_test_contacts = 30
-            ), 
-            dict(
-                test_params = dict(
-                    n_total = 100000,
-                    n_seed_infection = 500,
-                    end_time = 8,
-                    infectious_rate = 6,
-                    self_quarantine_fraction = 1.0,
-                    trace_on_symptoms = True,
-                    test_on_symptoms = True,
-                    trace_on_positive = True,
-                    quarantine_on_traced = 1,
-                    quarantine_household_on_symptoms = 0,
-                    quarantine_compliance_traced_symptoms = 0,
-                    quarantine_compliance_traced_positive = 1.0,
-                    quarantine_dropout_self = 0.0,
-                    quarantine_dropout_traced_positive = 0.0,
-                    quarantine_dropout_positive = 0.0,
-                    test_order_wait  = 2,
-                    test_result_wait = 1,
-                    test_order_wait_priority = -1,
-                    test_result_wait_priority = -1,
-                    daily_non_cov_symptoms_rate = 0,
-                    mean_time_to_hospital = 30,
-                    traceable_interaction_fraction = 1.0,
-                    quarantine_days = 7,
-                    test_insensitive_period = 0
-                ),
-                app_users_fraction    = 1.0,
-                priority_test_contacts = 30
-            ),
-            dict(
-                test_params = dict(
-                    n_total = 100000,
-                    n_seed_infection = 500,
-                    end_time = 8,
-                    infectious_rate = 6,
-                    self_quarantine_fraction = 1.0,
-                    trace_on_symptoms = True,
-                    test_on_symptoms = True,
-                    trace_on_positive = True,
-                    quarantine_on_traced = 1,
-                    quarantine_household_on_symptoms = 0,
-                    quarantine_compliance_traced_symptoms = 0,
-                    quarantine_compliance_traced_positive = 1.0,
-                    quarantine_dropout_self = 0.0,
-                    quarantine_dropout_traced_positive = 0.0,
-                    quarantine_dropout_positive = 0.0,
-                    test_order_wait  = 2,
-                    test_result_wait = 2,
-                    test_order_wait_priority = 1,
-                    test_result_wait_priority = 1,
-                    daily_non_cov_symptoms_rate = 0,
-                    mean_time_to_hospital = 30,
-                    traceable_interaction_fraction = 1.0,
-                    quarantine_days = 7,
-                    test_insensitive_period = 0
-                ),
-                app_users_fraction    = 1.0,
-                priority_test_contacts = 30
-            ),
-        ]
->>>>>>> 99988e5e
     }
     """
     Test class for checking
@@ -1540,102 +1536,6 @@
             quarantined = pd.merge( quarantined, have_tokens, left_on = "ID", right_on = "traced_ID", how = "left" )
             
             np.testing.assert_equal( len( quarantined ) > 500, True, err_msg = "Not sufficient people quarantined to test")
-<<<<<<< HEAD
-            np.testing.assert_equal( sum( quarantined.n_tokens.isna() ), 0, err_msg = "Individuals quarantined without trace tokens")         
-
-
-    def test_manual_trace_params(self, test_params, time_steps_test ):
-        """
-        Tests that people are traced based on manual tracing.
-        """
-        params = utils.get_params_swig()
-        for param, value in test_params.items():
-            params.set_param( param, value )
-        model  = utils.get_model_swig( params )
-
-        # step through through the initial steps to get the epidemic going
-        end_time = test_params[ "end_time" ]
-        burn_in_time = test_params[ "end_time" ] - time_steps_test
-        for time in range( burn_in_time ):
-            model.one_time_step()
-
-        all_pos = pd.DataFrame()
-
-        for time in range( time_steps_test ):
-            model.one_time_step()
-            model.write_interactions_file()
-
-            df_inter = pd.read_csv(constant.TEST_INTERACTION_FILE)
-            all_pos = all_pos.append(df_inter[ df_inter[ "manual_traceable" ] == 1 ] )
-        model.write_trace_tokens()
-
-        np.testing.assert_equal( len( all_pos ) > 0, True, "expected manual traces do not exist" )
-
-
-    def test_manual_trace_only_of_given_type(self, test_params, time_steps_test, interaction_type ):
-        """
-        Tests that only the given interaction_type contains manual traces.
-        """
-        params = utils.get_params_swig()
-        for param, value in test_params.items():
-            params.set_param( param, value )
-        model  = utils.get_model_swig( params )
-
-        # step through through the initial steps to get the epidemic going
-        burn_in_time = test_params[ "end_time" ] - time_steps_test
-        for time in range( burn_in_time ):
-            model.one_time_step()
-
-        all_pos = pd.DataFrame()
-
-        for time in range( time_steps_test ):
-            model.one_time_step()
-            model.write_interactions_file()
-
-            df_inter = pd.read_csv( constant.TEST_INTERACTION_FILE )
-            all_pos = all_pos.append( df_inter[ df_inter[ "manual_traceable" ] == 1 ] )
-
-        np.testing.assert_equal( len( all_pos[ all_pos[ "type" ] == interaction_type  ] ) > 0, True, "expected manual traces do not exist" )
-        np.testing.assert_equal( len( all_pos[ all_pos[ "type" ] != interaction_type  ] ) == 0, True, "unexpected manual traces exist" )
-
-    def test_manual_trace_delay(self, test_params, time_steps_test, delay ):
-        """
-        Tests that delays in traces are accounted for by the manual tracing delay.
-        """
-        params = utils.get_params_swig()
-        for param, value in test_params.items():
-            params.set_param( param, value )
-        model  = utils.get_model_swig( params )
-
-        burn_in_time = test_params[ "end_time" ] - time_steps_test
-        for time in range( burn_in_time ):
-            model.one_time_step()
-
-        model.write_quarantine_reasons()
-        df_quar = pd.read_csv( constant.TEST_QUARANTINE_REASONS_FILE.substitute( T=burn_in_time ) )
-        df_quar = df_quar[ df_quar[ "quarantine_reason" ] == 4 ]
-
-        for time in range( time_steps_test ):
-            model.one_time_step()
-            model.write_quarantine_reasons()
-            df_quar_t = pd.read_csv( constant.TEST_QUARANTINE_REASONS_FILE.substitute( T=burn_in_time + time + 1) )
-            df_quar = df_quar.append( df_quar_t[ df_quar_t[ "quarantine_reason" ] == 4 ] )
-
-        model.write_individual_file()
-
-        df_indiv = pd.read_csv( constant.TEST_INDIVIDUAL_FILE )
-        df_indiv = df_indiv[ df_indiv[ "quarantined" ] == 1 ]
-        df_reas = pd.merge( df_indiv, df_quar )
-
-        df_index = df_indiv.add_suffix( "_index" )
-        df_reas = pd.merge( df_reas, df_index )
-
-        np.testing.assert_equal( len( df_reas ) > 10, True, "insufficient quarantine events to test" )
-
-        delay_counts = ( df_reas[ "time_quarantined" ] - df_reas[ "time_quarantined_index" ] ).value_counts()
-        total_delay = delay + params.get_param( "test_order_wait" ) + params.get_param( "test_result_wait" )
-        np.testing.assert_equal( delay_counts.index[ delay_counts.argmax() ] == total_delay, True, "delay mismatching quarantine times" )
-=======
             np.testing.assert_equal( sum( quarantined.n_tokens.isna() ), 0, err_msg = "Individuals quarantined without trace tokens")
 
     def test_priority_testing(self, test_params, app_users_fraction, priority_test_contacts ):
@@ -1808,4 +1708,96 @@
         np.testing.assert_equal(len(non_priority_not_traced), 0, "Traced people not quarantined after the longer delay of a non-prioirty test")
         
         del( model )
->>>>>>> 99988e5e
+
+
+    def test_manual_trace_params(self, test_params, time_steps_test ):
+        """
+        Tests that people are traced based on manual tracing.
+        """
+        params = utils.get_params_swig()
+        for param, value in test_params.items():
+            params.set_param( param, value )
+        model  = utils.get_model_swig( params )
+
+        # step through through the initial steps to get the epidemic going
+        end_time = test_params[ "end_time" ]
+        burn_in_time = test_params[ "end_time" ] - time_steps_test
+        for time in range( burn_in_time ):
+            model.one_time_step()
+
+        all_pos = pd.DataFrame()
+
+        for time in range( time_steps_test ):
+            model.one_time_step()
+            model.write_interactions_file()
+
+            df_inter = pd.read_csv(constant.TEST_INTERACTION_FILE)
+            all_pos = all_pos.append(df_inter[ df_inter[ "manual_traceable" ] == 1 ] )
+        model.write_trace_tokens()
+
+        np.testing.assert_equal( len( all_pos ) > 0, True, "expected manual traces do not exist" )
+
+
+    def test_manual_trace_only_of_given_type(self, test_params, time_steps_test, interaction_type ):
+        """
+        Tests that only the given interaction_type contains manual traces.
+        """
+        params = utils.get_params_swig()
+        for param, value in test_params.items():
+            params.set_param( param, value )
+        model  = utils.get_model_swig( params )
+
+        # step through through the initial steps to get the epidemic going
+        burn_in_time = test_params[ "end_time" ] - time_steps_test
+        for time in range( burn_in_time ):
+            model.one_time_step()
+
+        all_pos = pd.DataFrame()
+
+        for time in range( time_steps_test ):
+            model.one_time_step()
+            model.write_interactions_file()
+
+            df_inter = pd.read_csv( constant.TEST_INTERACTION_FILE )
+            all_pos = all_pos.append( df_inter[ df_inter[ "manual_traceable" ] == 1 ] )
+
+        np.testing.assert_equal( len( all_pos[ all_pos[ "type" ] == interaction_type  ] ) > 0, True, "expected manual traces do not exist" )
+        np.testing.assert_equal( len( all_pos[ all_pos[ "type" ] != interaction_type  ] ) == 0, True, "unexpected manual traces exist" )
+
+    def test_manual_trace_delay(self, test_params, time_steps_test, delay ):
+        """
+        Tests that delays in traces are accounted for by the manual tracing delay.
+        """
+        params = utils.get_params_swig()
+        for param, value in test_params.items():
+            params.set_param( param, value )
+        model  = utils.get_model_swig( params )
+
+        burn_in_time = test_params[ "end_time" ] - time_steps_test
+        for time in range( burn_in_time ):
+            model.one_time_step()
+
+        model.write_quarantine_reasons()
+        df_quar = pd.read_csv( constant.TEST_QUARANTINE_REASONS_FILE.substitute( T=burn_in_time ) )
+        df_quar = df_quar[ df_quar[ "quarantine_reason" ] == 4 ]
+
+        for time in range( time_steps_test ):
+            model.one_time_step()
+            model.write_quarantine_reasons()
+            df_quar_t = pd.read_csv( constant.TEST_QUARANTINE_REASONS_FILE.substitute( T=burn_in_time + time + 1) )
+            df_quar = df_quar.append( df_quar_t[ df_quar_t[ "quarantine_reason" ] == 4 ] )
+
+        model.write_individual_file()
+
+        df_indiv = pd.read_csv( constant.TEST_INDIVIDUAL_FILE )
+        df_indiv = df_indiv[ df_indiv[ "quarantined" ] == 1 ]
+        df_reas = pd.merge( df_indiv, df_quar )
+
+        df_index = df_indiv.add_suffix( "_index" )
+        df_reas = pd.merge( df_reas, df_index )
+
+        np.testing.assert_equal( len( df_reas ) > 10, True, "insufficient quarantine events to test" )
+
+        delay_counts = ( df_reas[ "time_quarantined" ] - df_reas[ "time_quarantined_index" ] ).value_counts()
+        total_delay = delay + params.get_param( "test_order_wait" ) + params.get_param( "test_result_wait" )
+        np.testing.assert_equal( delay_counts.index[ delay_counts.argmax() ] == total_delay, True, "delay mismatching quarantine times" )