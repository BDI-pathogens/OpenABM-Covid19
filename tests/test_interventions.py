--- conflicted
+++ resolved
@@ -904,7 +904,6 @@
                 )
             ),
         ],
-<<<<<<< HEAD
         "test_tests_completed": [
             dict(
                 test_params=dict(
@@ -924,8 +923,6 @@
                 )
             )
         ],
-=======
->>>>>>> 0c465bb3
     }
     """
     Test class for checking
@@ -2341,7 +2338,6 @@
                     symp = 0
                 np.testing.assert_equal( symp,  n_tests[time + total_delay ], "Number of test results not what expected given prior number of new symptomatic infections")
 
-<<<<<<< HEAD
     def test_tests_completed(self, test_params ):
         """
         Check that all tests have been processed by the model at the end 
@@ -2360,10 +2356,5 @@
             np.testing.assert_equal( covid19.utils_n_current( model.c_model, covid19.TEST_RESULT ), 0, "People still waiting for test results on day they should be processed" );
             np.testing.assert_equal( covid19.utils_n_current( model.c_model, covid19.MANUAL_CONTACT_TRACING ), 0, "People still waiting for manual contact tracing on day they should be processed" );
             
-  
-      
-=======
-  
->>>>>>> 0c465bb3
-      
+        
       