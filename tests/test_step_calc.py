--- conflicted
+++ resolved
@@ -23,12 +23,8 @@
 
 
 # STEPS > 0
-<<<<<<< HEAD
-STEPS = randrange(1, 10)
-=======
 #STEPS = randrange(1, 10)
 STEPS = 2
->>>>>>> 938e3fec
 PARAM_LINE_NUMBER = 1
 
 # Directories
@@ -63,12 +59,6 @@
             [compile_command], shell=True, cwd=IBM_DIR_TEST, capture_output=True
         )
 
-<<<<<<< HEAD
-        # Copy covid19.py to current dir
-        shutil.copy("{}/covid19.py".format(IBM_DIR_TEST), "./tests") 
-
-=======
->>>>>>> 938e3fec
     @classmethod
     def teardown_class(self):
         """
@@ -107,12 +97,7 @@
             model.one_time_step(step_model)
             print(model.one_time_step_results(step_model))
 
-<<<<<<< HEAD
-            model.set_param("test_on_symptoms", step)
-            np.testing.assert_equal(model.get_param("test_on_symptoms"), step)
-=======
             model.set_param(step_model, "test_on_symptoms", step)
             np.testing.assert_equal(model.get_param(step_model, "test_on_symptoms"), step)
->>>>>>> 938e3fec
 
         model.write_output_files()