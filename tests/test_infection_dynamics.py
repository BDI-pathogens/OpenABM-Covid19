--- conflicted
+++ resolved
@@ -337,7 +337,7 @@
         ],
         "test_presymptomatic_symptomatic_transmissions": [
             dict(
-                n_total = 750000,
+                n_total = 500000,
                 n_seed_infection = 1,
                 end_time = 100
             ),
@@ -357,7 +357,7 @@
                 test_params = dict(
                     n_total = 1e4,
                     n_seed_infection = 50,
-                    end_time = 50,
+                    end_time = 30,
                 ),
                 sd_multipliers = [0, 0.15, 0.3],
             )
@@ -373,7 +373,7 @@
                 n_bins = 5,
             )
         ],
-<<<<<<< HEAD
+        "test_waning_immunity_multiple_infections": [dict()],
         "test_extra_infections": [
             dict(
                 test_params = dict(
@@ -399,9 +399,6 @@
                 strain_multiplier  = 2.0
             )
         ],
-=======
-        "test_waning_immunity_multiple_infections": [dict()]
->>>>>>> 966afdb3
     }
     """
     Test class for checking 
@@ -1196,6 +1193,8 @@
         np.testing.assert_allclose( (N_presymptomatics_mild+N_presymptomatics), N_involved*0.5, atol = N_involved*tolerance) 
         np.testing.assert_allclose( (N_symptomatics_mild+N_symptomatics), N_involved*0.5, atol = N_involved*tolerance) 
 
+    
+
     def test_infectiousness_multiplier( self, test_params, sd_multipliers ):
         """
            Check that the total infected stays the same up to 0.5 SD.
@@ -1256,7 +1255,35 @@
         is_trans_cnt_increasing = avg_trans.diff()[1:] > 0
 
         np.testing.assert_equal( np.all(is_trans_cnt_increasing), True, "Infectiousness does not increase with multiplier" )
-<<<<<<< HEAD
+     
+    def test_waning_immunity_multiple_infections(self):
+        """
+        Test individuals have multiple infection events when transitions from recovered to
+        susceptible decrease exponentially (with a mean time of 25 days) after 15 days of being
+        fully immune.  
+        """
+
+        params = utils.get_params_swig()
+        params = utils.turn_off_interventions(params, int(params.get_param("end_time")))
+        params.set_param("mean_time_to_susceptible_after_shift", 25)
+        params.set_param("time_to_susceptible_shift", 15)
+        params.set_param("end_time", 100)
+
+        model  = utils.get_model_swig( params )
+        
+        for time in range(params.get_param("end_time")):
+            model.one_time_step()
+        
+        model.write_transmissions()
+        model.write_individual_file()
+        
+        df_trans = pd.read_csv(constant.TEST_TRANSMISSION_FILE)
+        df_indiv = pd.read_csv(constant.TEST_INDIVIDUAL_FILE)
+        df_indiv = pd.merge(df_indiv, df_trans, 
+            left_on = "ID", right_on = "ID_recipient", how = "left")
+
+        np.testing.assert_equal(np.any(df_indiv.infection_count > 1), True)
+
      
     def test_extra_infections( self, test_params, n_extra_infections, t_extra_infections ):
         """
@@ -1341,34 +1368,3 @@
         n_new  = df_n_trans[ df_n_trans["time_infected"] > t_extra_infections + t_check_after][ strain_multiplier ].sum()
         np.testing.assert_array_less( 0.90, n_new / ( n_new + n_base), "new strain is less than 90% of new cases")
 
-=======
-
-        
-    def test_waning_immunity_multiple_infections(self):
-        """
-        Test individuals have multiple infection events when transitions from recovered to
-        susceptible decrease exponentially (with a mean time of 25 days) after 15 days of being
-        fully immune.  
-        """
-
-        params = utils.get_params_swig()
-        params = utils.turn_off_interventions(params, int(params.get_param("end_time")))
-        params.set_param("mean_time_to_susceptible_after_shift", 25)
-        params.set_param("time_to_susceptible_shift", 15)
-        params.set_param("end_time", 100)
-
-        model  = utils.get_model_swig( params )
-        
-        for time in range(params.get_param("end_time")):
-            model.one_time_step()
-        
-        model.write_transmissions()
-        model.write_individual_file()
-        
-        df_trans = pd.read_csv(constant.TEST_TRANSMISSION_FILE)
-        df_indiv = pd.read_csv(constant.TEST_INDIVIDUAL_FILE)
-        df_indiv = pd.merge(df_indiv, df_trans, 
-            left_on = "ID", right_on = "ID_recipient", how = "left")
-
-        np.testing.assert_equal(np.any(df_indiv.infection_count > 1), True)
->>>>>>> 966afdb3
