#!/usr/bin/env python3
"""
Tests of the individual-based model, COVID19-IBM, using the individual file

Usage:
With pytest installed (https://docs.pytest.org/en/latest/getting-started.html) tests can be 
run by calling 'pytest' from project folder.  

Created: March 2020
Author: p-robot
"""

import pytest, sys, subprocess, shutil, os
import numpy as np, pandas as pd
from scipy import optimize
from math import exp, log, fabs

sys.path.append("src/COVID19")
from parameters import ParameterSet

from . import constant
from . import utilities as utils

#from test.test_bufio import lengths
#from CoreGraphics._CoreGraphics import CGRect_getMidX


def pytest_generate_tests(metafunc):
    # called once per each test function
    funcarglist = metafunc.cls.params[metafunc.function.__name__]
    argnames = sorted(funcarglist[0])
    metafunc.parametrize(
        argnames, [[funcargs[name] for name in argnames] for funcargs in funcarglist]
    )


# Override setup_covid_methods() in conftest.py
@pytest.fixture(scope = "function")
def setup_covid_methods(request):
    """
    Called before each method is run; creates a new data dir, copies test datasets
    """
    os.mkdir(constant.DATA_DIR_TEST)
    shutil.copy(constant.TEST_DATA_TEMPLATE, constant.TEST_DATA_FILE)
    shutil.copy(constant.TEST_HOUSEHOLD_TEMPLATE, constant.TEST_HOUSEHOLD_FILE)
    shutil.copy(constant.TEST_HOSPITAL_TEMPLATE, constant.TEST_HOSPITAL_FILE)

    # Adjust any parameters that need adjusting for all tests
    params = ParameterSet(constant.TEST_DATA_FILE, line_number=1)
    params.set_param("n_total", 10000)
    params.set_param("end_time", 1)
    params.write_params(constant.TEST_DATA_FILE)
    def fin():
        """
        At the end of each method (test), remove the directory of test input/output data
        """
        shutil.rmtree(constant.DATA_DIR_TEST, ignore_errors=True)
    request.addfinalizer(fin)

       
class TestClass(object):
    params = {
        "test_exponential_growth_homogeneous_random": [
            dict(
                n_connections          = 5,
                end_time               = 50,
                infectious_rate        = 3.0,
                mean_infectious_period = 6.0,
                sd_infectious_period   = 2.5,
                n_seed_infection       = 10,
                n_total                = 100000
            ),
            dict(
                n_connections          = 5,
                end_time               = 75,
                infectious_rate        = 2.5,
                mean_infectious_period = 6.0,
                sd_infectious_period   = 2.5,
                n_seed_infection       = 10,
                n_total                = 100000
            ),
            dict(
                n_connections=5,
                end_time=75,
                infectious_rate=2.0,
                mean_infectious_period=6.0,
                sd_infectious_period=2.0,
                n_seed_infection=10,
                n_total=100000
            ),
            dict(
                n_connections          = 5,
                end_time               = 75,
                infectious_rate        = 3.0,
                mean_infectious_period = 9.0,
                sd_infectious_period   = 3.0,
                n_seed_infection       = 10,
                n_total                = 100000
            ),
            dict(
                n_connections          = 5,
                end_time               = 75,
                infectious_rate        = 3.0,
                mean_infectious_period = 8.0,
                sd_infectious_period   = 7,
                n_seed_infection       = 10,
                n_total                = 100000
            ),
        ],
        "test_transmission_pairs": [
            dict( 
                n_total         = 200000,
                infectious_rate = 8,
                end_time        = 150,
                hospitalised_daily_interactions = 5,
                mean_infectious_period=8.0,
                sd_infectious_period=5,
                mean_time_to_hospital=2,
                mean_time_to_critical=2,
                mean_time_to_symptoms=2
            )
        ],
        "test_monoton_relative_transmission": [
            dict(
                n_total = 20000,
                end_time = 100,
                transmission_NETWORK = constant.HOUSEHOLD,
                relative_transmission_values = [0, 0.5, 1, 1.5, 2, 10, 100]
            ),
            dict(
                n_total = 20000,
                end_time = 100,
                transmission_NETWORK = constant.OCCUPATION,
                relative_transmission_values = [0, 0.5, 1, 1.5, 2, 10, 100]
            ),
            dict(
                n_total = 20000,
                end_time = 100,
                transmission_NETWORK = constant.RANDOM,
                relative_transmission_values = [0, 0.5, 1, 1.5, 2, 10, 100]
            ),
            dict( # fluctuating list
                n_total = 20000,
                end_time = 100,
                transmission_NETWORK = constant.OCCUPATION,
                relative_transmission_values = [1.1, 1, 0, 0.1, 0.1, 0.1, 0.3]
            )
        ],
        "test_monoton_fraction_asymptomatic": [
            dict(
                n_total = 20000,
                end_time = 100,
                fraction_asymptomatic_0_9 = [0, 0.2, 0.5, 0.5, 1, 0.1],
                fraction_asymptomatic_10_19 = [0, 0.2, 0.5, 0.5, 1, 0.1],
                fraction_asymptomatic_20_29 = [0, 0.2, 0.5, 0.5, 1, 0.1],
                fraction_asymptomatic_30_39 = [0, 0.2, 0.5, 0.5, 1, 0.1],
                fraction_asymptomatic_40_49 = [0, 0.2, 0.5, 0.5, 1, 0.1],
                fraction_asymptomatic_50_59 = [0, 0.2, 0.5, 0.5, 1, 0.1],
                fraction_asymptomatic_60_69 = [0, 0.2, 0.5, 0.5, 1, 0.1],
                fraction_asymptomatic_70_79 = [0, 0.2, 0.5, 0.5, 1, 0.1],
                fraction_asymptomatic_80 = [0, 0.2, 0.5, 0.5, 1, 0.1]
            )        
        ],
        "test_monoton_asymptomatic_infectious_factor": [
            dict(
                n_total = 20000,
                end_time = 100,
                asymptomatic_infectious_factor = [0, 0.25, 0.5, 0.5, 1, 0.1]
            )
        ],
        "test_monoton_relative_susceptibility": [
            dict(
                n_total = 20000,
                end_time = 100,
                relative_susceptibility_0_9 = [0, 0.5, 1, 1.5, 2],
                relative_susceptibility_10_19 = [1, 1, 1, 1, 1],
                relative_susceptibility_20_29 = [1, 1, 1, 1, 1],
                relative_susceptibility_30_39 = [1, 1, 1, 1, 1],
                relative_susceptibility_40_49 = [1, 1, 1, 1, 1],
                relative_susceptibility_50_59 = [1, 1, 1, 1, 1],
                relative_susceptibility_60_69 = [1, 1, 1, 1, 1],
                relative_susceptibility_70_79 = [1, 1, 1, 1, 1],
                relative_susceptibility_80 = [1, 1, 1, 1, 1]
            ),
            dict(
                n_total = 20000,
                end_time = 100,
                relative_susceptibility_0_9 = [1, 1, 1, 1, 1],
                relative_susceptibility_10_19 = [0, 0.5, 1, 1.5, 2],
                relative_susceptibility_20_29 = [1, 1, 1, 1, 1],
                relative_susceptibility_30_39 = [1, 1, 1, 1, 1],
                relative_susceptibility_40_49 = [1, 1, 1, 1, 1],
                relative_susceptibility_50_59 = [1, 1, 1, 1, 1],
                relative_susceptibility_60_69 = [1, 1, 1, 1, 1],
                relative_susceptibility_70_79 = [1, 1, 1, 1, 1],
                relative_susceptibility_80 = [1, 1, 1, 1, 1]
            ),
            dict(
                n_total = 20000,
                end_time = 100,
                relative_susceptibility_0_9 = [1, 1, 1, 1, 1],
                relative_susceptibility_10_19 = [1, 1, 1, 1, 1],
                relative_susceptibility_20_29 = [0, 0.5, 1, 1.5, 2],
                relative_susceptibility_30_39 = [1, 1, 1, 1, 1],
                relative_susceptibility_40_49 = [1, 1, 1, 1, 1],
                relative_susceptibility_50_59 = [1, 1, 1, 1, 1],
                relative_susceptibility_60_69 = [1, 1, 1, 1, 1],
                relative_susceptibility_70_79 = [1, 1, 1, 1, 1],
                relative_susceptibility_80 = [1, 1, 1, 1, 1]
            ),
            dict(
                n_total = 20000,
                end_time = 100,
                relative_susceptibility_0_9 = [1, 1, 1, 1, 1],
                relative_susceptibility_10_19 = [1, 1, 1, 1, 1],
                relative_susceptibility_20_29 = [1, 1, 1, 1, 1],
                relative_susceptibility_30_39 = [0, 0.5, 1, 1.5, 2],
                relative_susceptibility_40_49 = [1, 1, 1, 1, 1],
                relative_susceptibility_50_59 = [1, 1, 1, 1, 1],
                relative_susceptibility_60_69 = [1, 1, 1, 1, 1],
                relative_susceptibility_70_79 = [1, 1, 1, 1, 1],
                relative_susceptibility_80 = [1, 1, 1, 1, 1]
            ),
            dict(
                n_total = 20000,
                end_time = 100,
                relative_susceptibility_0_9 = [1, 1, 1, 1, 1],
                relative_susceptibility_10_19 = [1, 1, 1, 1, 1],
                relative_susceptibility_20_29 = [1, 1, 1, 1, 1],
                relative_susceptibility_30_39 = [1, 1, 1, 1, 1],
                relative_susceptibility_40_49 = [0, 0.5, 1, 1.5, 2],
                relative_susceptibility_50_59 = [1, 1, 1, 1, 1],
                relative_susceptibility_60_69 = [1, 1, 1, 1, 1],
                relative_susceptibility_70_79 = [1, 1, 1, 1, 1],
                relative_susceptibility_80 = [1, 1, 1, 1, 1]
            ),
            dict(
                n_total = 20000,
                end_time = 100,
                relative_susceptibility_0_9 = [1, 1, 1, 1, 1],
                relative_susceptibility_10_19 = [1, 1, 1, 1, 1],
                relative_susceptibility_20_29 = [1, 1, 1, 1, 1],
                relative_susceptibility_30_39 = [1, 1, 1, 1, 1],
                relative_susceptibility_40_49 = [1, 1, 1, 1, 1],
                relative_susceptibility_50_59 = [0, 0.5, 1, 1.5, 2],
                relative_susceptibility_60_69 = [1, 1, 1, 1, 1],
                relative_susceptibility_70_79 = [1, 1, 1, 1, 1],
                relative_susceptibility_80 = [1, 1, 1, 1, 1]
            ),
            dict(
                n_total = 20000,
                end_time = 100,
                relative_susceptibility_0_9 = [1, 1, 1, 1, 1],
                relative_susceptibility_10_19 = [1, 1, 1, 1, 1],
                relative_susceptibility_20_29 = [1, 1, 1, 1, 1],
                relative_susceptibility_30_39 = [1, 1, 1, 1, 1],
                relative_susceptibility_40_49 = [1, 1, 1, 1, 1],
                relative_susceptibility_50_59 = [1, 1, 1, 1, 1],
                relative_susceptibility_60_69 = [0, 0.5, 1, 1.5, 2],
                relative_susceptibility_70_79 = [1, 1, 1, 1, 1],
                relative_susceptibility_80 = [1, 1, 1, 1, 1]
            ),
            dict(
                n_total = 20000,
                end_time = 100,
                relative_susceptibility_0_9 = [1, 1, 1, 1, 1],
                relative_susceptibility_10_19 = [1, 1, 1, 1, 1],
                relative_susceptibility_20_29 = [1, 1, 1, 1, 1],
                relative_susceptibility_30_39 = [1, 1, 1, 1, 1],
                relative_susceptibility_40_49 = [1, 1, 1, 1, 1],
                relative_susceptibility_50_59 = [1, 1, 1, 1, 1],
                relative_susceptibility_60_69 = [1, 1, 1, 1, 1],
                relative_susceptibility_70_79 = [0, 0.5, 1, 1.5, 2],
                relative_susceptibility_80 = [1, 1, 1, 1, 1]
            ),
            dict(
                n_total = 20000,
                end_time = 100,
                relative_susceptibility_0_9 = [1, 1, 1, 1, 1],
                relative_susceptibility_10_19 = [1, 1, 1, 1, 1],
                relative_susceptibility_20_29 = [1, 1, 1, 1, 1],
                relative_susceptibility_30_39 = [1, 1, 1, 1, 1],
                relative_susceptibility_40_49 = [1, 1, 1, 1, 1],
                relative_susceptibility_50_59 = [1, 1, 1, 1, 1],
                relative_susceptibility_60_69 = [1, 1, 1, 1, 1],
                relative_susceptibility_70_79 = [1, 1, 1, 1, 1],
                relative_susceptibility_80 = [0, 0.5, 1, 1.5, 2]
            )
        ],
        "test_monoton_mild_infectious_factor": [
            dict(
                n_total = 20000,
                end_time = 100,
                mild_fraction_0_9 = 0.8,
                mild_fraction_10_19= 0.8,
                mild_fraction_20_29= 0.8,
                mild_fraction_30_39= 0.8,
                mild_fraction_40_49= 0.8,
                mild_fraction_50_59= 0.8,
                mild_fraction_60_69= 0.8,
                mild_fraction_70_79= 0.8,
                mild_fraction_80= 0.8,
                mild_infectious_factor = [0.1, 0.25, 0.5, 0.5, 1, 0.1]
            )        
        ],
        "test_ratio_presymptomatic_symptomatic": [
            dict(
                n_total = 10000,
                n_seed_infection = 1,
                end_time = 100
            ),
            dict(
                n_total = 100000,
                n_seed_infection = 10,
                end_time = 1
            ),
            dict(
                n_total = 1000000,
                n_seed_infection = 100,
                end_time = 1
            ),
            dict(
                n_total = 100000,
                n_seed_infection = 10000,
                end_time = 1
            ),
        ],
        "test_relative_transmission_update": [
            dict(
                test_params = dict(
                    n_total = 100000,
                    n_seed_infection = 100,
                    infectious_rate = 5.0,
                    relative_transmission_household = 1,
                    relative_transmission_occupation = 1,
                    relative_transmission_random = 1,          
                    end_time = 20,
                    hospital_on = 0
                ),
                update_relative_transmission_household = 0.9,
                update_relative_transmission_occupation = 0.8,
                update_relative_transmission_random = 0.8,          
            ),
        ],
        "test_single_seed_infections": [
            dict(
                test_params = dict(
                    n_total = 10000,
                    n_seed_infection = 5e3,
                    infectious_rate = 0.0
                ),
            ),
        ],
        "test_presymptomatic_symptomatic_transmissions": [
            dict(
                n_total = 750000,
                n_seed_infection = 1,
                end_time = 100
            ),
            dict(
                n_total = 250000,
                n_seed_infection = 1,
                end_time = 100
            ),
            dict(
                n_total = 1000000,
                n_seed_infection = 1,
                end_time = 100
            )
        ],
        "test_infectiousness_multiplier": [
            dict(
                test_params = dict(
                    n_total = 2e4,
                    n_seed_infection = 50,
                    end_time = 30,
                ),
                sd_multipliers = [0, 0.15, 0.3],
            )
        ],
        "test_infectiousness_multiplier_transmissions_increase_with_multiplier": [
            dict(
                test_params = dict(
                    n_total = 1e4,
                    n_seed_infection = 10,
                    end_time = 50,
                    sd_infectiousness_multiplier = 0.5,
                ),
                n_bins = 5,
            )
        ],
        "test_waning_immunity_multiple_infections": [dict()],
        "test_extra_infections": [
            dict(
                test_params = dict(
                    n_total = 1e4,
                    n_seed_infection = 50,
                    end_time = 30,
                ),
                n_extra_infections = 50,
                t_extra_infections = 10,     
            )
        ],
        "test_multiple_strain_domination": [
            dict(
                test_params = dict(
                    n_total = 2e4,
                    n_seed_infection = 10,
                    end_time = 80,
                    infectious_rate = 3
                ),
                n_extra_infections      = 30,
                t_extra_infections      = 10,   
                t_check_after           = 30, # time after the new strain to check for domination of second strain
                transmission_multiplier = 2.5
            )
        ],
    }
    """
    Test class for checking 
    """
    def test_transmission_pairs(
        self, 
        n_total,
        end_time,
        infectious_rate,
        hospitalised_daily_interactions,
        mean_infectious_period,
        sd_infectious_period,
        mean_time_to_hospital,
        mean_time_to_critical,
        mean_time_to_symptoms
    ):
        
        params = ParameterSet(constant.TEST_DATA_FILE, line_number = 1)
        params = utils.turn_off_interventions( params, end_time)
        params.set_param( "infectious_rate", infectious_rate )
        params.set_param( "n_total", n_total )
        params.set_param( "end_time", end_time )
        params.set_param( "hospitalised_daily_interactions", hospitalised_daily_interactions )
        params.set_param( "mild_infectious_factor", 1)
        params.set_param( "asymptomatic_infectious_factor", 1)
        params.set_param("mean_infectious_period", mean_infectious_period)
        params.set_param("sd_infectious_period", sd_infectious_period)
        params.set_param("mean_time_to_hospital", mean_time_to_hospital)
        params.set_param("mean_time_to_critical", mean_time_to_critical)
        params.set_param("mean_time_to_symptoms", mean_time_to_symptoms)
        params.write_params(constant.TEST_DATA_FILE)     

        file_output   = open(constant.TEST_OUTPUT_FILE, "w")
        completed_run = subprocess.run([constant.command], stdout = file_output, shell = True)     
        df_output     = pd.read_csv(constant.TEST_OUTPUT_FILE, comment = "#", sep = ",")
        df_trans      = pd.read_csv(constant.TEST_TRANSMISSION_FILE, 
            comment = "#", sep = ",", skipinitialspace = True )
        # check to see that the number of entries in the transmission file is that in the time-series
        np.testing.assert_equal( len( df_trans ), df_output.loc[ :, "total_infected" ].max(), "length of transmission file is not the number of infected in the time-series" )

        # check to see whether there are transmission from all infected states
        np.testing.assert_equal( len( df_trans[ df_trans[ "status_source" ] == constant.EVENT_TYPES.PRESYMPTOMATIC.value] ) > 0, True, "no transmission from presymptomatic people" )
        np.testing.assert_equal( len( df_trans[ df_trans[ "status_source" ] == constant.EVENT_TYPES.PRESYMPTOMATIC_MILD.value] ) > 0, True, "no transmission from presymptomatic (mild) people" )
        np.testing.assert_equal( len( df_trans[ df_trans[ "status_source" ] == constant.EVENT_TYPES.SYMPTOMATIC.value] ) > 0 , True, "no transmission from symptomatic people" )
        np.testing.assert_equal( len( df_trans[ df_trans[ "status_source" ] == constant.EVENT_TYPES.SYMPTOMATIC_MILD.value] ) > 0, True, "no transmission from symptomatic (mild) people" )
        np.testing.assert_equal( len( df_trans[ df_trans[ "status_source" ] == constant.EVENT_TYPES.ASYMPTOMATIC.value] )  > 0, True, "no transmission from asymptomatic people" )
        np.testing.assert_equal( len( df_trans[ df_trans[ "status_source" ] == constant.EVENT_TYPES.HOSPITALISED.value] )  > 0, True, "no transmission from hospitalised people" )
        np.testing.assert_equal( len( df_trans[ df_trans[ "status_source" ] == constant.EVENT_TYPES.CRITICAL.value] )      > 0, True, "no transmission from critical people" )
 
        # check the only people who were infected by someone after 0 time are the seed infections
        np.testing.assert_equal( min( df_trans[ "generation_time" ] ), 0, "the minimum infected time at transmission must be 0 (the seed infection")
        np.testing.assert_equal( len( df_trans[ df_trans[ "generation_time" ] == 0 ] ), int( params.get_param( "n_seed_infection" ) ), "only the seed infection are infected by someone after 0 days" )
        
        # check that some people can get infected after one time step
        np.testing.assert_equal( len( df_trans[ df_trans[ "generation_time" ] == 1 ] ) > 0, True, "nobody is infected by someone who is infected by for one unit of time" )

        # check the maximum time people are stil infections
        max_sd   = 7;
        max_time = float( params.get_param( "mean_infectious_period" ) ) + max_sd * float(  params.get_param( "sd_infectious_period" ) )
        np.testing.assert_equal( max( df_trans[ "generation_time" ] ) < max_time, True, "someone is infectious at a time greater than mean + 7 * std. dev. of the infectious curve " )

        # check that some people are infected across all networks
        np.testing.assert_equal( sum( df_trans[ "occupation_network_source" ] == constant.HOUSEHOLD ) > 0, True, "no transmission on the household network" )
        np.testing.assert_equal( sum( df_trans[ "occupation_network_source" ] == constant.OCCUPATION )      > 0, True, "no transmission on the work network" )
        np.testing.assert_equal( sum( df_trans[ "occupation_network_source" ] == constant.RANDOM )    > 0, True, "no transmission on the random network" )

        # check hospitalised people are not transmitting on the work and household networks
        np.testing.assert_equal( sum( ( df_trans[ "occupation_network_source" ] == constant.HOUSEHOLD ) & ( df_trans[ "status_source" ] == constant.EVENT_TYPES.HOSPITALISED ) ), 0, "hospitalised people transmitting on the household network" )
        np.testing.assert_equal( sum( ( df_trans[ "occupation_network_source" ] == constant.OCCUPATION ) &      ( df_trans[ "status_source" ] == constant.EVENT_TYPES.HOSPITALISED ) ), 0, "hospitalised people transmitting on the work network" )    

        
    def test_exponential_growth_homogeneous_random(
            self,
            n_connections,
            end_time,
            infectious_rate,
            mean_infectious_period,
            sd_infectious_period,
            n_seed_infection,
            n_total       
        ):
        """
        Test that the exponential growth phase on a homogeneous random network
        ties out with the analyitcal approximation
        """
        
        # calculate the exponential growth by finding rate of growth between
        # fraction_1 and fraction_2 proportion of the population being infected
        fraction_1 = 0.02
        fraction_2 = 0.05
        tolerance  = 0.05
        
        params = ParameterSet(constant.TEST_DATA_FILE, line_number = 1)
        params = utils.set_homogeneous_random_network_only(params,n_connections,end_time)
        params.set_param( "infectious_rate", infectious_rate )
        params.set_param( "mean_infectious_period", mean_infectious_period )
        params.set_param( "sd_infectious_period", sd_infectious_period )
        params.set_param( "n_seed_infection", n_seed_infection ) 
        params.set_param( "n_total", n_total ) 
        params.set_param( "rng_seed", 2 ) 
        params.set_param( "random_interaction_distribution", 0 );
        params.set_param( "hospital_on", 0 );
        params.set_param( "sd_infectiousness_multiplier", 0 );

        # Make mild and asymptomatic infections as infectious as normal ones:
        params.set_param("mild_infectious_factor", 1)
        params.set_param("asymptomatic_infectious_factor", 1)

        # Make recovery happen slowly enough that we explore the full
        # infectiousness(tau) function, assumed for the analytical calculation.
        params.set_param("mean_time_to_recover",
        mean_infectious_period + 2 * sd_infectious_period)
        params.set_param("mean_asymptomatic_to_recovery",
                         mean_infectious_period + 2 * sd_infectious_period)
        params.set_param("sd_time_to_recover", 0.5)
        params.set_param("sd_asymptomatic_to_recovery", 0.5)

        params.write_params(constant.TEST_DATA_FILE)     
                
        # Call the model using baseline parameters, pipe output to file, read output file
        file_output   = open(constant.TEST_OUTPUT_FILE, "w")
        completed_run = subprocess.run([constant.command], stdout = file_output, shell = True)      
        df_output     = pd.read_csv(constant.TEST_OUTPUT_FILE, comment = "#", sep = ",")
        df_ts         = df_output.loc[ :, ["time", "total_infected"]]

        # calculate the rate exponential rate of grwoth from the model
        ts_1  = df_ts[ df_ts[ "total_infected" ] > ( n_total * fraction_1 ) ].min() 
        ts_2  = df_ts[ df_ts[ "total_infected" ] > ( n_total * fraction_2 ) ].min() 
        slope = ( log( ts_2[ "total_infected"]) - log( ts_1[ "total_infected"]) ) / ( ts_2[ "time" ] - ts_1[ "time" ] )

        # this is an analytical approximation in the limit of large 
        # mean_infectious_rate, but works very well for most values
        # unless there is large amount infection the following day
        theta     = sd_infectious_period * sd_infectious_period / mean_infectious_period
        k         = mean_infectious_period / theta
        char_func = lambda x: exp(x) - infectious_rate / ( 1 + x * theta )**k
        slope_an  = optimize.brentq( char_func, - 0.99 / theta, 1  )

        np.testing.assert_allclose( slope, slope_an, rtol = tolerance, err_msg = "exponential growth deviates too far from analytic approximation")
    
    
    def test_monoton_relative_transmission(
            self,
            n_total,
            end_time,
            transmission_NETWORK,
            relative_transmission_values
        ):
        """
        Test that monotonic change (increase, decrease, or equal) in relative_transmission_NETWORK values
        leads to corresponding change (increase, decrease, or equal) in counts of transmissions in the NETWORK.
        
        """
        relative_transmissions = [ "relative_transmission_household", "relative_transmission_occupation", "relative_transmission_random" ]
        relative_transmission = relative_transmissions[transmission_NETWORK]
        
        # calculate the transmission proportions for the first entry in the relative_transmission_values
        rel_trans_value_current = relative_transmission_values[0]
        
        params = ParameterSet(constant.TEST_DATA_FILE, line_number = 1)
        params.set_param( "end_time", end_time )
        params.set_param( "n_total", n_total )
        params.set_param( "relative_transmission_household", 1 )
        params.set_param( "relative_transmission_occupation", 1 )
        params.set_param( "relative_transmission_random", 1 )
        params.set_param( relative_transmission , rel_trans_value_current )
        params.write_params(constant.TEST_DATA_FILE)     

        file_output   = open(constant.TEST_OUTPUT_FILE, "w")
        completed_run = subprocess.run([constant.command], stdout = file_output, shell = True)     
        df_trans_current = pd.read_csv(constant.TEST_TRANSMISSION_FILE, 
            comment = "#", sep = ",", skipinitialspace = True )
        
        # calculating the first ratio
        len_household = len( df_trans_current[ df_trans_current[ "infector_network" ] == constant.HOUSEHOLD ] )
        len_work = len( df_trans_current[ df_trans_current[ "infector_network" ] == constant.OCCUPATION ] ) 
        len_random = len( df_trans_current[ df_trans_current[ "infector_network" ] == constant.RANDOM ] )
        lengths = [int(len_household), int(len_work), int(len_random)]
        all_trans_current = sum(lengths)
        ratio_current = float( df_trans_current[ df_trans_current[ "infector_network" ] == transmission_NETWORK ].shape[0] ) / float(all_trans_current) 
        
        # calculate the transmission proportion for the rest and compare with the current
        for relative_transmission_value in relative_transmission_values[1:]:
            params.set_param(relative_transmission , relative_transmission_value )
            params.write_params(constant.TEST_DATA_FILE)     
    
            file_output   = open(constant.TEST_OUTPUT_FILE, "w")
            completed_run = subprocess.run([constant.command], stdout = file_output, shell = True)     
            df_trans      = pd.read_csv(constant.TEST_TRANSMISSION_FILE, 
                comment = "#", sep = ",", skipinitialspace = True )
            
            all_trans = len( df_trans[ df_trans[ "infector_network" ] == constant.HOUSEHOLD ] ) + \
                        len( df_trans[ df_trans[ "infector_network" ] == constant.OCCUPATION ] ) + \
                        len( df_trans[ df_trans[ "infector_network" ] == constant.RANDOM ] )
            ratio_new = float( df_trans[ df_trans[ "infector_network" ] == transmission_NETWORK ].shape[0] ) / float(all_trans)
    
            # check the proportion of the transmissions
            if relative_transmission_value > rel_trans_value_current:
                np.testing.assert_equal( ratio_new > ratio_current, True)
            elif relative_transmission_value < rel_trans_value_current:
                np.testing.assert_equal( ratio_new < ratio_current, True)
            elif relative_transmission_value == rel_trans_value_current:
                np.testing.assert_allclose( ratio_new, ratio_current, atol = 0.01)
            
            # refresh current values
            ratio_current = ratio_new
            rel_trans_value_current = relative_transmission_value
    
    
    def test_monoton_fraction_asymptomatic(
            self,
            n_total,
            end_time,
            fraction_asymptomatic_0_9,
            fraction_asymptomatic_10_19,
            fraction_asymptomatic_20_29,
            fraction_asymptomatic_30_39,
            fraction_asymptomatic_40_49,
            fraction_asymptomatic_50_59,
            fraction_asymptomatic_60_69,
            fraction_asymptomatic_70_79,
            fraction_asymptomatic_80
        ):
        """
        Test that monotonic change (increase, decrease, or equal) in fraction_asymptomatic values
        leads to corresponding change (decrease, increase, or equal) in the total infections.
        
        """
        
        # calculate the total infections for the first entry in the fraction_asymptomatic values
        params = ParameterSet(constant.TEST_DATA_FILE, line_number = 1)
        params.set_param( "end_time", end_time )
        params.set_param( "n_total", n_total )
        params.set_param( "fraction_asymptomatic_0_9", fraction_asymptomatic_0_9[0] )
        params.set_param( "fraction_asymptomatic_10_19", fraction_asymptomatic_10_19[0] )
        params.set_param( "fraction_asymptomatic_20_29", fraction_asymptomatic_20_29[0] )
        params.set_param( "fraction_asymptomatic_30_39", fraction_asymptomatic_30_39[0] )
        params.set_param( "fraction_asymptomatic_40_49", fraction_asymptomatic_40_49[0] )
        params.set_param( "fraction_asymptomatic_50_59", fraction_asymptomatic_50_59[0] )
        params.set_param( "fraction_asymptomatic_60_69", fraction_asymptomatic_60_69[0] )
        params.set_param( "fraction_asymptomatic_70_79", fraction_asymptomatic_70_79[0] )
        params.set_param( "fraction_asymptomatic_80", fraction_asymptomatic_80[0] )
        params.write_params(constant.TEST_DATA_FILE)

        file_output   = open(constant.TEST_OUTPUT_FILE, "w")
        completed_run = subprocess.run([constant.command], stdout = file_output, shell = True)     
        df_output     = pd.read_csv(constant.TEST_OUTPUT_FILE, comment = "#", sep = ",")        
        
        # calculate the sum of fraction_asymptomatic for different age groups
        fraction_asymptomatic_current = fraction_asymptomatic_0_9[0] + \
                                        fraction_asymptomatic_10_19[0] + \
                                        fraction_asymptomatic_20_29[0] + \
                                        fraction_asymptomatic_30_39[0] + \
                                        fraction_asymptomatic_40_49[0] + \
                                        fraction_asymptomatic_50_59[0] + \
                                        fraction_asymptomatic_60_69[0] + \
                                        fraction_asymptomatic_70_79[0] + \
                                        fraction_asymptomatic_80[0]
        total_infected_current = df_output[ "total_infected" ].iloc[-1]
        
        # calculate the total infections for the rest and compare with the current
        for idx in range(1, len(fraction_asymptomatic_0_9)):
            params.set_param( "fraction_asymptomatic_0_9", fraction_asymptomatic_0_9[idx] )
            params.set_param( "fraction_asymptomatic_10_19", fraction_asymptomatic_10_19[idx] )
            params.set_param( "fraction_asymptomatic_20_29", fraction_asymptomatic_20_29[idx] )
            params.set_param( "fraction_asymptomatic_30_39", fraction_asymptomatic_30_39[idx] )
            params.set_param( "fraction_asymptomatic_40_49", fraction_asymptomatic_40_49[idx] )
            params.set_param( "fraction_asymptomatic_50_59", fraction_asymptomatic_50_59[idx] )
            params.set_param( "fraction_asymptomatic_60_69", fraction_asymptomatic_60_69[idx] )
            params.set_param( "fraction_asymptomatic_70_79", fraction_asymptomatic_70_79[idx] )
            params.set_param( "fraction_asymptomatic_80", fraction_asymptomatic_80[idx] )
            params.write_params(constant.TEST_DATA_FILE)     
    
            file_output   = open(constant.TEST_OUTPUT_FILE, "w")
            completed_run = subprocess.run([constant.command], 
                stdout = file_output, shell = True)     
            df_output_new     = pd.read_csv(constant.TEST_OUTPUT_FILE, comment = "#", sep = ",")
            
            fraction_asymptomatic_new = fraction_asymptomatic_0_9[idx] + \
                                        fraction_asymptomatic_10_19[idx] + \
                                        fraction_asymptomatic_20_29[idx] + \
                                        fraction_asymptomatic_30_39[idx] + \
                                        fraction_asymptomatic_40_49[idx] + \
                                        fraction_asymptomatic_50_59[idx] + \
                                        fraction_asymptomatic_60_69[idx] + \
                                        fraction_asymptomatic_70_79[idx] + \
                                        fraction_asymptomatic_80[idx]
            total_infected_new = df_output_new[ "total_infected" ].iloc[-1]
    
            # check the total infections
            if fraction_asymptomatic_new > fraction_asymptomatic_current:
                np.testing.assert_equal( total_infected_new < total_infected_current, True)
            elif fraction_asymptomatic_new < fraction_asymptomatic_current:
                np.testing.assert_equal( total_infected_new > total_infected_current, True)
            elif fraction_asymptomatic_new == fraction_asymptomatic_current:
                np.testing.assert_allclose( total_infected_new, total_infected_current, atol = 0.01)
            
            # refresh current values
            fraction_asymptomatic_current = fraction_asymptomatic_new
            total_infected_current = total_infected_new
        
        
    def test_monoton_asymptomatic_infectious_factor(
            self,
            n_total,
            end_time,
            asymptomatic_infectious_factor
        ):
        """
        Test that monotonic change (increase, decrease, or equal) in asymptomatic_infectious_factor values
        leads to corresponding change (increase, decrease, or equal) in the total infections.
        
        """
        
        # calculate the total infections for the first entry in the asymptomatic_infectious_factor values
        params = ParameterSet(constant.TEST_DATA_FILE, line_number = 1)
        params.set_param( "n_total", n_total )
        params.set_param( "end_time", end_time )
        params.set_param( "asymptomatic_infectious_factor", asymptomatic_infectious_factor[0] )
        params.write_params(constant.TEST_DATA_FILE)     

        file_output   = open(constant.TEST_OUTPUT_FILE, "w")
        completed_run = subprocess.run([constant.command], stdout = file_output, shell = True)     
        df_output     = pd.read_csv(constant.TEST_OUTPUT_FILE, comment = "#", sep = ",")
        
        # save the current asymptomatic_infectious_factor value
        asymptomatic_infectious_factor_current = asymptomatic_infectious_factor[0]
        total_infected_current = df_output[ "total_infected" ].iloc[-1]
        
        # calculate the total infections for the rest and compare with the current
        for idx in range(1, len(asymptomatic_infectious_factor)):
            params.set_param("asymptomatic_infectious_factor", asymptomatic_infectious_factor[idx])
            params.write_params(constant.TEST_DATA_FILE)
    
            file_output   = open(constant.TEST_OUTPUT_FILE, "w")
            completed_run = subprocess.run([constant.command], stdout = file_output, shell = True)
            df_output_new     = pd.read_csv(constant.TEST_OUTPUT_FILE, comment = "#", sep = ",")
            
            asymptomatic_infectious_factor_new = asymptomatic_infectious_factor[idx]
            total_infected_new = df_output_new[ "total_infected" ].iloc[-1]
    
            # check the total infections
            if asymptomatic_infectious_factor_new > asymptomatic_infectious_factor_current:
                np.testing.assert_equal( total_infected_new > total_infected_current, True)
            elif asymptomatic_infectious_factor_new < asymptomatic_infectious_factor_current:
                np.testing.assert_equal( total_infected_new < total_infected_current, True)
            elif asymptomatic_infectious_factor_new == asymptomatic_infectious_factor_current:
                np.testing.assert_allclose( total_infected_new, total_infected_current, atol = 0.01)
            
            # refresh current values
            asymptomatic_infectious_factor_current = asymptomatic_infectious_factor_new
            total_infected_current = total_infected_new
            
            
            
    def test_monoton_relative_susceptibility(
            self,
            n_total,
            end_time,
            relative_susceptibility_0_9,
            relative_susceptibility_10_19,
            relative_susceptibility_20_29,
            relative_susceptibility_30_39,
            relative_susceptibility_40_49,
            relative_susceptibility_50_59,
            relative_susceptibility_60_69,
            relative_susceptibility_70_79,
            relative_susceptibility_80
        ):
        """
        Test that monotonic change (increase or decrease) in relative_susceptibility 
        leads to corresponding changes (increase or decrease) in the proportion of 
        the infections within each age group.
        
        """
        tolerance = 0.00001
        # set the first parameters
        params = ParameterSet(constant.TEST_DATA_FILE, line_number = 1)
        params.set_param( "end_time", end_time )
        params.set_param( "n_total", n_total )
        params.set_param( "relative_susceptibility_0_9", relative_susceptibility_0_9[0] )
        params.set_param( "relative_susceptibility_10_19", relative_susceptibility_10_19[0] )
        params.set_param( "relative_susceptibility_20_29", relative_susceptibility_20_29[0] )
        params.set_param( "relative_susceptibility_30_39", relative_susceptibility_30_39[0] )
        params.set_param( "relative_susceptibility_40_49", relative_susceptibility_40_49[0] )
        params.set_param( "relative_susceptibility_50_59", relative_susceptibility_50_59[0] )
        params.set_param( "relative_susceptibility_60_69", relative_susceptibility_60_69[0] )
        params.set_param( "relative_susceptibility_70_79", relative_susceptibility_70_79[0] )
        params.set_param( "relative_susceptibility_80", relative_susceptibility_80[0] )
        params.write_params(constant.TEST_DATA_FILE)     

        # get the current output
        file_output   = open(constant.TEST_OUTPUT_FILE, "w")
        completed_run = subprocess.run([constant.command], stdout = file_output, shell = True)     
        df_trans_current = pd.read_csv(constant.TEST_TRANSMISSION_FILE, comment = "#", sep = ",", skipinitialspace = True )
        
        # calculate the proportion of infections in each age group
        inf_cur_zeros = pd.DataFrame([0]*9, columns=['zeros'], index=range(9))
        infected_current = df_trans_current['age_group_recipient'].value_counts().sort_index(axis=0)
        inf_cur_zeros = pd.concat([inf_cur_zeros,infected_current], ignore_index=True, axis=1)
        infected_current = inf_cur_zeros[0]+inf_cur_zeros.fillna(0)[1]
                                               
        # get the relative_susceptibility for all age groups
        relative_susceptibility_current = [ relative_susceptibility_0_9[0],
                                            relative_susceptibility_10_19[0],
                                            relative_susceptibility_20_29[0],
                                            relative_susceptibility_30_39[0],
                                            relative_susceptibility_40_49[0],
                                            relative_susceptibility_50_59[0],
                                            relative_susceptibility_60_69[0],
                                            relative_susceptibility_70_79[0],
                                            relative_susceptibility_80[0] ]        
        
        # calculate the infections for the rest and compare with the current
        for idx in range(1, len(relative_susceptibility_0_9)):
            params.set_param( "relative_susceptibility_0_9", relative_susceptibility_0_9[idx] )
            params.set_param( "relative_susceptibility_10_19", relative_susceptibility_10_19[idx] )
            params.set_param( "relative_susceptibility_20_29", relative_susceptibility_20_29[idx] )
            params.set_param( "relative_susceptibility_30_39", relative_susceptibility_30_39[idx] )
            params.set_param( "relative_susceptibility_40_49", relative_susceptibility_40_49[idx] )
            params.set_param( "relative_susceptibility_50_59", relative_susceptibility_50_59[idx] )
            params.set_param( "relative_susceptibility_60_69", relative_susceptibility_60_69[idx] )
            params.set_param( "relative_susceptibility_70_79", relative_susceptibility_70_79[idx] )
            params.set_param( "relative_susceptibility_80", relative_susceptibility_80[idx] )
            params.write_params(constant.TEST_DATA_FILE)     
    
            file_output   = open(constant.TEST_OUTPUT_FILE, "w")
            completed_run = subprocess.run([constant.command], stdout = file_output, shell = True)
            df_trans_new = pd.read_csv(constant.TEST_TRANSMISSION_FILE, comment = "#", sep = ",", skipinitialspace = True )
            
            relative_susceptibility_new = [ relative_susceptibility_0_9[idx],
                                            relative_susceptibility_10_19[idx],
                                            relative_susceptibility_20_29[idx],
                                            relative_susceptibility_30_39[idx],
                                            relative_susceptibility_40_49[idx],
                                            relative_susceptibility_50_59[idx],
                                            relative_susceptibility_60_69[idx],
                                            relative_susceptibility_70_79[idx],
                                            relative_susceptibility_80[idx] ]
            # calculate new number of infecteds in each age group
            inf_new_zeros = pd.DataFrame([0]*9, columns=['zeros'], index=range(9))
            infected_new = df_trans_new['age_group_recipient'].value_counts().sort_index(axis = 0)
            inf_new_zeros = pd.concat([inf_new_zeros,infected_new], ignore_index=True, axis=1)
            infected_new = inf_new_zeros[0]+inf_new_zeros.fillna(0)[1]
            
            # detect the age group whose current and new parameters values do not match
            nonmatch_pairs = np.array( [ [int(i), curr, newr] for i, (curr, newr) in enumerate(zip(relative_susceptibility_current, relative_susceptibility_new)) if curr != newr] )
            
            # for that age group
            if len(nonmatch_pairs) > 0:
                ids = nonmatch_pairs[:,0].tolist()
                shortlist_current = nonmatch_pairs[:,1].tolist()
                shortlist_new = nonmatch_pairs[:,2].tolist()
            
                # conduct the monotonicity check on actual Numbers of infections 
                for j, age in enumerate(ids):
                    if shortlist_current[j] - shortlist_new[j] > tolerance:
                        np.testing.assert_equal( infected_current[int(age)] > infected_new[int(age)], True)
                    if shortlist_new[j] - shortlist_current[j]  > tolerance:
                        np.testing.assert_equal( infected_new[int(age)] > infected_current[int(age)], True)
                    if abs(shortlist_new[j] - shortlist_current[j]) < tolerance:
                        np.testing.assert_allclose( infected_new[int(age)], infected_current[int(age)], atol = tolerance)
                            
            # refresh current values
            relative_susceptibility_current = relative_susceptibility_new
            infected_current = infected_new.copy()


    def test_monoton_mild_infectious_factor(
            self,
            n_total,
            end_time,
            mild_fraction_0_9,
            mild_fraction_10_19,
            mild_fraction_20_29,
            mild_fraction_30_39,
            mild_fraction_40_49,
            mild_fraction_50_59,
            mild_fraction_60_69,
            mild_fraction_70_79,
            mild_fraction_80,
            mild_infectious_factor
        ):
        """
        Test that monotonic change (increase, decrease, or equal) in mild_infectious_factor values
        leads to corresponding change (increase, decrease, or equal) in the total infections.
        
        """
        def mean_total_infected(params, mild_infectious_factor, rng_seed_range=range(1,21)):
            """
            Run simulation with parameters `params`, mild_infectious_factor=`mild_infectious_factor`,
            and for all rng_seed values in `rng_seed_range`. 
            Returns mean of total_infected from final day of simulation, across 
            all seeds in `rng_seed_range`.
            """
            params.set_param('mild_infectious_factor', mild_infectious_factor)
            total_infected_list = []
            for rng_seed in rng_seed_range:
                params.set_param('rng_seed', rng_seed)
                params.write_params(constant.TEST_DATA_FILE)     
                
                file_output   = open(constant.TEST_OUTPUT_FILE, "w")
                completed_run = subprocess.run([constant.command], stdout = file_output, shell = True)     
                df_output     = pd.read_csv(constant.TEST_OUTPUT_FILE, comment = "#", sep = ",")
            
                total_infected_list.append(df_output[ "total_infected" ].iloc[-1])
            
            return np.mean(total_infected_list)
        
        # calculate the total infections for the first entry in the asymptomatic_infectious_factor values
        params = ParameterSet(constant.TEST_DATA_FILE, line_number = 1)
        params.set_param( "end_time", end_time )
        params.set_param( "n_total", n_total )
        params.set_param( "mild_fraction_0_9", mild_fraction_0_9 )
        params.set_param( "mild_fraction_10_19", mild_fraction_10_19 )
        params.set_param( "mild_fraction_20_29", mild_fraction_20_29 )
        params.set_param( "mild_fraction_30_39", mild_fraction_30_39 )
        params.set_param( "mild_fraction_40_49", mild_fraction_40_49 )
        params.set_param( "mild_fraction_50_59", mild_fraction_50_59 )
        params.set_param( "mild_fraction_60_69", mild_fraction_60_69 )
        params.set_param( "mild_fraction_70_79", mild_fraction_70_79 )
        params.set_param( "mild_fraction_80", mild_fraction_80 )

        mild_infectious_factor_current = mild_infectious_factor[0]
        mean_total_infected_current = mean_total_infected(params, mild_infectious_factor_current)
        
        # calculate the total infections for the rest and compare with the current
        for idx in range(1, len(mild_infectious_factor)):
            mild_infectious_factor_new = mild_infectious_factor[idx]
            mean_total_infected_new = mean_total_infected(params, mild_infectious_factor_new)
    
            # check the total infections
            if mild_infectious_factor_new > mild_infectious_factor_current:
                np.testing.assert_equal( mean_total_infected_new > mean_total_infected_current, True)
            elif mild_infectious_factor_new < mild_infectious_factor_current:
                np.testing.assert_equal( mean_total_infected_new < mean_total_infected_current, True)
            elif mild_infectious_factor_new == mild_infectious_factor_current:
                np.testing.assert_allclose( mean_total_infected_new, mean_total_infected_current, atol = 0.01)
            
            # refresh current values
            mild_infectious_factor_current = mild_infectious_factor_new
            mean_total_infected_current = mean_total_infected_new


    def test_ratio_presymptomatic_symptomatic( 
            self, 
            n_total,
            n_seed_infection,
            end_time
        ):
        """
        Test that ratio presymptomatic to symptomatic individuals is correct; currently must be 1.
        """
        tolerance = 1/n_total

        params = ParameterSet(constant.TEST_DATA_FILE, line_number=1)

        params.set_param("n_total", n_total)
        params.set_param("n_seed_infection", n_seed_infection)
        params.set_param("end_time", end_time)
        params.write_params(constant.TEST_DATA_FILE)
        file_output = open(constant.TEST_OUTPUT_FILE, "w")
        completed_run = subprocess.run([constant.command], stdout=file_output, shell=True)
        df_indiv = pd.read_csv(
            constant.TEST_INDIVIDUAL_FILE, comment="#", sep=",", skipinitialspace=True
        )
        
        df_trans = pd.read_csv(constant.TEST_TRANSMISSION_FILE)
        df_indiv = pd.read_csv(constant.TEST_INDIVIDUAL_FILE)
        df_indiv = pd.merge(df_indiv, df_trans, 
            left_on = "ID", right_on = "ID_recipient", how = "left")

        # all presymptomatic vs symptomatic
        N_severe_pre = len(
            df_indiv[
                (df_indiv["time_infected"] > 0) & (df_indiv["time_presymptomatic_severe"] > 0)
            ]
        )
        N_mild_pre = len(
            df_indiv[
                (df_indiv["time_infected"] > 0) & (df_indiv["time_presymptomatic_mild"] > 0)
            ]
        )
        
        N_severe_sym = len(
            df_indiv[
                (df_indiv["time_infected"] > 0) & (df_indiv["time_symptomatic_severe"] > 0)
            ]
        )
        N_mild_sym = len(
            df_indiv[
                (df_indiv["time_infected"] > 0) & (df_indiv["time_symptomatic_mild"] > 0)
            ]
        )
        N_pre = N_severe_pre + N_mild_pre
        N_sym = N_severe_sym + N_mild_sym
        
        np.testing.assert_allclose(
            N_pre, N_sym, atol=tolerance
        )

        # presymptomatic vs symptomatic by age
        for idx in range( constant.N_AGE_GROUPS ):
            N_severe_pre = len(
            df_indiv[
                (df_indiv["time_infected"] > 0) & (df_indiv["time_presymptomatic_severe"] > 0)
                & (df_indiv["age_group"] == constant.AGES[idx])
                ]
            )
            N_mild_pre = len(
                df_indiv[
                    (df_indiv["time_infected"] > 0) & (df_indiv["time_presymptomatic_mild"] > 0)
                    & (df_indiv["age_group"] == constant.AGES[idx])
                ]
            )
            
            N_severe_sym = len(
                df_indiv[
                    (df_indiv["time_infected"] > 0) & (df_indiv["time_symptomatic_severe"] > 0)
                    & (df_indiv["age_group"] == constant.AGES[idx])
                ]
            )
            N_mild_sym = len(
                df_indiv[
                    (df_indiv["time_infected"] > 0) & (df_indiv["time_symptomatic_mild"] > 0)
                    & (df_indiv["age_group"] == constant.AGES[idx])
                ]
            )
            N_pre = N_severe_pre + N_mild_pre
            N_sym = N_severe_sym + N_mild_sym
            
            np.testing.assert_allclose(
                N_pre, N_sym, atol = tolerance
            )
            
        
    def test_relative_transmission_update(self, test_params, update_relative_transmission_household, update_relative_transmission_occupation, update_relative_transmission_random ):
        """
           Check to that if we change the relative transmission parameters after day 1 we get 
           the same result as if we started with the same values
        """
        tol      = 0.05
        max_time = test_params["end_time"]+1;

        # run the baseline parameters
        params = utils.get_params_swig()
        for param, value in test_params.items():
            params.set_param( param, value )  
        model  = utils.get_model_swig( params )
        
        for time in range(max_time):
            model.one_time_step()
        model.write_transmissions()
        df_base = pd.read_csv( constant.TEST_TRANSMISSION_FILE, comment="#", sep=",", skipinitialspace=True )        
        df_base = df_base[ df_base["time_infected"] == max_time ]
        df_base = df_base.groupby(["infector_network"]).size().reset_index(name="n_infections") 
        
        del model
        del params
            
        # run the baseline parameters then at base-line update one
        params = utils.get_params_swig()
        for param, value in test_params.items():
            params.set_param( param, value )  
        model  = utils.get_model_swig( params )
        
        for time in range(test_params["end_time"]):
            model.one_time_step()
        model.update_running_params( "relative_transmission_household",  update_relative_transmission_household )
        model.update_running_params( "relative_transmission_occupation", update_relative_transmission_occupation )
        model.update_running_params( "relative_transmission_random",     update_relative_transmission_random )
        model.one_time_step()   
        model.write_transmissions()
        df_update = pd.read_csv( constant.TEST_TRANSMISSION_FILE, comment="#", sep=",", skipinitialspace=True )  
        df_update = df_update[ df_update["time_infected"] == max_time ]
        df_update = df_update.groupby(["infector_network"]).size().reset_index(name="n_infections") 
        
        # check the change in values is in tolerance - wide tolerance bands due to saturation effects
        base     = df_base.loc[0,{"n_infections"}]["n_infections"] 
        expected = base * update_relative_transmission_household / test_params["relative_transmission_household"]
        actual   = df_update.loc[0,{"n_infections"}]["n_infections"]
        np.testing.assert_allclose(actual, expected, atol = base * tol, err_msg = "Number of transmissions did not change by expected amount after updating parameter")
                
        base     = df_base.loc[1,{"n_infections"}]["n_infections"] 
        expected = base * update_relative_transmission_occupation / test_params["relative_transmission_occupation"]
        actual   = df_update.loc[1,{"n_infections"}]["n_infections"]
        np.testing.assert_allclose(actual, expected, atol = base * tol, err_msg = "Number of transmissions did not change by expected amount after updating parameter")
        
        base     = df_base.loc[2,{"n_infections"}]["n_infections"] 
        expected = base * update_relative_transmission_random / test_params["relative_transmission_random"]
        actual   = df_update.loc[2,{"n_infections"}]["n_infections"]
        np.testing.assert_allclose(actual, expected, atol = base * tol, err_msg = "Number of transmissions did not change by expected amount after updating parameter")
       
    
         
    def test_single_seed_infections( self, test_params ):
        """
           Check that each person is only infected once in the seed infections
        """
     
        # run the baseline parameters
        params = utils.get_params_swig()
        for param, value in test_params.items():
            params.set_param( param, value )  
        model  = utils.get_model_swig( params )

        model.one_time_step()
        model.write_transmissions()
        df_trans = pd.read_csv( constant.TEST_TRANSMISSION_FILE, comment="#", sep=",", skipinitialspace=True )  
        df_trans[ "n_inf_type" ] = (df_trans[ "time_asymptomatic" ] == 0 )*1 + ( df_trans[ "time_presymptomatic_mild" ] == 0 )*1 + ( df_trans[ "time_presymptomatic_severe" ] == 0 )*1
                                   
        np.testing.assert_equal( len( df_trans ), test_params["n_seed_infection"], "The number of seed infections is not equal to the size of the transmission file")
        np.testing.assert_equal( sum( df_trans["n_inf_type"] >1 ), 0, "Individuals with more than one type of infections" )
        np.testing.assert_equal( sum( df_trans["n_inf_type"] == 1), test_params["n_seed_infection"], "Number of transmission with more than one type is not equal to the number of seed infections" )
        
        
        
    def test_presymptomatic_symptomatic_transmissions( 
            self, 
            n_total,
            n_seed_infection,
            end_time
        ):
        """
        Test that presymptomatic and symptomatic individuals transmit as expected
        """
        tolerance = 0.05        
        params = ParameterSet(constant.TEST_DATA_FILE, line_number=1)
        params.set_param("self_quarantine_fraction", 0)

        params.set_param("hospitalised_fraction_0_9", 0)
        params.set_param("hospitalised_fraction_10_19", 0)
        params.set_param("hospitalised_fraction_20_29", 0)
        params.set_param("hospitalised_fraction_30_39", 0)
        params.set_param("hospitalised_fraction_40_49", 0)
        params.set_param("hospitalised_fraction_50_59", 0)
        params.set_param("hospitalised_fraction_60_69", 0)
        params.set_param("hospitalised_fraction_70_79", 0)
        params.set_param("hospitalised_fraction_80", 0)
            
       
        params.set_param("mean_infectious_period", 6)
        params.set_param("sd_infectious_period", 2.5)
        params.set_param("mean_time_to_recover", 60)
        params.set_param("sd_time_to_recover", 1)
        params.set_param("mean_time_to_hospital", 60)
        params.set_param("mean_time_to_symptoms", 6)
        params.set_param("sd_time_to_symptoms", 2.5)
        
        params.set_param("relative_transmission_household", 0)
        params.set_param("relative_transmission_occupation", 0)
        
        params.set_param("mean_work_interactions_child", 0)
        params.set_param("mean_work_interactions_adult", 0)
        params.set_param("mean_work_interactions_elderly", 0)
        params.set_param("daily_fraction_work", 0)
        
        params.set_param("n_total", n_total)
        params.set_param("n_seed_infection", n_seed_infection)
        params.set_param("end_time", end_time)
        
        params.write_params(constant.TEST_DATA_FILE)
        
        file_output   = open(constant.TEST_OUTPUT_FILE, "w")
        completed_run = subprocess.run([constant.command], stdout = file_output, shell = True)     
        df_output     = pd.read_csv(constant.TEST_OUTPUT_FILE, comment = "#", sep = ",")
        df_trans      = pd.read_csv(constant.TEST_TRANSMISSION_FILE, comment = "#", sep = ",", skipinitialspace = True )
 
        # check to see that the number of entries in the transmission file is that in the time-series
        np.testing.assert_equal( len( df_trans ), df_output.loc[ :, "total_infected" ].max(), "length of transmission file is not the number of infected in the time-series" )
        
        # check if hospitalised and ICU-ed people infect anybody
        np.testing.assert_equal( len( df_trans[ df_trans[ "status_source" ] == constant.EVENT_TYPES.HOSPITALISED.value] ) , 0," transmission from hospitalised people" )
        np.testing.assert_equal( len( df_trans[ df_trans[ "status_source" ] == constant.EVENT_TYPES.CRITICAL.value] )     , 0," transmission from critical people" )
        
        # Find the time at which a small fraction of the population has been
        # infected, then restrict to all transmission events where the infector
        # was infected before then. It needs to be small enough that people
        # infected just before this point can get through their whole infectious
        # period without encountering epidemic saturation, but large enough to
        # give minimal noise. 
        # by Chris Wymant 
        # <<<     
        fraction_mid_expo_phase = 0.001
        df_output  = df_output[ df_output[ "total_infected" ] < ( n_total * fraction_mid_expo_phase ) ].max()
        time_mid_expo_growth = df_output["time"]
        df_trans = df_trans[df_trans["time_infected_source"] < int(time_mid_expo_growth)]
        # >>> 
        
        N_presymptomatics = len( df_trans[ df_trans[ "status_source" ] == constant.EVENT_TYPES.PRESYMPTOMATIC.value] ) 
        N_symptomatics = len( df_trans[ df_trans[ "status_source" ] == constant.EVENT_TYPES.SYMPTOMATIC.value] ) 
        
#        np.testing.assert_equal( N_presymptomatics, N_symptomatics, "presymptomatic and symptomatic are not equally transmitting" )
     
        N_presymptomatics_mild = len( df_trans[ df_trans[ "status_source" ] == constant.EVENT_TYPES.PRESYMPTOMATIC_MILD.value] )
        N_symptomatics_mild = len( df_trans[ df_trans[ "status_source" ] == constant.EVENT_TYPES.SYMPTOMATIC_MILD.value] )
        N_involved = N_presymptomatics_mild+N_presymptomatics+N_symptomatics_mild+N_symptomatics
        
        np.testing.assert_allclose( (N_presymptomatics_mild+N_presymptomatics), N_involved*0.5, atol = N_involved*tolerance) 
        np.testing.assert_allclose( (N_symptomatics_mild+N_symptomatics), N_involved*0.5, atol = N_involved*tolerance)   

    def test_infectiousness_multiplier( self, test_params, sd_multipliers ):
        """
           Check that the total infected stays the same up to 0.5 SD.
        """
     
        ordered_multipliers = sorted( sd_multipliers )
        transmissions = []
        total_infected_means = []
        for sd_multiplier in ordered_multipliers:
            total_infected = []
            for rng_seed in range(1,21):
                params = utils.get_params_swig()
                for param, value in test_params.items():
                    params.set_param( param, value )  
                params.set_param( "sd_infectiousness_multiplier", sd_multiplier )
                params.set_param( "rng_seed", rng_seed )
                model  = utils.get_model_swig( params )

                for time in range( test_params[ "end_time" ] ):
                    model.one_time_step()

                results = model.one_time_step_results()
                total_infected.append( results[ "total_infected" ] )

                del model
                del params

            total_infected_means.append(np.mean(total_infected))

        base_infected_mean = total_infected_means[0]

        np.testing.assert_allclose([base_infected_mean]*len(total_infected_means), total_infected_means, rtol=0.05)

    

    def test_infectiousness_multiplier_transmissions_increase_with_multiplier( self, test_params, n_bins ):
        """
           Check that the mean number of infected increases across infectiousness bins.
        """
     
        params = utils.get_params_swig()
        for param, value in test_params.items():
            params.set_param( param, value )  
        model  = utils.get_model_swig( params )

        for time in range(test_params["end_time"]):
            model.one_time_step()

        model.write_transmissions()
        model.write_individual_file()

        df_trans = pd.read_csv( constant.TEST_TRANSMISSION_FILE, comment="#", sep=",", skipinitialspace=True )  
        df_indiv = pd.read_csv( constant.TEST_INDIVIDUAL_FILE, comment="#", sep=",", skipinitialspace=True )

        df_indiv.rename( columns = { "ID":"ID_source"}, inplace = True )

        df_indiv["im_bin"] = pd.qcut(df_indiv["infectiousness_multiplier"], n_bins, labels=False)

        source_trans = pd.merge( df_indiv, df_trans, on = "ID_source" )

        avg_trans = source_trans.groupby( [ "im_bin" ] ).size() / df_indiv.groupby( [ "im_bin" ] ).size()
        
        is_trans_cnt_increasing = avg_trans.diff()[1:] > 0

        np.testing.assert_equal( np.all(is_trans_cnt_increasing), True, "Infectiousness does not increase with multiplier" )
    
    
    def test_waning_immunity_multiple_infections(self):
        """
        Test individuals have multiple infection events when transitions from recovered to
        susceptible decrease exponentially (with a mean time of 25 days) after 15 days of being
        fully immune.  
        """

        params = utils.get_params_swig()
        params = utils.turn_off_interventions(params, int(params.get_param("end_time")))
        params.set_param("mean_time_to_susceptible_after_shift", 25)
        params.set_param("time_to_susceptible_shift", 15)
        params.set_param("end_time", 100)

        model  = utils.get_model_swig( params )
        
        for time in range(params.get_param("end_time")):
            model.one_time_step()
        
        model.write_transmissions()
        model.write_individual_file()
        
        df_trans = pd.read_csv(constant.TEST_TRANSMISSION_FILE)
        df_indiv = pd.read_csv(constant.TEST_INDIVIDUAL_FILE)
        df_indiv = pd.merge(df_indiv, df_trans, 
            left_on = "ID", right_on = "ID_recipient", how = "left")

        np.testing.assert_equal(np.any(df_indiv.infection_count > 1), True)

     
    def test_extra_infections( self, test_params, n_extra_infections, t_extra_infections ):
        """
           Check that we can add extra infections and they infect others
        """
     
        params = utils.get_params_swig()
        for param, value in test_params.items():
            params.set_param( param, value )  
        model  = utils.get_model_swig( params )

        for time in range(t_extra_infections):
            model.one_time_step()
   
        # randomly infect susceptible individual
        model.write_individual_file()
        df_indiv = pd.read_csv( constant.TEST_INDIVIDUAL_FILE, comment="#", sep=",", skipinitialspace=True )
        idxs     = df_indiv[ df_indiv[ "current_status" ] == constant.EVENT_TYPES.SUSCEPTIBLE.value ][['ID']].to_numpy()
        n_susc   = len( idxs )
        
        inf_id = np.random.choice( n_susc, n_extra_infections, replace=False)
        for idx in range( n_extra_infections ):
            inf_id[ idx ] = idxs[ inf_id[ idx ] ]
        
        strain_idx = model.add_new_strain( transmission_multiplier = 2 )
        for id in inf_id :
<<<<<<< HEAD
            np.testing.assert_( model.seed_infect_by_idx(id, strain_idx = strain_idx ), "failed to infect individual" )
=======
            np.testing.assert_( model.seed_infect_by_idx(id, strain_idx = 1, transmission_multiplier = 2 ), "failed to infect individual" )
>>>>>>> 52efa4ef
   
        for time in range(test_params["end_time"] - t_extra_infections):
            model.one_time_step()
        
        # now check the seed infected indviduals are infected at the end
        model.write_individual_file()
        df_indiv = pd.read_csv( constant.TEST_INDIVIDUAL_FILE, comment="#", sep=",", skipinitialspace=True )
        for id in inf_id :
            status = df_indiv[ df_indiv["ID"] == id ].loc[:,["current_status"]].to_numpy()[0,0];
            np.testing.assert_( status != constant.EVENT_TYPES.SUSCEPTIBLE.value, "seed infected person was not infected")

        # and check they have infected others      
        model.write_transmissions()
        df_trans = pd.read_csv( constant.TEST_TRANSMISSION_FILE, comment="#", sep=",", skipinitialspace=True )  
        df_seed  = pd.DataFrame( data = { 'ID_source':inf_id })
        df_seed  = pd.merge( df_seed, df_trans, on = "ID_source", how = "inner" )
        np.testing.assert_( len( df_seed ) > n_extra_infections, "seed infected people did not infect others")
        
    def test_multiple_strain_domination( self, test_params, n_extra_infections, t_extra_infections, t_check_after, transmission_multiplier ):
        """
           Check that if a second more transmissible strain is introduced that it will dominate over time
        """
     
        params = utils.get_params_swig()
        for param, value in test_params.items():
            params.set_param( param, value )  
        model  = utils.get_model_swig( params )

        for time in range(t_extra_infections):
            model.one_time_step()
   
        # randomly infect susceptible individual
        model.write_individual_file()
        df_indiv = pd.read_csv( constant.TEST_INDIVIDUAL_FILE, comment="#", sep=",", skipinitialspace=True )
        idxs     = df_indiv[ df_indiv[ "current_status" ] == constant.EVENT_TYPES.SUSCEPTIBLE.value ]['ID'].to_numpy()
        n_susc   = len( idxs )
        
<<<<<<< HEAD
        strain_idx = model.add_new_strain( transmission_multiplier ) 
        inf_id = np.random.choice( n_susc, n_extra_infections, replace=False)
        for idx in range( n_extra_infections ):
            model.seed_infect_by_idx( idxs[ inf_id[ idx ] ], strain_idx = strain_idx )
=======
        strain_idx = 1 # new strain idx (original strain idx is 0)
        inf_id = np.random.choice( n_susc, n_extra_infections, replace=False)
        for idx in range( n_extra_infections ):
            model.seed_infect_by_idx( idxs[ inf_id[ idx ] ], strain_idx = strain_idx, transmission_multiplier = transmission_multiplier )
>>>>>>> 52efa4ef
        
        for time in range(test_params["end_time"] - t_extra_infections):
            model.one_time_step()
        
        # get the new infections for each time step for each strain    
        model.write_transmissions()
        df_trans = pd.read_csv( constant.TEST_TRANSMISSION_FILE, comment="#", sep=",", skipinitialspace=True )  
        df_n_trans = df_trans.loc[:,["time_infected","strain_idx"]]
        df_n_trans = df_n_trans.pivot_table( index = ['time_infected'], columns = ["strain_idx"], aggfunc=len).fillna(0).reset_index() 
<<<<<<< HEAD
        
=======
    
>>>>>>> 52efa4ef
        # check no new strain infections before it is introduced
        np.testing.assert_equal( df_n_trans[ df_n_trans["time_infected"] < t_extra_infections ][ strain_idx ].sum(), 0, "new strain cases before seed date" )
        
        # check that the new strain dominates after a set period of time
        n_base = df_n_trans[ df_n_trans["time_infected"] > t_extra_infections + t_check_after][ 0 ].sum()
        n_new  = df_n_trans[ df_n_trans["time_infected"] > t_extra_infections + t_check_after][ strain_idx ].sum()
        np.testing.assert_array_less( 0.90, n_new / ( n_new + n_base), "new strain is less than 90% of new cases")<|MERGE_RESOLUTION|>--- conflicted
+++ resolved
@@ -1337,11 +1337,7 @@
         
         strain_idx = model.add_new_strain( transmission_multiplier = 2 )
         for id in inf_id :
-<<<<<<< HEAD
             np.testing.assert_( model.seed_infect_by_idx(id, strain_idx = strain_idx ), "failed to infect individual" )
-=======
-            np.testing.assert_( model.seed_infect_by_idx(id, strain_idx = 1, transmission_multiplier = 2 ), "failed to infect individual" )
->>>>>>> 52efa4ef
    
         for time in range(test_params["end_time"] - t_extra_infections):
             model.one_time_step()
@@ -1379,18 +1375,11 @@
         idxs     = df_indiv[ df_indiv[ "current_status" ] == constant.EVENT_TYPES.SUSCEPTIBLE.value ]['ID'].to_numpy()
         n_susc   = len( idxs )
         
-<<<<<<< HEAD
         strain_idx = model.add_new_strain( transmission_multiplier ) 
         inf_id = np.random.choice( n_susc, n_extra_infections, replace=False)
         for idx in range( n_extra_infections ):
             model.seed_infect_by_idx( idxs[ inf_id[ idx ] ], strain_idx = strain_idx )
-=======
-        strain_idx = 1 # new strain idx (original strain idx is 0)
-        inf_id = np.random.choice( n_susc, n_extra_infections, replace=False)
-        for idx in range( n_extra_infections ):
-            model.seed_infect_by_idx( idxs[ inf_id[ idx ] ], strain_idx = strain_idx, transmission_multiplier = transmission_multiplier )
->>>>>>> 52efa4ef
-        
+          
         for time in range(test_params["end_time"] - t_extra_infections):
             model.one_time_step()
         
@@ -1399,15 +1388,12 @@
         df_trans = pd.read_csv( constant.TEST_TRANSMISSION_FILE, comment="#", sep=",", skipinitialspace=True )  
         df_n_trans = df_trans.loc[:,["time_infected","strain_idx"]]
         df_n_trans = df_n_trans.pivot_table( index = ['time_infected'], columns = ["strain_idx"], aggfunc=len).fillna(0).reset_index() 
-<<<<<<< HEAD
-        
-=======
-    
->>>>>>> 52efa4ef
-        # check no new strain infections before it is introduced
+
+            # check no new strain infections before it is introduced
         np.testing.assert_equal( df_n_trans[ df_n_trans["time_infected"] < t_extra_infections ][ strain_idx ].sum(), 0, "new strain cases before seed date" )
         
         # check that the new strain dominates after a set period of time
         n_base = df_n_trans[ df_n_trans["time_infected"] > t_extra_infections + t_check_after][ 0 ].sum()
         n_new  = df_n_trans[ df_n_trans["time_infected"] > t_extra_infections + t_check_after][ strain_idx ].sum()
+        np.testing.assert_array_less( 0.90, n_new / ( n_new + n_base), "new strain is less than 90% of new cases")
         np.testing.assert_array_less( 0.90, n_new / ( n_new + n_base), "new strain is less than 90% of new cases")