import pytest
import pandas as pd
from COVID19.model import Parameters, Model, OccupationNetworkEnum  


class TestSetObjects:
    def test_set_params_classic(self):
        all_params = pd.read_csv("tests/data/baseline_parameters.csv")
<<<<<<< HEAD
        p = Parameters(read_param_file=True, input_households="tests/data/baseline_household_demographics.csv", input_param_file="tests/data/baseline_parameters.csv",param_line_number=1, hospital_input_param_file="tests/data/hospital_baseline_parameters.csv")
=======
        p = Parameters(
            read_param_file=True,
            input_households="tests/data/baseline_household_demographics.csv",
            input_param_file="tests/data/baseline_parameters.csv",
            param_line_number=1,
        )
>>>>>>> 4b10366f
        for key in all_params:
            value = all_params[key][0]
            assert pytest.approx(p.get_param(key), value), f"{key} was not set properly"

    def test_set_params_from_python(self):
        all_params = pd.read_csv("tests/data/baseline_parameters.csv")
<<<<<<< HEAD
        p = Parameters(read_param_file=False, input_households="tests/data/baseline_household_demographics.csv", hospital_input_param_file="tests/data/hospital_baseline_parameters.csv")
=======
        p = Parameters(
            read_param_file=False,
            input_households="tests/data/baseline_household_demographics.csv",
        )
>>>>>>> 4b10366f
        for key in all_params:
            value = all_params[key][0]
            try:
                p.set_param(key, float(value))
            except TypeError:
                p.set_param(key, int(value))
            assert pytest.approx(p.get_param(key), value), f"{key} was not set properly"
            p._read_household_demographics()

    def test_run_model_read_prama_file_false(self):
        all_params = pd.read_csv("tests/data/baseline_parameters.csv")
        p = Parameters(
            read_param_file=False,
            input_households="tests/data/baseline_household_demographics.csv",
            hospital_input_param_file="tests/data/hospital_baseline_parameters.csv",
            hospital_param_line_number=1
        )
        for key in all_params:
            value = all_params[key][0]
            try:
                p.set_param(key, float(value))
            except TypeError:
                p.set_param(key, int(value))
        m = Model(p)
        m.one_time_step()
        assert m.one_time_step_results()["time"] == 1

    # @pytest.mark.skip(reason="Test fails")
    def test_run_model_read_prama_file_baseline_df(self):
        all_params = pd.read_csv("tests/data/baseline_parameters.csv")
        household_df = pd.read_csv("tests/data/baseline_household_demographics.csv")
<<<<<<< HEAD
        p = Parameters(
            read_param_file=False,
            input_households=household_df,
            hospital_input_param_file="tests/data/hospital_baseline_parameters.csv",
            hospital_param_line_number=1
        )
=======
        p = Parameters(read_param_file=False, input_households=household_df,)
>>>>>>> 4b10366f
        for key in all_params:
            value = all_params[key][0]
            try:
                p.set_param(key, float(value))
            except TypeError:
                p.set_param(key, int(value))
        m = Model(p)
        m.one_time_step()
        assert m.one_time_step_results()["time"] == 1

    def test_set_params_occupation_network_by_age(self):
        p = Parameters(
            read_param_file=True,
            input_households="tests/data/baseline_household_demographics.csv",
            input_param_file="tests/data/baseline_parameters.csv",
            param_line_number=1,
        )
        p.set_param("lockdown_occupation_multiplier_primary_network", 100.0)
        assert p.get_param("lockdown_occupation_multiplier_primary_network") == 100.0
        assert p.get_param("lockdown_occupation_multiplier_working_network") == 0.2

    def test_set_params_occupation_network_by_age_check_used(self):
        p = Parameters(
            read_param_file=True,
            input_households="tests/data/baseline_household_demographics.csv",
            input_param_file="tests/data/baseline_parameters.csv",
            param_line_number=1,
        )
        model = Model(p)
        non_scaled = [
            model.get_param(f"daily_fraction_work_used{age.name}")
            for age in OccupationNetworkEnum
        ]
        model.update_running_params("lockdown_on", 1)
        scaled = [
            model.get_param(f"daily_fraction_work_used{age.name}")
            for age in OccupationNetworkEnum
        ]
        for non_scaled_i, scaled_i in zip(non_scaled, scaled):
            assert non_scaled_i * 0.2 == scaled_i
        model.update_running_params("lockdown_occupation_multiplier_primary_network", 10.0)
        scaled = [
            model.get_param(f"daily_fraction_work_used{age.name}")
            for age in OccupationNetworkEnum
        ]
        for non_scaled_i, scaled_i, factor in zip(
            non_scaled, scaled, [10.0, 0.2, 0.2, 0.2, 0.2,]
        ):
            assert non_scaled_i * factor == scaled_i<|MERGE_RESOLUTION|>--- conflicted
+++ resolved
@@ -6,30 +6,24 @@
 class TestSetObjects:
     def test_set_params_classic(self):
         all_params = pd.read_csv("tests/data/baseline_parameters.csv")
-<<<<<<< HEAD
-        p = Parameters(read_param_file=True, input_households="tests/data/baseline_household_demographics.csv", input_param_file="tests/data/baseline_parameters.csv",param_line_number=1, hospital_input_param_file="tests/data/hospital_baseline_parameters.csv")
-=======
         p = Parameters(
             read_param_file=True,
             input_households="tests/data/baseline_household_demographics.csv",
             input_param_file="tests/data/baseline_parameters.csv",
             param_line_number=1,
+            hospital_input_param_file="tests/data/hospital_baseline_parameters.csv"
         )
->>>>>>> 4b10366f
         for key in all_params:
             value = all_params[key][0]
             assert pytest.approx(p.get_param(key), value), f"{key} was not set properly"
 
     def test_set_params_from_python(self):
         all_params = pd.read_csv("tests/data/baseline_parameters.csv")
-<<<<<<< HEAD
-        p = Parameters(read_param_file=False, input_households="tests/data/baseline_household_demographics.csv", hospital_input_param_file="tests/data/hospital_baseline_parameters.csv")
-=======
         p = Parameters(
             read_param_file=False,
             input_households="tests/data/baseline_household_demographics.csv",
+            hospital_input_param_file="tests/data/hospital_baseline_parameters.csv"
         )
->>>>>>> 4b10366f
         for key in all_params:
             value = all_params[key][0]
             try:
@@ -61,16 +55,12 @@
     def test_run_model_read_prama_file_baseline_df(self):
         all_params = pd.read_csv("tests/data/baseline_parameters.csv")
         household_df = pd.read_csv("tests/data/baseline_household_demographics.csv")
-<<<<<<< HEAD
         p = Parameters(
             read_param_file=False,
             input_households=household_df,
             hospital_input_param_file="tests/data/hospital_baseline_parameters.csv",
             hospital_param_line_number=1
         )
-=======
-        p = Parameters(read_param_file=False, input_households=household_df,)
->>>>>>> 4b10366f
         for key in all_params:
             value = all_params[key][0]
             try:
