--- conflicted
+++ resolved
@@ -10,13 +10,7 @@
 Author: p-robot
 """
 
-<<<<<<< HEAD
-import subprocess, shutil, os
-from os.path import join
-from string import Template
-=======
 import subprocess
->>>>>>> 16fce05d
 import numpy as np, pandas as pd
 import pytest
 
